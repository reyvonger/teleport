/*
Copyright 2020-2022 Gravitational, Inc.

Licensed under the Apache License, Version 2.0 (the "License");
you may not use this file except in compliance with the License.
You may obtain a copy of the License at

    http://www.apache.org/licenses/LICENSE-2.0

Unless required by applicable law or agreed to in writing, software
distributed under the License is distributed on an "AS IS" BASIS,
WITHOUT WARRANTIES OR CONDITIONS OF ANY KIND, either express or implied.
See the License for the specific language governing permissions and
limitations under the License.
*/

package client

import (
	"cmp"
	"compress/gzip"
	"context"
	"crypto/tls"
	"errors"
	"fmt"
	"io"
	"log/slog"
	"net"
	"slices"
	"strings"
	"sync"
	"sync/atomic"
	"time"

	"github.com/coreos/go-semver/semver"
	"github.com/gravitational/trace"
	"github.com/jonboulle/clockwork"
	"go.opentelemetry.io/contrib/instrumentation/google.golang.org/grpc/otelgrpc"
	"golang.org/x/crypto/ssh"
	"google.golang.org/grpc"
	"google.golang.org/grpc/connectivity"
	"google.golang.org/grpc/credentials"
	ggzip "google.golang.org/grpc/encoding/gzip"
	"google.golang.org/grpc/keepalive"
	gmetadata "google.golang.org/grpc/metadata"
	"google.golang.org/protobuf/types/known/durationpb"
	"google.golang.org/protobuf/types/known/emptypb"
	"google.golang.org/protobuf/types/known/timestamppb"

	"github.com/gravitational/teleport/api"
	"github.com/gravitational/teleport/api/breaker"
	"github.com/gravitational/teleport/api/client/accesslist"
	"github.com/gravitational/teleport/api/client/accessmonitoringrules"
	crownjewelapi "github.com/gravitational/teleport/api/client/crownjewel"
	"github.com/gravitational/teleport/api/client/discoveryconfig"
	"github.com/gravitational/teleport/api/client/dynamicwindows"
	"github.com/gravitational/teleport/api/client/externalauditstorage"
	gitserverclient "github.com/gravitational/teleport/api/client/gitserver"
	kubewaitingcontainerclient "github.com/gravitational/teleport/api/client/kubewaitingcontainer"
	"github.com/gravitational/teleport/api/client/okta"
	"github.com/gravitational/teleport/api/client/proto"
	"github.com/gravitational/teleport/api/client/scim"
	"github.com/gravitational/teleport/api/client/secreport"
	statichostuserclient "github.com/gravitational/teleport/api/client/statichostuser"
	"github.com/gravitational/teleport/api/client/userloginstate"
	usertaskapi "github.com/gravitational/teleport/api/client/usertask"
	"github.com/gravitational/teleport/api/constants"
	"github.com/gravitational/teleport/api/defaults"
	accesslistv1 "github.com/gravitational/teleport/api/gen/proto/go/teleport/accesslist/v1"
	accessmonitoringrulev1 "github.com/gravitational/teleport/api/gen/proto/go/teleport/accessmonitoringrules/v1"
	auditlogpb "github.com/gravitational/teleport/api/gen/proto/go/teleport/auditlog/v1"
	autoupdatev1pb "github.com/gravitational/teleport/api/gen/proto/go/teleport/autoupdate/v1"
	clusterconfigpb "github.com/gravitational/teleport/api/gen/proto/go/teleport/clusterconfig/v1"
	crownjewelv1 "github.com/gravitational/teleport/api/gen/proto/go/teleport/crownjewel/v1"
	dbobjectv1 "github.com/gravitational/teleport/api/gen/proto/go/teleport/dbobject/v1"
	dbobjectimportrulev1 "github.com/gravitational/teleport/api/gen/proto/go/teleport/dbobjectimportrule/v1"
	decisionpb "github.com/gravitational/teleport/api/gen/proto/go/teleport/decision/v1alpha1"
	devicepb "github.com/gravitational/teleport/api/gen/proto/go/teleport/devicetrust/v1"
	discoveryconfigv1 "github.com/gravitational/teleport/api/gen/proto/go/teleport/discoveryconfig/v1"
	dynamicwindowsv1 "github.com/gravitational/teleport/api/gen/proto/go/teleport/dynamicwindows/v1"
	externalauditstoragev1 "github.com/gravitational/teleport/api/gen/proto/go/teleport/externalauditstorage/v1"
	gitserverpb "github.com/gravitational/teleport/api/gen/proto/go/teleport/gitserver/v1"
	healthcheckconfigv1 "github.com/gravitational/teleport/api/gen/proto/go/teleport/healthcheckconfig/v1"
	identitycenterv1 "github.com/gravitational/teleport/api/gen/proto/go/teleport/identitycenter/v1"
	integrationpb "github.com/gravitational/teleport/api/gen/proto/go/teleport/integration/v1"
	kubeproto "github.com/gravitational/teleport/api/gen/proto/go/teleport/kube/v1"
	kubewaitingcontainerpb "github.com/gravitational/teleport/api/gen/proto/go/teleport/kubewaitingcontainer/v1"
	loginrulepb "github.com/gravitational/teleport/api/gen/proto/go/teleport/loginrule/v1"
	machineidv1pb "github.com/gravitational/teleport/api/gen/proto/go/teleport/machineid/v1"
	notificationsv1pb "github.com/gravitational/teleport/api/gen/proto/go/teleport/notifications/v1"
	oktapb "github.com/gravitational/teleport/api/gen/proto/go/teleport/okta/v1"
	pluginspb "github.com/gravitational/teleport/api/gen/proto/go/teleport/plugins/v1"
	presencepb "github.com/gravitational/teleport/api/gen/proto/go/teleport/presence/v1"
	provisioningv1 "github.com/gravitational/teleport/api/gen/proto/go/teleport/provisioning/v1"
	resourceusagepb "github.com/gravitational/teleport/api/gen/proto/go/teleport/resourceusage/v1"
	samlidppb "github.com/gravitational/teleport/api/gen/proto/go/teleport/samlidp/v1"
	secreportsv1 "github.com/gravitational/teleport/api/gen/proto/go/teleport/secreports/v1"
	stableunixusersv1 "github.com/gravitational/teleport/api/gen/proto/go/teleport/stableunixusers/v1"
	trustpb "github.com/gravitational/teleport/api/gen/proto/go/teleport/trust/v1"
	userloginstatev1 "github.com/gravitational/teleport/api/gen/proto/go/teleport/userloginstate/v1"
	userprovisioningpb "github.com/gravitational/teleport/api/gen/proto/go/teleport/userprovisioning/v2"
	userspb "github.com/gravitational/teleport/api/gen/proto/go/teleport/users/v1"
	usertaskv1 "github.com/gravitational/teleport/api/gen/proto/go/teleport/usertasks/v1"
	"github.com/gravitational/teleport/api/gen/proto/go/teleport/vnet/v1"
	workloadidentityv1pb "github.com/gravitational/teleport/api/gen/proto/go/teleport/workloadidentity/v1"
	userpreferencespb "github.com/gravitational/teleport/api/gen/proto/go/userpreferences/v1"
	"github.com/gravitational/teleport/api/internalutils/stream"
	"github.com/gravitational/teleport/api/metadata"
	"github.com/gravitational/teleport/api/mfa"
	"github.com/gravitational/teleport/api/observability/tracing"
	"github.com/gravitational/teleport/api/types"
	"github.com/gravitational/teleport/api/types/events"
	"github.com/gravitational/teleport/api/types/wrappers"
	"github.com/gravitational/teleport/api/utils"
	"github.com/gravitational/teleport/api/utils/grpc/interceptors"
)

func init() {
	// gzip is used for gRPC auditStream compression. SetLevel changes the
	// compression level, must be called in initialization, and is not thread safe.
	if err := ggzip.SetLevel(gzip.BestSpeed); err != nil {
		panic(err)
	}
}

// AuthServiceClient keeps the interfaces implemented by the auth service.
type AuthServiceClient struct {
	proto.AuthServiceClient
	auditlogpb.AuditLogServiceClient
	userpreferencespb.UserPreferencesServiceClient
	notificationsv1pb.NotificationServiceClient
}

// Client is a gRPC Client that connects to a Teleport Auth server either
// locally or over ssh through a Teleport web proxy or tunnel proxy.
//
// This client can be used to cover a variety of Teleport use cases,
// such as programmatically handling access requests, integrating
// with external tools, or dynamically configuring Teleport.
type Client struct {
	// c contains configuration values for the client.
	c Config
	// tlsConfig is the *tls.Config for a successfully connected client.
	tlsConfig *tls.Config
	// dialer is the ContextDialer for a successfully connected client.
	dialer ContextDialer
	// conn is a grpc connection to the auth server.
	conn *grpc.ClientConn
	// grpc is the gRPC client specification for the auth server.
	grpc AuthServiceClient
	// JoinServiceClient is a client for the JoinService, which runs on both the
	// auth and proxy.
	*JoinServiceClient
	// closedFlag is set to indicate that the connection is closed.
	// It's a pointer to allow the Client struct to be copied.
	closedFlag *int32
}

// New creates a new Client with an open connection to a Teleport server.
//
// New will try to open a connection with all combinations of addresses and credentials.
// The first successful connection to a server will be used, or an aggregated error will
// be returned if all combinations fail.
//
// cfg.Credentials must be non-empty. One of cfg.Addrs and cfg.Dialer must be non-empty,
// unless LoadProfile is used to fetch Credentials and load a web proxy dialer.
//
// See the example below for usage.
func New(ctx context.Context, cfg Config) (*Client, error) {
	if err := cfg.CheckAndSetDefaults(); err != nil {
		return nil, trace.Wrap(err)
	}

	// If cfg.DialInBackground is true, only a single connection is attempted.
	// This option is primarily meant for internal use where the client has
	// direct access to server values that guarantee a successful connection.
	if cfg.DialInBackground {
		return connectInBackground(ctx, cfg)
	}

	return connect(ctx, cfg)
}

// NewTracingClient creates a new tracing.Client that will forward spans to the
// connected Teleport server. See New for details on how the connection it
// established.
func NewTracingClient(ctx context.Context, cfg Config) (*tracing.Client, error) {
	clt, err := New(ctx, cfg)
	if err != nil {
		return nil, trace.Wrap(err)
	}

	return tracing.NewClient(clt.GetConnection()), nil
}

// NewOktaClient creates a new Okta client for managing Okta resources.
func NewOktaClient(ctx context.Context, cfg Config) (*okta.Client, error) {
	clt, err := New(ctx, cfg)
	if err != nil {
		return nil, trace.Wrap(err)
	}
	return okta.NewClient(oktapb.NewOktaServiceClient(clt.GetConnection())), nil
}

// newClient constructs a new client.
func newClient(cfg Config, dialer ContextDialer, tlsConfig *tls.Config) *Client {
	return &Client{
		c:          cfg,
		dialer:     dialer,
		tlsConfig:  ConfigureALPN(tlsConfig, cfg.ALPNSNIAuthDialClusterName),
		closedFlag: new(int32),
	}
}

// connectInBackground connects the client to the server in the background.
//
// The client will use the first credentials and the given dialer.
//
// If no dialer is given, the first address will be used. If no
// ALPNSNIAuthDialClusterName is given, this address must be an auth server
// address.
//
// If ALPNSNIAuthDialClusterName is given, the address is expected to be a web
// proxy address and the client will connect auth through the web proxy server
// using TLS Routing.
func connectInBackground(ctx context.Context, cfg Config) (*Client, error) {
	tlsConfig, err := cfg.Credentials[0].TLSConfig()
	if err != nil {
		return nil, trace.Wrap(err)
	}
	if cfg.Dialer != nil {
		return dialerConnect(ctx, connectParams{
			cfg:       cfg,
			tlsConfig: tlsConfig,
			dialer:    cfg.Dialer,
		})
	} else if len(cfg.Addrs) != 0 {
		return authConnect(ctx, connectParams{
			cfg:       cfg,
			tlsConfig: tlsConfig,
			addr:      cfg.Addrs[0],
		})
	}
	return nil, trace.BadParameter("must provide Dialer or Addrs in config")
}

// connect connects the client to the server using the Credentials and
// Dialer/Addresses provided in the client's config. Multiple goroutines are started
// to make dial attempts with different combinations of dialers and credentials. The
// first client to successfully connect is used to populate the client's connection
// attributes. If none successfully connect, an aggregated error is returned.
func connect(ctx context.Context, cfg Config) (*Client, error) {
	ctx, cancel := context.WithCancel(ctx)
	defer cancel()
	var wg sync.WaitGroup

	// sendError is used to send errors to errChan with context.
	errChan := make(chan error)
	sendError := func(err error) {
		errChan <- trace.Wrap(err)
	}

	// syncConnect is used to concurrently create multiple clients
	// with the different combination of connection parameters.
	// The first successful client to be sent to cltChan will be returned.
	cltChan := make(chan *Client)
	syncConnect := func(ctx context.Context, connect connectFunc, params connectParams) {
		wg.Add(1)
		go func() {
			defer wg.Done()
			clt, err := connect(ctx, params)
			if err != nil {
				sendError(trace.Wrap(err))
				return
			}
			select {
			case cltChan <- clt:
			case <-ctx.Done():
				clt.Close()
			}
		}()
	}

	wg.Add(1)
	go func() {
		defer wg.Done()

		// Connect with provided credentials.
		for _, creds := range cfg.Credentials {
			tlsConfig, err := creds.TLSConfig()
			if err != nil {
				sendError(trace.Wrap(err))
				continue
			}

			sshConfig, err := creds.SSHClientConfig()
			if err != nil && !trace.IsNotImplemented(err) {
				sendError(trace.Wrap(err))
				continue
			}

			// Connect with dialer provided in config.
			if cfg.Dialer != nil {
				syncConnect(ctx, dialerConnect, connectParams{
					cfg:       cfg,
					tlsConfig: tlsConfig,
				})
			}

			addrs := cfg.Addrs
			if len(addrs) == 0 {
				// If there's no explicitly specified address, fall back to
				// an address provided by the credential, if it provides one.
				credAddrSource, ok := creds.(CredentialsWithDefaultAddrs)
				if ok {
					addrs, err = credAddrSource.DefaultAddrs()
					if err != nil {
						sendError(trace.Wrap(err))
						continue
					}
					slog.DebugContext(ctx, "No addresses were configured explicitly, falling back to addresses specified by credential. Consider explicitly configuring an address.", "address", addrs)
				}
			}

			// Attempt to connect to each address as Auth, Proxy, Tunnel and TLS Routing.
			for _, addr := range addrs {
				syncConnect(ctx, authConnect, connectParams{
					cfg:       cfg,
					tlsConfig: tlsConfig,
					addr:      addr,
				})
				if sshConfig != nil {
					for _, cf := range []connectFunc{proxyConnect, tunnelConnect, tlsRoutingConnect, tlsRoutingWithConnUpgradeConnect} {
						syncConnect(ctx, cf, connectParams{
							cfg:       cfg,
							tlsConfig: tlsConfig,
							sshConfig: sshConfig,
							addr:      addr,
						})
					}
				}
			}
		}
	}()

	// Start goroutine to wait for wait group.
	go func() {
		wg.Wait()
		// Close errChan to return errors.
		close(errChan)
	}()

	var errs []error
Outer:
	for {
		select {
		// Use the first client to successfully connect in syncConnect.
		case clt := <-cltChan:
			go func() {
				for range errChan {
				}
			}()
			return clt, nil
		case err, ok := <-errChan:
			if !ok {
				break Outer
			}
			// Add a new line to make errs human readable.
			errs = append(errs, trace.Wrap(err, ""))
		}
	}

	// errChan is closed, return errors.
	if len(errs) == 0 {
		if len(cfg.Addrs) == 0 && cfg.Dialer == nil {
			// Some credentials don't require these fields. If no errors propagate, then they need to provide these fields.
			return nil, trace.BadParameter("no connection methods found, try providing Dialer or Addrs in config")
		}
		// This case should never be reached with config validation and above case.
		return nil, trace.Errorf("no connection methods found")
	}
	if ctx.Err() != nil {
		errs = append(errs, trace.Wrap(ctx.Err()))
	}
	return nil, trace.Wrap(trace.NewAggregate(errs...), "all connection methods failed")
}

type (
	connectFunc   func(ctx context.Context, params connectParams) (*Client, error)
	connectParams struct {
		cfg       Config
		addr      string
		tlsConfig *tls.Config
		dialer    ContextDialer
		sshConfig *ssh.ClientConfig
	}
)

// authConnect connects to the Teleport Auth Server directly or through Proxy.
func authConnect(ctx context.Context, params connectParams) (*Client, error) {
	dialer := NewDialer(ctx, params.cfg.KeepAlivePeriod, params.cfg.DialTimeout,
		WithInsecureSkipVerify(params.cfg.InsecureAddressDiscovery),
		WithALPNConnUpgrade(params.cfg.ALPNConnUpgradeRequired),
		WithALPNConnUpgradePing(true), // Use Ping protocol for long-lived connections.
		WithPROXYHeaderGetter(params.cfg.PROXYHeaderGetter),
	)

	clt := newClient(params.cfg, dialer, params.tlsConfig)
	if err := clt.dialGRPC(ctx, params.addr); err != nil {
		return nil, trace.Wrap(err, "failed to connect to addr %v as an auth server", params.addr)
	}
	return clt, nil
}

// tunnelConnect connects to the Teleport Auth Server through the proxy's reverse tunnel.
func tunnelConnect(ctx context.Context, params connectParams) (*Client, error) {
	if params.sshConfig == nil {
		return nil, trace.BadParameter("must provide ssh client config")
	}
	dialer := newTunnelDialer(*params.sshConfig, params.cfg.KeepAlivePeriod, params.cfg.DialTimeout, WithInsecureSkipVerify(params.cfg.InsecureAddressDiscovery))
	clt := newClient(params.cfg, dialer, params.tlsConfig)
	if err := clt.dialGRPC(ctx, params.addr); err != nil {
		return nil, trace.Wrap(err, "failed to connect to addr %v as a reverse tunnel proxy", params.addr)
	}
	return clt, nil
}

// proxyConnect connects to the Teleport Auth Server through the proxy.
// takes a specific addr parameter to allow the proxy address to be modified
// when using special credentials.
func proxyConnect(ctx context.Context, params connectParams) (*Client, error) {
	if params.sshConfig == nil {
		return nil, trace.BadParameter("must provide ssh client config")
	}

	dialer := NewProxyDialer(
		*params.sshConfig,
		params.cfg.KeepAlivePeriod,
		params.cfg.DialTimeout,
		params.addr,
		params.cfg.InsecureAddressDiscovery,
		WithInsecureSkipVerify(params.cfg.InsecureAddressDiscovery),
	)
	clt := newClient(params.cfg, dialer, params.tlsConfig)
	if err := clt.dialGRPC(ctx, params.addr); err != nil {
		return nil, trace.Wrap(err, "failed to connect to addr %v as a web proxy", params.addr)
	}
	return clt, nil
}

// tlsRoutingConnect connects to the Teleport Auth Server through the proxy using TLS Routing.
func tlsRoutingConnect(ctx context.Context, params connectParams) (*Client, error) {
	if params.sshConfig == nil {
		return nil, trace.BadParameter("must provide ssh client config")
	}
	dialer := newTLSRoutingTunnelDialer(*params.sshConfig, params.cfg.KeepAlivePeriod, params.cfg.DialTimeout, params.addr, params.cfg.InsecureAddressDiscovery)
	clt := newClient(params.cfg, dialer, params.tlsConfig)
	if err := clt.dialGRPC(ctx, params.addr); err != nil {
		return nil, trace.Wrap(err, "failed to connect to addr %v with TLS Routing dialer", params.addr)
	}
	return clt, nil
}

// tlsRoutingWithConnUpgradeConnect connects to the Teleport Auth Server
// through the proxy using TLS Routing with ALPN connection upgrade.
func tlsRoutingWithConnUpgradeConnect(ctx context.Context, params connectParams) (*Client, error) {
	if params.sshConfig == nil {
		return nil, trace.BadParameter("must provide ssh client config")
	}
	dialer := newTLSRoutingWithConnUpgradeDialer(*params.sshConfig, params)
	clt := newClient(params.cfg, dialer, params.tlsConfig)
	if err := clt.dialGRPC(ctx, params.addr); err != nil {
		return nil, trace.Wrap(err, "failed to connect to addr %v with TLS Routing with ALPN connection upgrade dialer", params.addr)
	}
	return clt, nil
}

// dialerConnect connects to the Teleport Auth Server through a custom dialer.
// The dialer must provide the address in a custom ContextDialerFunc function.
func dialerConnect(ctx context.Context, params connectParams) (*Client, error) {
	if params.dialer == nil {
		if params.cfg.Dialer == nil {
			return nil, trace.BadParameter("must provide dialer to connectParams.dialer or params.cfg.Dialer")
		}
		params.dialer = params.cfg.Dialer
	}
	clt := newClient(params.cfg, params.dialer, params.tlsConfig)
	// Since the client uses a custom dialer to connect to the server and SNI
	// is used for the TLS handshake, the address dialed here is arbitrary.
	if err := clt.dialGRPC(ctx, constants.APIDomain); err != nil {
		return nil, trace.Wrap(err, "failed to connect using pre-defined dialer")
	}
	return clt, nil
}

// dialGRPC dials a connection between server and client.
func (c *Client) dialGRPC(ctx context.Context, addr string) error {
	dialContext, cancel := context.WithTimeout(ctx, c.c.DialTimeout)
	defer cancel()

	cb, err := breaker.New(c.c.CircuitBreakerConfig)
	if err != nil {
		return trace.Wrap(err)
	}

	var dialOpts []grpc.DialOption
	dialOpts = append(dialOpts, grpc.WithContextDialer(c.grpcDialer()))
	dialOpts = append(dialOpts,
		grpc.WithChainUnaryInterceptor(
			otelUnaryClientInterceptor(),
			metadata.UnaryClientInterceptor,
			interceptors.GRPCClientUnaryErrorInterceptor,
			interceptors.WithMFAUnaryInterceptor(c.PerformMFACeremony),
			breaker.UnaryClientInterceptor(cb),
		),
		grpc.WithChainStreamInterceptor(
			otelStreamClientInterceptor(),
			metadata.StreamClientInterceptor,
			interceptors.GRPCClientStreamErrorInterceptor,
			breaker.StreamClientInterceptor(cb),
		),
	)
	// Only set transportCredentials if tlsConfig is set. This makes it possible
	// to explicitly provide grpc.WithTransportCredentials(insecure.NewCredentials())
	// in the client's dial options.
	if c.tlsConfig != nil {
		dialOpts = append(dialOpts, grpc.WithTransportCredentials(credentials.NewTLS(c.tlsConfig)))
	}
	// must come last, otherwise provided opts may get clobbered by defaults above
	dialOpts = append(dialOpts, c.c.DialOpts...)

	conn, err := grpc.DialContext(dialContext, addr, dialOpts...)
	if err != nil {
		return trace.Wrap(err)
	}

	c.conn = conn
	c.grpc = AuthServiceClient{
		AuthServiceClient:            proto.NewAuthServiceClient(c.conn),
		AuditLogServiceClient:        auditlogpb.NewAuditLogServiceClient(c.conn),
		UserPreferencesServiceClient: userpreferencespb.NewUserPreferencesServiceClient(c.conn),
		NotificationServiceClient:    notificationsv1pb.NewNotificationServiceClient(c.conn),
	}
	c.JoinServiceClient = NewJoinServiceClient(proto.NewJoinServiceClient(c.conn))

	return nil
}

// We wrap the creation of the otelgrpc interceptors in a sync.Once - this is
// because each time this is called, they create a new underlying metric. If
// something (e.g tbot) is repeatedly creating new clients and closing them,
// then this leads to a memory leak since the underlying metric is not cleaned
// up.
// See https://github.com/gravitational/teleport/issues/30759
// See https://github.com/open-telemetry/opentelemetry-go-contrib/issues/4226
var otelStreamClientInterceptor = sync.OnceValue(func() grpc.StreamClientInterceptor {
	//nolint:staticcheck // SA1019. There is a data race in the stats.Handler that is replacing
	// the interceptor. See https://github.com/open-telemetry/opentelemetry-go-contrib/issues/4576.
	return otelgrpc.StreamClientInterceptor()
})

var otelUnaryClientInterceptor = sync.OnceValue(func() grpc.UnaryClientInterceptor {
	//nolint:staticcheck // SA1019. There is a data race in the stats.Handler that is replacing
	// the interceptor. See https://github.com/open-telemetry/opentelemetry-go-contrib/issues/4576.
	return otelgrpc.UnaryClientInterceptor()
})

// ConfigureALPN configures ALPN SNI cluster routing information in TLS settings allowing for
// allowing to dial auth service through Teleport Proxy directly without using SSH Tunnels.
func ConfigureALPN(tlsConfig *tls.Config, clusterName string) *tls.Config {
	if tlsConfig == nil {
		return nil
	}
	if clusterName == "" {
		return tlsConfig
	}
	out := tlsConfig.Clone()
	routeInfo := fmt.Sprintf("%s%s", constants.ALPNSNIAuthProtocol, utils.EncodeClusterName(clusterName))
	out.NextProtos = append([]string{routeInfo}, out.NextProtos...)
	return out
}

// grpcDialer wraps the client's dialer with a grpcDialer.
func (c *Client) grpcDialer() func(ctx context.Context, addr string) (net.Conn, error) {
	return func(ctx context.Context, addr string) (net.Conn, error) {
		if c.isClosed() {
			return nil, trace.ConnectionProblem(nil, "client is closed")
		}
		conn, err := c.dialer.DialContext(ctx, "tcp", addr)
		if err != nil {
			return nil, trace.ConnectionProblem(err, "failed to dial: %v", err)
		}
		return conn, nil
	}
}

// waitForConnectionReady waits for the client's grpc connection finish dialing, returning an error
// if the ctx is canceled or the client's gRPC connection enters an unexpected state. This can be used
// alongside the DialInBackground client config option to wait until background dialing has completed.
func (c *Client) waitForConnectionReady(ctx context.Context) error {
	for {
		if c.conn == nil {
			return errors.New("conn was closed")
		}
		switch state := c.conn.GetState(); state {
		case connectivity.Ready:
			return nil
		case connectivity.TransientFailure, connectivity.Connecting, connectivity.Idle:
			// Wait for expected state transitions. For details about grpc.ClientConn state changes
			// see https://github.com/grpc/grpc/blob/master/doc/connectivity-semantics-and-api.md
			if !c.conn.WaitForStateChange(ctx, state) {
				// ctx canceled
				return trace.Wrap(ctx.Err())
			}
		case connectivity.Shutdown:
			return trace.Errorf("client gRPC connection entered an unexpected state: %v", state)
		}
	}
}

// Config contains configuration of the client
type Config struct {
	// Addrs is a list of teleport auth/proxy server addresses to dial.
	// If you are using identity file credentials, at least one address must be supplied.
	// This field is optional if you are using tsh profile credentials.
	Addrs []string
	// Credentials are a list of credentials to use when attempting
	// to connect to the server.
	Credentials []Credentials
	// Dialer is a custom dialer used to dial a server. The Dialer should
	// have custom logic to provide an address to the dialer. If set, Dialer
	// takes precedence over all other connection options.
	Dialer ContextDialer
	// DialOpts define options for dialing the client connection.
	DialOpts []grpc.DialOption
	// DialInBackground specifies to dial the connection in the background
	// rather than blocking until the connection is up. A predefined Dialer
	// or an auth server address must be provided.
	DialInBackground bool
	// DialTimeout defines how long to attempt dialing before timing out.
	DialTimeout time.Duration
	// KeepAlivePeriod defines period between keep alives.
	KeepAlivePeriod time.Duration
	// KeepAliveCount specifies the amount of missed keep alives
	// to wait for before declaring the connection as broken.
	KeepAliveCount int
	// The web proxy uses a self-signed TLS certificate by default, which
	// requires this field to be set. If the web proxy was provided with
	// signed TLS certificates, this field should not be set.
	InsecureAddressDiscovery bool
	// ALPNSNIAuthDialClusterName if present the client will include ALPN SNI routing information in TLS Hello message
	// allowing to dial auth service through Teleport Proxy directly without using SSH Tunnels.
	ALPNSNIAuthDialClusterName string
	// CircuitBreakerConfig defines how the circuit breaker should behave.
	CircuitBreakerConfig breaker.Config
	// Context is the base context to use for dialing. If not provided context.Background is used
	Context context.Context
	// ALPNConnUpgradeRequired indicates that ALPN connection upgrades are
	// required for making TLS Routing requests.
	//
	// In DialInBackground mode without a Dialer, a valid value must be
	// provided as it's assumed that the caller knows the context if connection
	// upgrades are required for TLS Routing.
	//
	// In default mode, this value is optional as some of the connect methods
	// will perform necessary tests to decide if connection upgrade is
	// required.
	ALPNConnUpgradeRequired bool
	// PROXYHeaderGetter returns signed PROXY header that is sent to allow Proxy to propagate client's real IP to the
	// auth server from the Proxy's web server, when we create user's client for the web session.
	PROXYHeaderGetter PROXYHeaderGetter
	// MFAPromptConstructor is used to create MFA prompts when needed.
	// If nil, the client will not prompt for MFA.
	MFAPromptConstructor mfa.PromptConstructor
	// SSOMFACeremonyConstructor is used to handle SSO MFA when needed.
	// If nil, the client will not prompt for MFA.
	SSOMFACeremonyConstructor mfa.SSOMFACeremonyConstructor
}

// CheckAndSetDefaults checks and sets default config values.
func (c *Config) CheckAndSetDefaults() error {
	if len(c.Credentials) == 0 {
		return trace.BadParameter("missing connection credentials")
	}

	if c.KeepAlivePeriod == 0 {
		c.KeepAlivePeriod = defaults.ServerKeepAliveTTL()
	}
	if c.KeepAliveCount == 0 {
		c.KeepAliveCount = defaults.KeepAliveCountMax
	}
	if c.DialTimeout == 0 {
		c.DialTimeout = defaults.DefaultIOTimeout
	}
	if c.CircuitBreakerConfig.Trip == nil || c.CircuitBreakerConfig.IsSuccessful == nil {
		c.CircuitBreakerConfig = breaker.DefaultBreakerConfig(clockwork.NewRealClock())
	}

	if c.Context == nil {
		c.Context = context.Background()
	}

	c.DialOpts = append(c.DialOpts, grpc.WithKeepaliveParams(keepalive.ClientParameters{
		Time:                c.KeepAlivePeriod,
		Timeout:             c.KeepAlivePeriod * time.Duration(c.KeepAliveCount),
		PermitWithoutStream: true,
	}))
	if !c.DialInBackground {
		c.DialOpts = append(
			c.DialOpts,
			// Provides additional feedback on connection failure, otherwise,
			// users will only receive a `context deadline exceeded` error when
			// c.DialInBackground == false.
			//
			// grpc.WithReturnConnectionError implies grpc.WithBlock which is
			// necessary for connection route selection to work properly.
			grpc.WithReturnConnectionError(),
		)
	}

	return nil
}

// Config returns the tls.Config the client connected with.
func (c *Client) Config() *tls.Config {
	return c.tlsConfig
}

// Dialer returns the ContextDialer the client connected with.
func (c *Client) Dialer() ContextDialer {
	return c.dialer
}

// GetConnection returns gRPC connection.
func (c *Client) GetConnection() *grpc.ClientConn {
	return c.conn
}

// SetMFAPromptConstructor sets the MFA prompt constructor for this client.
func (c *Client) SetMFAPromptConstructor(pc mfa.PromptConstructor) {
	c.c.MFAPromptConstructor = pc
}

// SetSSOMFACeremonyConstructor sets the SSO MFA ceremony constructor for this client.
func (c *Client) SetSSOMFACeremonyConstructor(scc mfa.SSOMFACeremonyConstructor) {
	c.c.SSOMFACeremonyConstructor = scc
}

// Close closes the Client connection to the auth server.
func (c *Client) Close() error {
	if c.setClosed() && c.conn != nil {
		return trace.Wrap(c.conn.Close())
	}
	return nil
}

// isClosed returns whether the client is marked as closed.
func (c *Client) isClosed() bool {
	return atomic.LoadInt32(c.closedFlag) == 1
}

// setClosed marks the client as closed and returns true if it was open.
func (c *Client) setClosed() bool {
	return atomic.CompareAndSwapInt32(c.closedFlag, 0, 1)
}

// DevicesClient returns an unadorned Device Trust client, using the underlying
// Auth gRPC connection.
// Clients connecting to non-Enterprise clusters, or older Teleport versions,
// still get a devices client when calling this method, but all RPCs will return
// "not implemented" errors (as per the default gRPC behavior).
func (c *Client) DevicesClient() devicepb.DeviceTrustServiceClient {
	return devicepb.NewDeviceTrustServiceClient(c.conn)
}

// CreateDeviceResource creates a device using its resource representation.
// Prefer using [DevicesClient] directly if you can.
func (c *Client) CreateDeviceResource(ctx context.Context, res *types.DeviceV1) (*types.DeviceV1, error) {
	dev, err := types.DeviceFromResource(res)
	if err != nil {
		return nil, trace.Wrap(err)
	}

	created, err := c.DevicesClient().CreateDevice(ctx, &devicepb.CreateDeviceRequest{
		Device:           dev,
		CreateAsResource: true,
	})
	if err != nil {
		return nil, trace.Wrap(err)
	}
	return types.DeviceToResource(created), nil
}

// DeleteDeviceResource deletes a device using its ID (either devicepb.Device.Id
// or its Metadata.Name).
// Prefer using [DevicesClient] directly if you can.
func (c *Client) DeleteDeviceResource(ctx context.Context, id string) error {
	_, err := c.DevicesClient().DeleteDevice(ctx, &devicepb.DeleteDeviceRequest{
		DeviceId: id,
	})
	return trace.Wrap(err)
}

// GetDeviceResource reads a device using its ID (either devicepb.Device.Id
// or its Metadata.Name).
// Prefer using [DevicesClient] directly if you can.
func (c *Client) GetDeviceResource(ctx context.Context, id string) (*types.DeviceV1, error) {
	dev, err := c.DevicesClient().GetDevice(ctx, &devicepb.GetDeviceRequest{
		DeviceId: id,
	})
	if err != nil {
		return nil, trace.Wrap(err)
	}
	return types.DeviceToResource(dev), nil
}

// UpsertDeviceResource creates or updates a device using its resource
// representation.
// Prefer using [DevicesClient] directly if you can.
func (c *Client) UpsertDeviceResource(ctx context.Context, res *types.DeviceV1) (*types.DeviceV1, error) {
	dev, err := types.DeviceFromResource(res)
	if err != nil {
		return nil, trace.Wrap(err)
	}

	upserted, err := c.DevicesClient().UpsertDevice(ctx, &devicepb.UpsertDeviceRequest{
		Device:           dev,
		CreateAsResource: true,
	})
	if err != nil {
		return nil, trace.Wrap(err)
	}
	return types.DeviceToResource(upserted), nil
}

// LoginRuleClient returns an unadorned Login Rule client, using the underlying
// Auth gRPC connection.
// Clients connecting to non-Enterprise clusters, or older Teleport versions,
// still get a login rule client when calling this method, but all RPCs will
// return "not implemented" errors (as per the default gRPC behavior).
func (c *Client) LoginRuleClient() loginrulepb.LoginRuleServiceClient {
	return loginrulepb.NewLoginRuleServiceClient(c.conn)
}

// SecReportsClient returns Security client that can be used to fetch security reports.
func (c *Client) SecReportsClient() *secreport.Client {
	return secreport.NewClient(secreportsv1.NewSecReportsServiceClient(c.conn))
}

// SAMLIdPClient returns an unadorned SAML IdP client, using the underlying
// Auth gRPC connection.
// Clients connecting to non-Enterprise clusters, or older Teleport versions,
// still get a SAML IdP client when calling this method, but all RPCs will
// return "not implemented" errors (as per the default gRPC behavior).
func (c *Client) SAMLIdPClient() samlidppb.SAMLIdPServiceClient {
	return samlidppb.NewSAMLIdPServiceClient(c.conn)
}

// ExternalAuditStorageClient returns an unadorned External Audit Storage
// client, using the underlying Auth gRPC connection.
// Clients connecting to non-Enterprise clusters, or older Teleport versions,
// still get a external audit client when calling this method, but all RPCs will
// return "not implemented" errors (as per the default gRPC behavior).
func (c *Client) ExternalAuditStorageClient() *externalauditstorage.Client {
	return externalauditstorage.NewClient(externalauditstoragev1.NewExternalAuditStorageServiceClient(c.conn))
}

// TrustClient returns an unadorned Trust client, using the underlying
// Auth gRPC connection.
func (c *Client) TrustClient() trustpb.TrustServiceClient {
	return trustpb.NewTrustServiceClient(c.conn)
}

// BotServiceClient returns an unadorned client for the bot service.
func (c *Client) BotServiceClient() machineidv1pb.BotServiceClient {
	return machineidv1pb.NewBotServiceClient(c.conn)
}

// BotInstanceServiceClient returns an unadorned client for the bot instance service
func (c *Client) BotInstanceServiceClient() machineidv1pb.BotInstanceServiceClient {
	return machineidv1pb.NewBotInstanceServiceClient(c.conn)
}

func (c *Client) SPIFFEFederationServiceClient() machineidv1pb.SPIFFEFederationServiceClient {
	return machineidv1pb.NewSPIFFEFederationServiceClient(c.conn)
}

// WorkloadIdentityResourceServiceClient returns an unadorned client for the
// workload identity resource service.
func (c *Client) WorkloadIdentityResourceServiceClient() workloadidentityv1pb.WorkloadIdentityResourceServiceClient {
	return workloadidentityv1pb.NewWorkloadIdentityResourceServiceClient(c.conn)
}

// WorkloadIdentityRevocationServiceClient returns an unadorned client for the
// workload identity revocation service.
func (c *Client) WorkloadIdentityRevocationServiceClient() workloadidentityv1pb.WorkloadIdentityRevocationServiceClient {
	return workloadidentityv1pb.NewWorkloadIdentityRevocationServiceClient(c.conn)
}

// WorkloadIdentityIssuanceClient returns an unadorned client for the workload
// identity service.
func (c *Client) WorkloadIdentityIssuanceClient() workloadidentityv1pb.WorkloadIdentityIssuanceServiceClient {
	return workloadidentityv1pb.NewWorkloadIdentityIssuanceServiceClient(c.conn)
}

// WorkloadIdentityX509OverridesClient returns an unadorned client for the
// teleport.workloadidentity.v1.X509OverridesService service.
func (c *Client) WorkloadIdentityX509OverridesClient() workloadidentityv1pb.X509OverridesServiceClient {
	return workloadidentityv1pb.NewX509OverridesServiceClient(c.conn)
}

// SigstorePolicyResourceServiceClient returns an unadorned client for the
// Sigstore policy resource service.
func (c *Client) SigstorePolicyResourceServiceClient() workloadidentityv1pb.SigstorePolicyResourceServiceClient {
	return workloadidentityv1pb.NewSigstorePolicyResourceServiceClient(c.conn)
}

// PresenceServiceClient returns an unadorned client for the presence service.
func (c *Client) PresenceServiceClient() presencepb.PresenceServiceClient {
	return presencepb.NewPresenceServiceClient(c.conn)
}

// WorkloadIdentityServiceClient returns an unadorned client for the workload
// identity service.
func (c *Client) WorkloadIdentityServiceClient() machineidv1pb.WorkloadIdentityServiceClient {
	return machineidv1pb.NewWorkloadIdentityServiceClient(c.conn)
}

// NotificationServiceClient returns a notification service client that can be used to fetch notifications.
func (c *Client) NotificationServiceClient() notificationsv1pb.NotificationServiceClient {
	return notificationsv1pb.NewNotificationServiceClient(c.conn)
}

// VnetConfigServiceClient returns an unadorned client for the VNet config service.
func (c *Client) VnetConfigServiceClient() vnet.VnetConfigServiceClient {
	return vnet.NewVnetConfigServiceClient(c.conn)
}

// GetVnetConfig returns the singleton VnetConfig resource.
func (c *Client) GetVnetConfig(ctx context.Context) (*vnet.VnetConfig, error) {
	return c.VnetConfigServiceClient().GetVnetConfig(ctx, &vnet.GetVnetConfigRequest{})
}

// Ping gets basic info about the auth server.
func (c *Client) Ping(ctx context.Context) (proto.PingResponse, error) {
	rsp, err := c.grpc.Ping(ctx, &proto.PingRequest{})
	if err != nil {
		return proto.PingResponse{}, trace.Wrap(err)
	}

	return *rsp, nil
}

// CreateUser creates a new user from the specified descriptor.
func (c *Client) CreateUser(ctx context.Context, user types.User) (types.User, error) {
	userV2, ok := user.(*types.UserV2)
	if !ok {
		return nil, trace.BadParameter("unsupported user type %T", user)
	}

	resp, err := userspb.NewUsersServiceClient(c.conn).CreateUser(ctx, &userspb.CreateUserRequest{User: userV2})
	if err != nil {
		return nil, trace.Wrap(err)
	}

	return resp.User, trace.Wrap(err)
}

// UpsertUser creates a new user or updates an existing user.
func (c *Client) UpsertUser(ctx context.Context, user types.User) (types.User, error) {
	userV2, ok := user.(*types.UserV2)
	if !ok {
		return nil, trace.BadParameter("unsupported user type %T", user)
	}

	resp, err := userspb.NewUsersServiceClient(c.conn).UpsertUser(ctx, &userspb.UpsertUserRequest{User: userV2})
	if err != nil {
		return nil, trace.Wrap(err)
	}

	return resp.User, trace.Wrap(err)
}

// UpdateUser updates an existing user in a backend.
func (c *Client) UpdateUser(ctx context.Context, user types.User) (types.User, error) {
	userV2, ok := user.(*types.UserV2)
	if !ok {
		return nil, trace.BadParameter("unsupported user type %T", user)
	}

	resp, err := userspb.NewUsersServiceClient(c.conn).UpdateUser(ctx, &userspb.UpdateUserRequest{User: userV2})
	if err != nil {
		return nil, trace.Wrap(err)
	}

	return resp.User, trace.Wrap(err)
}

// GetUser returns a list of usernames registered in the system.
// withSecrets controls whether authentication details are returned.
func (c *Client) GetUser(ctx context.Context, name string, withSecrets bool) (types.User, error) {
	if name == "" {
		return nil, trace.BadParameter("missing username")
	}
	resp, err := userspb.NewUsersServiceClient(c.conn).GetUser(ctx, &userspb.GetUserRequest{Name: name, WithSecrets: withSecrets})
	if err != nil {
		return nil, trace.Wrap(err)
	}
	return resp.User, nil
}

// GetCurrentUser returns current user as seen by the server.
// Useful especially in the context of remote clusters which perform role and trait mapping.
func (c *Client) GetCurrentUser(ctx context.Context) (types.User, error) {
	resp, err := userspb.NewUsersServiceClient(c.conn).GetUser(ctx, &userspb.GetUserRequest{CurrentUser: true})
	if err != nil {
		return nil, trace.Wrap(err)
	}
	return resp.User, nil
}

// GetCurrentUserRoles returns current user's roles.
func (c *Client) GetCurrentUserRoles(ctx context.Context) ([]types.Role, error) {
	stream, err := c.grpc.GetCurrentUserRoles(ctx, &emptypb.Empty{})
	if err != nil {
		return nil, trace.Wrap(err)
	}
	var roles []types.Role
	for role, err := stream.Recv(); !errors.Is(err, io.EOF); role, err = stream.Recv() {
		if err != nil {
			return nil, trace.Wrap(err)
		}
		roles = append(roles, role)
	}
	return roles, nil
}

// GetUsers returns all currently registered users.
// withSecrets controls whether authentication details are returned.
func (c *Client) GetUsers(ctx context.Context, withSecrets bool) ([]types.User, error) {
	req := userspb.ListUsersRequest{
		WithSecrets: withSecrets,
	}

	var out []types.User
	for {
		rsp, err := c.ListUsers(ctx, &req)
		if err != nil {
			return nil, trace.Wrap(err)
		}

		for _, user := range rsp.Users {
			out = append(out, user)
		}

		req.PageToken = rsp.NextPageToken
		if req.PageToken == "" {
			break
		}
	}

	return out, nil
}

// ListUsers returns a page of users.
func (c *Client) ListUsers(ctx context.Context, req *userspb.ListUsersRequest) (*userspb.ListUsersResponse, error) {
	var header gmetadata.MD

	rsp, err := userspb.NewUsersServiceClient(c.conn).ListUsers(ctx, req, grpc.Header(&header))
	if err != nil {
		return nil, trace.Wrap(err)
	}

	if req.Filter == nil {
		// remaining logic is all filter compat that we can skip
		return rsp, nil
	}

	vs, _ := metadata.VersionFromMetadata(header)
	ver, _ := semver.NewVersion(vs)
	if ver != nil && ver.Major >= 16 {
		// auth implements all expected filtering features
		return rsp, nil
	}

	filtered := rsp.Users[:0]
	for _, user := range rsp.Users {
		if req.Filter.Match(user) {
			filtered = append(filtered, user)
		}
	}
	rsp.Users = filtered
	return rsp, nil
}

// DeleteUser deletes a user by name.
func (c *Client) DeleteUser(ctx context.Context, user string) error {
	_, err := userspb.NewUsersServiceClient(c.conn).DeleteUser(ctx, &userspb.DeleteUserRequest{Name: user})
	return trace.Wrap(err)
}

// GenerateUserCerts takes the public key in the OpenSSH `authorized_keys` plain
// text format, signs it using User Certificate Authority signing key and
// returns the resulting certificates.
func (c *Client) GenerateUserCerts(ctx context.Context, req proto.UserCertsRequest) (*proto.Certs, error) {
	certs, err := c.grpc.GenerateUserCerts(ctx, &req)
	if err != nil {
		// Try to print a nicer error message when newer clients connect to
		// older auth servers that don't recognize the new public key fields.
		// This could be a v17+ client connecting to a v16- auth (which we
		// officially don't support), or a difference between commits on master
		// during the v17 dev cycle.
		usingLegacyPubKey := req.PublicKey != nil //nolint:staticcheck // SA1019: intentional reference to deprecated field.
		usingNewPubKey := req.TLSPublicKey != nil || req.SSHPublicKey != nil
		if !usingLegacyPubKey && usingNewPubKey && strings.Contains(err.Error(), "ssh: no key found") {
			authVersion := "unknown"
			if pingResp, err := c.Ping(ctx); err == nil && pingResp.ServerVersion != "" {
				authVersion = pingResp.ServerVersion
			}
			return nil, trace.Wrap(err, "auth server did not recognize new public key fields, "+
				"client version (%s) is likely newer than your auth server version (%s), "+
				"consider downgrading your client or upgrading your auth server",
				api.Version, authVersion)
		}
		return nil, trace.Wrap(err)
	}
	return certs, nil
}

// GenerateHostCerts generates host certificates.
func (c *Client) GenerateHostCerts(ctx context.Context, req *proto.HostCertsRequest) (*proto.Certs, error) {
	if err := req.CheckAndSetDefaults(); err != nil {
		return nil, trace.Wrap(err)
	}
	certs, err := c.grpc.GenerateHostCerts(ctx, req)
	if err != nil {
		return nil, trace.Wrap(err)
	}
	return certs, nil
}

// GenerateOpenSSHCert signs a SSH certificate that can be used
// to connect to Agentless nodes.
func (c *Client) GenerateOpenSSHCert(ctx context.Context, req *proto.OpenSSHCertRequest) (*proto.OpenSSHCert, error) {
	cert, err := c.grpc.GenerateOpenSSHCert(ctx, req)
	if err != nil {
		return nil, trace.Wrap(err)
	}
	return cert, nil
}

// AssertSystemRole is used by agents to prove that they have a given system role when their credentials originate
// from multiple separate join tokens so that they can be issued an instance certificate that encompasses
// all of their capabilities. This method will be deprecated once we have a more comprehensive
// model for join token joining/replacement.
func (c *Client) AssertSystemRole(ctx context.Context, req proto.SystemRoleAssertion) error {
	_, err := c.grpc.AssertSystemRole(ctx, &req)
	return trace.Wrap(err)
}

// EmitAuditEvent sends an auditable event to the auth server.
func (c *Client) EmitAuditEvent(ctx context.Context, event events.AuditEvent) error {
	grpcEvent, err := events.ToOneOf(event)
	if err != nil {
		return trace.Wrap(err)
	}
	_, err = c.grpc.EmitAuditEvent(context.WithoutCancel(ctx), grpcEvent)
	if err != nil {
		return trace.Wrap(err)
	}
	return nil
}

// GetResetPasswordToken returns a reset password token for the specified tokenID.
func (c *Client) GetResetPasswordToken(ctx context.Context, tokenID string) (types.UserToken, error) {
	token, err := c.grpc.GetResetPasswordToken(ctx, &proto.GetResetPasswordTokenRequest{
		TokenID: tokenID,
	})
	if err != nil {
		return nil, trace.Wrap(err)
	}

	return token, nil
}

// CreateResetPasswordToken creates reset password token.
func (c *Client) CreateResetPasswordToken(ctx context.Context, req *proto.CreateResetPasswordTokenRequest) (types.UserToken, error) {
	token, err := c.grpc.CreateResetPasswordToken(ctx, req)
	if err != nil {
		return nil, trace.Wrap(err)
	}

	return token, nil
}

// GetAccessRequests retrieves a list of all access requests matching the provided filter.
func (c *Client) GetAccessRequests(ctx context.Context, filter types.AccessRequestFilter) ([]types.AccessRequest, error) {
	requests, err := c.ListAllAccessRequests(ctx, &proto.ListAccessRequestsRequest{
		Filter: &filter,
	})
	if err != nil {
		return nil, trace.Wrap(err)
	}

	ireqs := make([]types.AccessRequest, 0, len(requests))
	for _, r := range requests {
		ireqs = append(ireqs, r)
	}

	return ireqs, nil
}

// ListAccessRequests is an access request getter with pagination and sorting options.
func (c *Client) ListAccessRequests(ctx context.Context, req *proto.ListAccessRequestsRequest) (*proto.ListAccessRequestsResponse, error) {
	rsp, err := c.grpc.ListAccessRequests(ctx, req)
	return rsp, trace.Wrap(err)
}

// ListAllAccessRequests aggregates all access requests via the ListAccessRequests api. This is equivalent to calling GetAccessRequests
// except that it supports custom sort order/indexes. Calling this method rather than ListAccessRequests also provides the advantage
// that it can fallback to calling the old GetAccessRequests grpc method if it encounters and outdated control plane. For that reason,
// implementations that don't actually *need* pagination are better served by calling this method.
func (c *Client) ListAllAccessRequests(ctx context.Context, req *proto.ListAccessRequestsRequest) ([]*types.AccessRequestV3, error) {
	var requests []*types.AccessRequestV3
	for {
		rsp, err := c.ListAccessRequests(ctx, req)
		if err != nil {
			if trace.IsNotImplemented(err) {
				return c.listAllAccessRequestsCompat(ctx, req)
			}

			return nil, trace.Wrap(err)
		}

		requests = append(requests, rsp.AccessRequests...)

		req.StartKey = rsp.NextKey
		if req.StartKey == "" {
			break
		}
	}

	return requests, nil
}

// listAllAccessRequestsCompat is a helper that simulates ListAllAccessRequests behavior via the old GetAccessRequests method.
func (c *Client) listAllAccessRequestsCompat(ctx context.Context, req *proto.ListAccessRequestsRequest) ([]*types.AccessRequestV3, error) {
	var filter types.AccessRequestFilter
	if req.Filter != nil {
		filter = *req.Filter
	}
	requests, err := c.getAccessRequests(ctx, filter)
	if err != nil {
		return nil, trace.Wrap(err)
	}

	switch req.Sort {
	case proto.AccessRequestSort_DEFAULT:
		// no custom sort order needed
	case proto.AccessRequestSort_CREATED:
		slices.SortFunc(requests, func(a, b *types.AccessRequestV3) int {
			return a.GetCreationTime().Compare(b.GetCreationTime())
		})
	case proto.AccessRequestSort_STATE:
		slices.SortFunc(requests, func(a, b *types.AccessRequestV3) int {
			return cmp.Compare(a.GetState().String(), b.GetState().String())
		})
	default:
		return nil, trace.BadParameter("list access request compat fallback does not support sort order %q", req.Sort)
	}

	if req.Descending {
		slices.Reverse(requests)
	}

	return requests, nil
}

// getAccessRequests calls the old GetAccessRequests method. used by back-compat logic when interacting with
// an outdated control-plane that doesn't support ListAccessRequests.
func (c *Client) getAccessRequests(ctx context.Context, filter types.AccessRequestFilter) ([]*types.AccessRequestV3, error) {
	stream, err := c.grpc.GetAccessRequestsV2(ctx, &filter)
	if err != nil {
		return nil, trace.Wrap(err)
	}

	var reqs []*types.AccessRequestV3
	for {
		req, err := stream.Recv()
		if errors.Is(err, io.EOF) {
			break
		}

		if err != nil {
			return nil, trace.Wrap(err)
		}
		reqs = append(reqs, req)
	}

	return reqs, nil
}

// CreateAccessRequestV2 registers a new access request with the auth server.
func (c *Client) CreateAccessRequestV2(ctx context.Context, req types.AccessRequest) (types.AccessRequest, error) {
	r, ok := req.(*types.AccessRequestV3)
	if !ok {
		return nil, trace.BadParameter("unexpected access request type %T", req)
	}
	resp, err := c.grpc.CreateAccessRequestV2(ctx, r)
	return resp, trace.Wrap(err)
}

// DeleteAccessRequest deletes an access request.
func (c *Client) DeleteAccessRequest(ctx context.Context, reqID string) error {
	_, err := c.grpc.DeleteAccessRequest(ctx, &proto.RequestID{ID: reqID})
	return trace.Wrap(err)
}

// GetAccessRequestAllowedPromotions returns the list of promotions allowed for the given access request.
func (c *Client) GetAccessRequestAllowedPromotions(ctx context.Context, req types.AccessRequest) (*types.AccessRequestAllowedPromotions, error) {
	resp, err := c.grpc.GetAccessRequestAllowedPromotions(ctx, &proto.AccessRequestAllowedPromotionRequest{
		AccessRequestID: req.GetName(),
	})
	if err != nil {
		return nil, trace.Wrap(err)
	}
	return resp.AllowedPromotions, nil
}

// SetAccessRequestState updates the state of an existing access request.
func (c *Client) SetAccessRequestState(ctx context.Context, params types.AccessRequestUpdate) error {
	setter := proto.RequestStateSetter{
		ID:              params.RequestID,
		State:           params.State,
		Reason:          params.Reason,
		Annotations:     params.Annotations,
		Roles:           params.Roles,
		AssumeStartTime: params.AssumeStartTime,
	}
	if d := utils.GetDelegator(ctx); d != "" {
		setter.Delegator = d
	}
	_, err := c.grpc.SetAccessRequestState(ctx, &setter)
	return trace.Wrap(err)
}

// SubmitAccessReview applies a review to a request and returns the post-application state.
func (c *Client) SubmitAccessReview(ctx context.Context, params types.AccessReviewSubmission) (types.AccessRequest, error) {
	req, err := c.grpc.SubmitAccessReview(ctx, &params)
	if err != nil {
		return nil, trace.Wrap(err)
	}
	return req, nil
}

// GetAccessCapabilities requests the access capabilities of a user.
func (c *Client) GetAccessCapabilities(ctx context.Context, req types.AccessCapabilitiesRequest) (*types.AccessCapabilities, error) {
	caps, err := c.grpc.GetAccessCapabilities(ctx, &req)
	if err != nil {
		return nil, trace.Wrap(err)
	}
	return caps, nil
}

// GetPluginData loads all plugin data matching the supplied filter.
func (c *Client) GetPluginData(ctx context.Context, filter types.PluginDataFilter) ([]types.PluginData, error) {
	seq, err := c.grpc.GetPluginData(ctx, &filter)
	if err != nil {
		return nil, trace.Wrap(err)
	}
	data := make([]types.PluginData, 0, len(seq.PluginData))
	for _, d := range seq.PluginData {
		data = append(data, d)
	}
	return data, nil
}

// UpdatePluginData updates a per-resource PluginData entry.
func (c *Client) UpdatePluginData(ctx context.Context, params types.PluginDataUpdateParams) error {
	_, err := c.grpc.UpdatePluginData(ctx, &params)
	return trace.Wrap(err)
}

// AcquireSemaphore acquires lease with requested resources from semaphore.
func (c *Client) AcquireSemaphore(ctx context.Context, params types.AcquireSemaphoreRequest) (*types.SemaphoreLease, error) {
	lease, err := c.grpc.AcquireSemaphore(ctx, &params)
	if err != nil {
		return nil, trace.Wrap(err)
	}
	return lease, nil
}

// KeepAliveSemaphoreLease updates semaphore lease.
func (c *Client) KeepAliveSemaphoreLease(ctx context.Context, lease types.SemaphoreLease) error {
	_, err := c.grpc.KeepAliveSemaphoreLease(ctx, &lease)
	return trace.Wrap(err)
}

// CancelSemaphoreLease cancels semaphore lease early.
func (c *Client) CancelSemaphoreLease(ctx context.Context, lease types.SemaphoreLease) error {
	_, err := c.grpc.CancelSemaphoreLease(ctx, &lease)
	return trace.Wrap(err)
}

// GetSemaphores returns a list of all semaphores matching the supplied filter.
func (c *Client) GetSemaphores(ctx context.Context, filter types.SemaphoreFilter) ([]types.Semaphore, error) {
	rsp, err := c.grpc.GetSemaphores(ctx, &filter)
	if err != nil {
		return nil, trace.Wrap(err)
	}
	sems := make([]types.Semaphore, 0, len(rsp.Semaphores))
	for _, s := range rsp.Semaphores {
		sems = append(sems, s)
	}
	return sems, nil
}

// DeleteSemaphore deletes a semaphore matching the supplied filter.
func (c *Client) DeleteSemaphore(ctx context.Context, filter types.SemaphoreFilter) error {
	_, err := c.grpc.DeleteSemaphore(ctx, &filter)
	return trace.Wrap(err)
}

// GetKubernetesServers returns the list of kubernetes servers registered in the
// cluster.
func (c *Client) GetKubernetesServers(ctx context.Context) ([]types.KubeServer, error) {
	servers, err := GetAllResources[types.KubeServer](ctx, c, &proto.ListResourcesRequest{
		Namespace:    defaults.Namespace,
		ResourceType: types.KindKubeServer,
	})
	return servers, trace.Wrap(err)
}

// DeleteKubernetesServer deletes a named kubernetes server.
func (c *Client) DeleteKubernetesServer(ctx context.Context, hostID, name string) error {
	_, err := c.grpc.DeleteKubernetesServer(ctx, &proto.DeleteKubernetesServerRequest{
		HostID: hostID,
		Name:   name,
	})
	return trace.Wrap(err)
}

// DeleteAllKubernetesServers deletes all registered kubernetes servers.
func (c *Client) DeleteAllKubernetesServers(ctx context.Context) error {
	_, err := c.grpc.DeleteAllKubernetesServers(ctx, &proto.DeleteAllKubernetesServersRequest{})
	return trace.Wrap(err)
}

// UpsertKubernetesServer is used by kubernetes services to report their presence
// to other auth servers in form of heartbeat expiring after ttl period.
func (c *Client) UpsertKubernetesServer(ctx context.Context, s types.KubeServer) (*types.KeepAlive, error) {
	server, ok := s.(*types.KubernetesServerV3)
	if !ok {
		return nil, trace.BadParameter("invalid type %T, expected *types.KubernetesServerV3", server)
	}
	keepAlive, err := c.grpc.UpsertKubernetesServer(ctx, &proto.UpsertKubernetesServerRequest{Server: server})
	if err != nil {
		return nil, trace.Wrap(err)
	}
	return keepAlive, nil
}

// GetApplicationServers returns all registered application servers.
func (c *Client) GetApplicationServers(ctx context.Context, namespace string) ([]types.AppServer, error) {
	servers, err := GetAllResources[types.AppServer](ctx, c, &proto.ListResourcesRequest{
		Namespace:    namespace,
		ResourceType: types.KindAppServer,
	})
	return servers, trace.Wrap(err)
}

// UpsertApplicationServer registers an application server.
func (c *Client) UpsertApplicationServer(ctx context.Context, server types.AppServer) (*types.KeepAlive, error) {
	s, ok := server.(*types.AppServerV3)
	if !ok {
		return nil, trace.BadParameter("invalid type %T", server)
	}
	keepAlive, err := c.grpc.UpsertApplicationServer(ctx, &proto.UpsertApplicationServerRequest{
		Server: s,
	})
	if err != nil {
		return nil, trace.Wrap(err)
	}
	return keepAlive, nil
}

// DeleteApplicationServer removes specified application server.
func (c *Client) DeleteApplicationServer(ctx context.Context, namespace, hostID, name string) error {
	_, err := c.grpc.DeleteApplicationServer(ctx, &proto.DeleteApplicationServerRequest{
		Namespace: namespace,
		HostID:    hostID,
		Name:      name,
	})
	return trace.Wrap(err)
}

// DeleteAllApplicationServers removes all registered application servers.
func (c *Client) DeleteAllApplicationServers(ctx context.Context, namespace string) error {
	_, err := c.grpc.DeleteAllApplicationServers(ctx, &proto.DeleteAllApplicationServersRequest{
		Namespace: namespace,
	})
	return trace.Wrap(err)
}

// GetAppSession gets an application web session.
func (c *Client) GetAppSession(ctx context.Context, req types.GetAppSessionRequest) (types.WebSession, error) {
	resp, err := c.grpc.GetAppSession(ctx, &proto.GetAppSessionRequest{
		SessionID: req.SessionID,
	})
	if err != nil {
		return nil, trace.Wrap(err)
	}

	return resp.GetSession(), nil
}

// ListAppSessions gets a paginated list of application web sessions.
func (c *Client) ListAppSessions(ctx context.Context, pageSize int, pageToken, user string) ([]types.WebSession, string, error) {
	resp, err := c.grpc.ListAppSessions(
		ctx,
		&proto.ListAppSessionsRequest{
			PageSize:  int32(pageSize),
			PageToken: pageToken,
			User:      user,
		})
	if err != nil {
		return nil, "", trace.Wrap(err)
	}

	out := make([]types.WebSession, 0, len(resp.GetSessions()))
	for _, v := range resp.GetSessions() {
		out = append(out, v)
	}
	return out, resp.NextPageToken, nil
}

// GetSnowflakeSessions gets all Snowflake web sessions.
func (c *Client) GetSnowflakeSessions(ctx context.Context) ([]types.WebSession, error) {
	resp, err := c.grpc.GetSnowflakeSessions(ctx, &emptypb.Empty{})
	if err != nil {
		return nil, trace.Wrap(err)
	}

	out := make([]types.WebSession, 0, len(resp.GetSessions()))
	for _, v := range resp.GetSessions() {
		out = append(out, v)
	}
	return out, nil
}

// ListSAMLIdPSessions gets a paginated list of SAML IdP sessions.
// Deprecated: Do not use. The Concept of SAML IdP Sessions is no longer in use.
// SAML IdP Sessions are directly tied to their parent web sessions instead.
func (c *Client) ListSAMLIdPSessions(ctx context.Context, pageSize int, pageToken, user string) ([]types.WebSession, string, error) {
	resp, err := c.grpc.ListSAMLIdPSessions(
		ctx,
		&proto.ListSAMLIdPSessionsRequest{
			PageSize:  int32(pageSize),
			PageToken: pageToken,
			User:      user,
		})
	if err != nil {
		return nil, "", trace.Wrap(err)
	}

	out := make([]types.WebSession, 0, len(resp.GetSessions()))
	for _, v := range resp.GetSessions() {
		out = append(out, v)
	}
	return out, resp.NextPageToken, nil
}

// CreateAppSession creates an application web session. Application web
// sessions represent a browser session the client holds.
func (c *Client) CreateAppSession(ctx context.Context, req *proto.CreateAppSessionRequest) (types.WebSession, error) {
	resp, err := c.grpc.CreateAppSession(ctx, req)
	if err != nil {
		return nil, trace.Wrap(err)
	}

	return resp.GetSession(), nil
}

// CreateSnowflakeSession creates a Snowflake web session.
func (c *Client) CreateSnowflakeSession(ctx context.Context, req types.CreateSnowflakeSessionRequest) (types.WebSession, error) {
	resp, err := c.grpc.CreateSnowflakeSession(ctx, &proto.CreateSnowflakeSessionRequest{
		Username:     req.Username,
		SessionToken: req.SessionToken,
		TokenTTL:     proto.Duration(req.TokenTTL),
	})
	if err != nil {
		return nil, trace.Wrap(err)
	}

	return resp.GetSession(), nil
}

// CreateSAMLIdPSession creates a SAML IdP session.
// Deprecated: Do not use. The Concept of SAML IdP Sessions is no longer in use.
// SAML IdP Sessions are directly tied to their parent web sessions instead.
func (c *Client) CreateSAMLIdPSession(ctx context.Context, req types.CreateSAMLIdPSessionRequest) (types.WebSession, error) {
	resp, err := c.grpc.CreateSAMLIdPSession(ctx, &proto.CreateSAMLIdPSessionRequest{
		SessionID:   req.SessionID,
		Username:    req.Username,
		SAMLSession: req.SAMLSession,
	})
	if err != nil {
		return nil, trace.Wrap(err)
	}

	return resp.GetSession(), nil
}

// GetSnowflakeSession gets a Snowflake web session.
func (c *Client) GetSnowflakeSession(ctx context.Context, req types.GetSnowflakeSessionRequest) (types.WebSession, error) {
	resp, err := c.grpc.GetSnowflakeSession(ctx, &proto.GetSnowflakeSessionRequest{
		SessionID: req.SessionID,
	})
	if err != nil {
		return nil, trace.Wrap(err)
	}

	return resp.GetSession(), nil
}

// GetSAMLIdPSession gets a SAML IdP session.
// Deprecated: Do not use. The Concept of SAML IdP Sessions is no longer in use.
// SAML IdP Sessions are directly tied to their parent web sessions instead.
func (c *Client) GetSAMLIdPSession(ctx context.Context, req types.GetSAMLIdPSessionRequest) (types.WebSession, error) {
	resp, err := c.grpc.GetSAMLIdPSession(ctx, &proto.GetSAMLIdPSessionRequest{
		SessionID: req.SessionID,
	})
	if err != nil {
		return nil, trace.Wrap(err)
	}

	return resp.GetSession(), nil
}

// DeleteAppSession removes an application web session.
func (c *Client) DeleteAppSession(ctx context.Context, req types.DeleteAppSessionRequest) error {
	_, err := c.grpc.DeleteAppSession(ctx, &proto.DeleteAppSessionRequest{
		SessionID: req.SessionID,
	})
	return trace.Wrap(err)
}

// DeleteSnowflakeSession removes a Snowflake web session.
func (c *Client) DeleteSnowflakeSession(ctx context.Context, req types.DeleteSnowflakeSessionRequest) error {
	_, err := c.grpc.DeleteSnowflakeSession(ctx, &proto.DeleteSnowflakeSessionRequest{
		SessionID: req.SessionID,
	})
	return trace.Wrap(err)
}

// DeleteSAMLIdPSession removes a SAML IdP session.
// Deprecated: Do not use. As of v16, the Concept of SAML IdP Sessions is no longer in use.
// SAML IdP Sessions are directly tied to their parent web sessions instead. This endpoint
// will be removed in v17.
func (c *Client) DeleteSAMLIdPSession(ctx context.Context, req types.DeleteSAMLIdPSessionRequest) error {
	_, err := c.grpc.DeleteSAMLIdPSession(ctx, &proto.DeleteSAMLIdPSessionRequest{
		SessionID: req.SessionID,
	})
	return trace.Wrap(err)
}

// DeleteAllAppSessions removes all application web sessions.
func (c *Client) DeleteAllAppSessions(ctx context.Context) error {
	_, err := c.grpc.DeleteAllAppSessions(ctx, &emptypb.Empty{})
	return trace.Wrap(err)
}

// DeleteAllSnowflakeSessions removes all Snowflake web sessions.
func (c *Client) DeleteAllSnowflakeSessions(ctx context.Context) error {
	_, err := c.grpc.DeleteAllSnowflakeSessions(ctx, &emptypb.Empty{})
	return trace.Wrap(err)
}

// DeleteAllSAMLIdPSessions removes all SAML IdP sessions.
// Deprecated: Do not use. The Concept of SAML IdP Sessions is no longer in use.
// SAML IdP Sessions are directly tied to their parent web sessions instead.
func (c *Client) DeleteAllSAMLIdPSessions(ctx context.Context) error {
	_, err := c.grpc.DeleteAllSAMLIdPSessions(ctx, &emptypb.Empty{})
	return trace.Wrap(err)
}

// DeleteUserAppSessions deletes all user’s application sessions.
func (c *Client) DeleteUserAppSessions(ctx context.Context, req *proto.DeleteUserAppSessionsRequest) error {
	_, err := c.grpc.DeleteUserAppSessions(ctx, req)
	return trace.Wrap(err)
}

// DeleteUserSAMLIdPSessions deletes all user’s SAML IdP sessions.
// Deprecated: Do not use. The Concept of SAML IdP Sessions is no longer in use.
// SAML IdP Sessions are directly tied to their parent web sessions instead.
func (c *Client) DeleteUserSAMLIdPSessions(ctx context.Context, username string) error {
	req := &proto.DeleteUserSAMLIdPSessionsRequest{
		Username: username,
	}
	_, err := c.grpc.DeleteUserSAMLIdPSessions(ctx, req)
	return trace.Wrap(err)
}

// GenerateAppToken creates a JWT token with application access.
func (c *Client) GenerateAppToken(ctx context.Context, req types.GenerateAppTokenRequest) (string, error) {
	traits := map[string]*wrappers.StringValues{}
	for traitName, traitValues := range req.Traits {
		traits[traitName] = &wrappers.StringValues{
			Values: traitValues,
		}
	}
	resp, err := c.grpc.GenerateAppToken(ctx, &proto.GenerateAppTokenRequest{
		Username: req.Username,
		Roles:    req.Roles,
		Traits:   traits,
		URI:      req.URI,
		Expires:  req.Expires,
	})
	if err != nil {
		return "", trace.Wrap(err)
	}

	return resp.GetToken(), nil
}

// GenerateSnowflakeJWT generates JWT in the Snowflake required format.
func (c *Client) GenerateSnowflakeJWT(ctx context.Context, req types.GenerateSnowflakeJWT) (string, error) {
	resp, err := c.grpc.GenerateSnowflakeJWT(ctx, &proto.SnowflakeJWTRequest{
		UserName:    req.Username,
		AccountName: req.Account,
	})
	if err != nil {
		return "", trace.Wrap(err)
	}

	return resp.GetToken(), nil
}

// GetDatabaseServers returns all registered database proxy servers.
//
// Note that in HA setups, a registered database may have multiple
// DatabaseServer entries. Web UI and `tsh db ls` extract databases from this
// list and remove duplicates by name.
func (c *Client) GetDatabaseServers(ctx context.Context, namespace string) ([]types.DatabaseServer, error) {
	servers, err := GetAllResources[types.DatabaseServer](ctx, c, &proto.ListResourcesRequest{
		Namespace:    namespace,
		ResourceType: types.KindDatabaseServer,
	})
	return servers, trace.Wrap(err)
}

// UpsertDatabaseServer registers a new database proxy server.
func (c *Client) UpsertDatabaseServer(ctx context.Context, server types.DatabaseServer) (*types.KeepAlive, error) {
	s, ok := server.(*types.DatabaseServerV3)
	if !ok {
		return nil, trace.BadParameter("invalid type %T", server)
	}
	keepAlive, err := c.grpc.UpsertDatabaseServer(ctx, &proto.UpsertDatabaseServerRequest{
		Server: s,
	})
	if err != nil {
		return nil, trace.Wrap(err)
	}
	return keepAlive, nil
}

// DeleteDatabaseServer removes the specified database proxy server.
func (c *Client) DeleteDatabaseServer(ctx context.Context, namespace, hostID, name string) error {
	_, err := c.grpc.DeleteDatabaseServer(ctx, &proto.DeleteDatabaseServerRequest{
		Namespace: namespace,
		HostID:    hostID,
		Name:      name,
	})
	if err != nil {
		return trace.Wrap(err)
	}
	return nil
}

// DeleteAllDatabaseServers removes all registered database proxy servers.
func (c *Client) DeleteAllDatabaseServers(ctx context.Context, namespace string) error {
	_, err := c.grpc.DeleteAllDatabaseServers(ctx, &proto.DeleteAllDatabaseServersRequest{
		Namespace: namespace,
	})
	if err != nil {
		return trace.Wrap(err)
	}
	return nil
}

// SignDatabaseCSR generates a client certificate used by proxy when talking
// to a remote database service.
func (c *Client) SignDatabaseCSR(ctx context.Context, req *proto.DatabaseCSRRequest) (*proto.DatabaseCSRResponse, error) {
	resp, err := c.grpc.SignDatabaseCSR(ctx, req)
	if err != nil {
		return nil, trace.Wrap(err)
	}
	return resp, nil
}

// GenerateDatabaseCert generates a client certificate used by a database
// service to authenticate with the database instance, or a server certificate
// for configuring a self-hosted database, depending on the requester_name.
func (c *Client) GenerateDatabaseCert(ctx context.Context, req *proto.DatabaseCertRequest) (*proto.DatabaseCertResponse, error) {
	resp, err := c.grpc.GenerateDatabaseCert(ctx, req)
	if err != nil {
		return nil, trace.Wrap(err)
	}
	return resp, nil
}

// GetRole returns role by name
func (c *Client) GetRole(ctx context.Context, name string) (types.Role, error) {
	if name == "" {
		return nil, trace.BadParameter("missing name")
	}
	role, err := c.grpc.GetRole(ctx, &proto.GetRoleRequest{Name: name})
	if err != nil {
		return nil, trace.Wrap(err)
	}
	return role, nil
}

// GetRoles returns a list of roles
func (c *Client) GetRoles(ctx context.Context) ([]types.Role, error) {
	var roles []types.Role
	var req proto.ListRolesRequest
	for {
		rsp, err := c.ListRoles(ctx, &req)
		if err != nil {
			return nil, trace.Wrap(err)
		}

		for _, r := range rsp.Roles {
			roles = append(roles, r)
		}
		req.StartKey = rsp.NextKey
		if req.StartKey == "" {
			break
		}
	}

	return roles, nil
}

// ListRoles is a paginated role getter.
func (c *Client) ListRoles(ctx context.Context, req *proto.ListRolesRequest) (*proto.ListRolesResponse, error) {
	var header gmetadata.MD
	rsp, err := c.grpc.ListRoles(ctx, req, grpc.Header(&header))
	if err != nil {
		return nil, trace.Wrap(err)
	}

	if req.Filter == nil {
		// remaining logic is all filter compat that we can skip
		return rsp, nil
	}

	vs, _ := metadata.VersionFromMetadata(header)
	ver, _ := semver.NewVersion(vs)
	if ver != nil && ver.Major >= 16 {
		// auth implements all expected filtering features
		return rsp, nil
	}

	filtered := rsp.Roles[:0]
	for _, role := range rsp.Roles {
		if req.Filter.Match(role) {
			filtered = append(filtered, role)
		}
	}
	rsp.Roles = filtered

	return rsp, nil
}

// CreateRole creates a new role.
func (c *Client) CreateRole(ctx context.Context, role types.Role) (types.Role, error) {
	r, ok := role.(*types.RoleV6)
	if !ok {
		return nil, trace.BadParameter("invalid type %T", role)
	}

	created, err := c.grpc.CreateRole(ctx, &proto.CreateRoleRequest{Role: r})
	return created, trace.Wrap(err)
}

// UpdateRole updates an already existing role.
func (c *Client) UpdateRole(ctx context.Context, role types.Role) (types.Role, error) {
	r, ok := role.(*types.RoleV6)
	if !ok {
		return nil, trace.BadParameter("invalid type %T", role)
	}

	updated, err := c.grpc.UpdateRole(ctx, &proto.UpdateRoleRequest{Role: r})
	return updated, trace.Wrap(err)
}

// UpsertRole creates or updates a role.
func (c *Client) UpsertRole(ctx context.Context, role types.Role) (types.Role, error) {
	r, ok := role.(*types.RoleV6)
	if !ok {
		return nil, trace.BadParameter("invalid type %T", role)
	}

	upserted, err := c.grpc.UpsertRoleV2(ctx, &proto.UpsertRoleRequest{Role: r})
	if err != nil && trace.IsNotImplemented(err) {
		//nolint:staticcheck // SA1019. Kept for backward compatibility.
		_, err := c.grpc.UpsertRole(ctx, r)
		if err != nil {
			return nil, trace.Wrap(err)
		}

		r, err := c.grpc.GetRole(ctx, &proto.GetRoleRequest{Name: role.GetName()})
		return r, trace.Wrap(err)
	}

	return upserted, trace.Wrap(err)
}

// DeleteRole deletes role by name
func (c *Client) DeleteRole(ctx context.Context, name string) error {
	if name == "" {
		return trace.BadParameter("missing name")
	}
	_, err := c.grpc.DeleteRole(ctx, &proto.DeleteRoleRequest{Name: name})
	return trace.Wrap(err)
}

// AddMFADeviceSync adds a new MFA device.
func (c *Client) AddMFADeviceSync(ctx context.Context, in *proto.AddMFADeviceSyncRequest) (*proto.AddMFADeviceSyncResponse, error) {
	res, err := c.grpc.AddMFADeviceSync(ctx, in)
	return res, trace.Wrap(err)
}

// DeleteMFADeviceSync deletes a users MFA device.
func (c *Client) DeleteMFADeviceSync(ctx context.Context, in *proto.DeleteMFADeviceSyncRequest) error {
	_, err := c.grpc.DeleteMFADeviceSync(ctx, in)
	return trace.Wrap(err)
}

func (c *Client) GetMFADevices(ctx context.Context, in *proto.GetMFADevicesRequest) (*proto.GetMFADevicesResponse, error) {
	resp, err := c.grpc.GetMFADevices(ctx, in)
	if err != nil {
		return nil, trace.Wrap(err)
	}
	return resp, nil
}

func (c *Client) IsMFARequired(ctx context.Context, req *proto.IsMFARequiredRequest) (*proto.IsMFARequiredResponse, error) {
	resp, err := c.grpc.IsMFARequired(ctx, req)
	if err != nil {
		return nil, trace.Wrap(err)
	}
	return resp, nil
}

// GetOIDCConnector returns an OIDC connector by name.
func (c *Client) GetOIDCConnector(ctx context.Context, name string, withSecrets bool) (types.OIDCConnector, error) {
	if name == "" {
		return nil, trace.BadParameter("cannot get OIDC Connector, missing name")
	}
	req := &types.ResourceWithSecretsRequest{Name: name, WithSecrets: withSecrets}
	resp, err := c.grpc.GetOIDCConnector(ctx, req)
	if err != nil {
		return nil, trace.Wrap(err)
	}
	return resp, nil
}

// GetOIDCConnectors returns a list of OIDC connectors.
func (c *Client) GetOIDCConnectors(ctx context.Context, withSecrets bool) ([]types.OIDCConnector, error) {
	req := &types.ResourcesWithSecretsRequest{WithSecrets: withSecrets}
	resp, err := c.grpc.GetOIDCConnectors(ctx, req)
	if err != nil {
		return nil, trace.Wrap(err)
	}
	oidcConnectors := make([]types.OIDCConnector, len(resp.OIDCConnectors))
	for i, oidcConnector := range resp.OIDCConnectors {
		oidcConnectors[i] = oidcConnector
	}
	return oidcConnectors, nil
}

// CreateOIDCConnector creates an OIDC connector.
func (c *Client) CreateOIDCConnector(ctx context.Context, connector types.OIDCConnector) (types.OIDCConnector, error) {
	oidcConnector, ok := connector.(*types.OIDCConnectorV3)
	if !ok {
		return nil, trace.BadParameter("invalid type %T", connector)
	}
	conn, err := c.grpc.CreateOIDCConnector(ctx, &proto.CreateOIDCConnectorRequest{Connector: oidcConnector})
	return conn, trace.Wrap(err)
}

// UpdateOIDCConnector updates an OIDC connector.
func (c *Client) UpdateOIDCConnector(ctx context.Context, connector types.OIDCConnector) (types.OIDCConnector, error) {
	oidcConnector, ok := connector.(*types.OIDCConnectorV3)
	if !ok {
		return nil, trace.BadParameter("invalid type %T", oidcConnector)
	}
	conn, err := c.grpc.UpdateOIDCConnector(ctx, &proto.UpdateOIDCConnectorRequest{Connector: oidcConnector})
	return conn, trace.Wrap(err)
}

// UpsertOIDCConnector creates or updates an OIDC connector.
func (c *Client) UpsertOIDCConnector(ctx context.Context, oidcConnector types.OIDCConnector) (types.OIDCConnector, error) {
	connector, ok := oidcConnector.(*types.OIDCConnectorV3)
	if !ok {
		return nil, trace.BadParameter("invalid type %T", oidcConnector)
	}

	upserted, err := c.grpc.UpsertOIDCConnectorV2(ctx, &proto.UpsertOIDCConnectorRequest{Connector: connector})
	return upserted, trace.Wrap(err)
}

// DeleteOIDCConnector deletes an OIDC connector by name.
func (c *Client) DeleteOIDCConnector(ctx context.Context, name string) error {
	if name == "" {
		return trace.BadParameter("cannot delete OIDC Connector, missing name")
	}
	_, err := c.grpc.DeleteOIDCConnector(ctx, &types.ResourceRequest{Name: name})
	return trace.Wrap(err)
}

// CreateOIDCAuthRequest creates OIDCAuthRequest.
func (c *Client) CreateOIDCAuthRequest(ctx context.Context, req types.OIDCAuthRequest) (*types.OIDCAuthRequest, error) {
	resp, err := c.grpc.CreateOIDCAuthRequest(ctx, &req)
	if err != nil {
		return nil, trace.Wrap(err)
	}
	return resp, nil
}

// GetOIDCAuthRequest gets an OIDCAuthRequest by state token.
func (c *Client) GetOIDCAuthRequest(ctx context.Context, stateToken string) (*types.OIDCAuthRequest, error) {
	req := &proto.GetOIDCAuthRequestRequest{StateToken: stateToken}
	resp, err := c.grpc.GetOIDCAuthRequest(ctx, req)
	if err != nil {
		return nil, trace.Wrap(err)
	}
	return resp, nil
}

// GetSAMLConnector returns a SAML connector by name.
func (c *Client) GetSAMLConnector(ctx context.Context, name string, withSecrets bool) (types.SAMLConnector, error) {
	return c.GetSAMLConnectorWithValidationOptions(ctx, name, withSecrets)
}

// GetSAMLConnectorWithValidationOptions returns a SAML connector by name.
func (c *Client) GetSAMLConnectorWithValidationOptions(ctx context.Context, name string, withSecrets bool, opts ...types.SAMLConnectorValidationOption) (types.SAMLConnector, error) {
	var options types.SAMLConnectorValidationOptions
	for _, opt := range opts {
		opt(&options)
	}

	if name == "" {
		return nil, trace.BadParameter("cannot get SAML Connector, missing name")
	}
	req := &types.ResourceWithSecretsRequest{
		Name:                       name,
		WithSecrets:                withSecrets,
		SAMLValidationNoFollowURLs: options.NoFollowURLs,
	}
	resp, err := c.grpc.GetSAMLConnector(ctx, req)
	if err != nil {
		return nil, trace.Wrap(err)
	}
	return resp, nil
}

// GetSAMLConnectors returns a list of SAML connectors.
func (c *Client) GetSAMLConnectors(ctx context.Context, withSecrets bool) ([]types.SAMLConnector, error) {
	return c.GetSAMLConnectorsWithValidationOptions(ctx, withSecrets)
}

// GetSAMLConnectorsWithoutURLValidation returns a list of SAML connectors.
func (c *Client) GetSAMLConnectorsWithValidationOptions(ctx context.Context, withSecrets bool, opts ...types.SAMLConnectorValidationOption) ([]types.SAMLConnector, error) {
	var options types.SAMLConnectorValidationOptions
	for _, opt := range opts {
		opt(&options)
	}

	req := &types.ResourcesWithSecretsRequest{
		WithSecrets:                withSecrets,
		SAMLValidationNoFollowURLs: options.NoFollowURLs,
	}
	resp, err := c.grpc.GetSAMLConnectors(ctx, req)
	if err != nil {
		return nil, trace.Wrap(err)
	}
	samlConnectors := make([]types.SAMLConnector, len(resp.SAMLConnectors))
	for i, samlConnector := range resp.SAMLConnectors {
		samlConnectors[i] = samlConnector
	}
	return samlConnectors, nil
}

// CreateSAMLConnector creates a SAML connector.
func (c *Client) CreateSAMLConnector(ctx context.Context, connector types.SAMLConnector) (types.SAMLConnector, error) {
	samlConnectorV2, ok := connector.(*types.SAMLConnectorV2)
	if !ok {
		return nil, trace.BadParameter("invalid type %T", connector)
	}
	conn, err := c.grpc.CreateSAMLConnector(ctx, &proto.CreateSAMLConnectorRequest{Connector: samlConnectorV2})
	return conn, trace.Wrap(err)
}

// UpdateSAMLConnector updates a SAML connector.
func (c *Client) UpdateSAMLConnector(ctx context.Context, connector types.SAMLConnector) (types.SAMLConnector, error) {
	samlConnectorV2, ok := connector.(*types.SAMLConnectorV2)
	if !ok {
		return nil, trace.BadParameter("invalid type %T", connector)
	}
	conn, err := c.grpc.UpdateSAMLConnector(ctx, &proto.UpdateSAMLConnectorRequest{Connector: samlConnectorV2})
	return conn, trace.Wrap(err)
}

// UpsertSAMLConnector creates or updates a SAML connector.
func (c *Client) UpsertSAMLConnector(ctx context.Context, connector types.SAMLConnector) (types.SAMLConnector, error) {
	samlConnector, ok := connector.(*types.SAMLConnectorV2)
	if !ok {
		return nil, trace.BadParameter("invalid type %T", connector)
	}

	upserted, err := c.grpc.UpsertSAMLConnectorV2(ctx, &proto.UpsertSAMLConnectorRequest{Connector: samlConnector})
	return upserted, trace.Wrap(err)
}

// DeleteSAMLConnector deletes a SAML connector by name.
func (c *Client) DeleteSAMLConnector(ctx context.Context, name string) error {
	if name == "" {
		return trace.BadParameter("cannot delete SAML Connector, missing name")
	}
	_, err := c.grpc.DeleteSAMLConnector(ctx, &types.ResourceRequest{Name: name})
	return trace.Wrap(err)
}

// CreateSAMLAuthRequest creates SAMLAuthRequest.
func (c *Client) CreateSAMLAuthRequest(ctx context.Context, req types.SAMLAuthRequest) (*types.SAMLAuthRequest, error) {
	resp, err := c.grpc.CreateSAMLAuthRequest(ctx, &req)
	if err != nil {
		return nil, trace.Wrap(err)
	}
	return resp, nil
}

// GetSAMLAuthRequest gets a SAMLAuthRequest by id.
func (c *Client) GetSAMLAuthRequest(ctx context.Context, id string) (*types.SAMLAuthRequest, error) {
	req := &proto.GetSAMLAuthRequestRequest{ID: id}
	resp, err := c.grpc.GetSAMLAuthRequest(ctx, req)
	if err != nil {
		return nil, trace.Wrap(err)
	}
	return resp, nil
}

// GetGithubConnector returns a Github connector by name.
func (c *Client) GetGithubConnector(ctx context.Context, name string, withSecrets bool) (types.GithubConnector, error) {
	if name == "" {
		return nil, trace.BadParameter("cannot get GitHub Connector, missing name")
	}
	req := &types.ResourceWithSecretsRequest{Name: name, WithSecrets: withSecrets}
	resp, err := c.grpc.GetGithubConnector(ctx, req)
	if err != nil {
		return nil, trace.Wrap(err)
	}
	return resp, nil
}

// GetGithubConnectors returns a list of Github connectors.
func (c *Client) GetGithubConnectors(ctx context.Context, withSecrets bool) ([]types.GithubConnector, error) {
	req := &types.ResourcesWithSecretsRequest{WithSecrets: withSecrets}
	resp, err := c.grpc.GetGithubConnectors(ctx, req)
	if err != nil {
		return nil, trace.Wrap(err)
	}
	githubConnectors := make([]types.GithubConnector, len(resp.GithubConnectors))
	for i, githubConnector := range resp.GithubConnectors {
		githubConnectors[i] = githubConnector
	}
	return githubConnectors, nil
}

// CreateGithubConnector creates a Github connector.
func (c *Client) CreateGithubConnector(ctx context.Context, connector types.GithubConnector) (types.GithubConnector, error) {
	githubConnector, ok := connector.(*types.GithubConnectorV3)
	if !ok {
		return nil, trace.BadParameter("invalid type %T", connector)
	}
	conn, err := c.grpc.CreateGithubConnector(ctx, &proto.CreateGithubConnectorRequest{Connector: githubConnector})
	return conn, trace.Wrap(err)
}

// UpdateGithubConnector updates a Github connector.
func (c *Client) UpdateGithubConnector(ctx context.Context, connector types.GithubConnector) (types.GithubConnector, error) {
	githubConnector, ok := connector.(*types.GithubConnectorV3)
	if !ok {
		return nil, trace.BadParameter("invalid type %T", connector)
	}
	conn, err := c.grpc.UpdateGithubConnector(ctx, &proto.UpdateGithubConnectorRequest{Connector: githubConnector})
	return conn, trace.Wrap(err)
}

// UpsertGithubConnector creates or updates a Github connector.
func (c *Client) UpsertGithubConnector(ctx context.Context, connector types.GithubConnector) (types.GithubConnector, error) {
	githubConnector, ok := connector.(*types.GithubConnectorV3)
	if !ok {
		return nil, trace.BadParameter("invalid type %T", connector)
	}
	conn, err := c.grpc.UpsertGithubConnectorV2(ctx, &proto.UpsertGithubConnectorRequest{Connector: githubConnector})
	return conn, trace.Wrap(err)
}

// DeleteGithubConnector deletes a Github connector by name.
func (c *Client) DeleteGithubConnector(ctx context.Context, name string) error {
	if name == "" {
		return trace.BadParameter("cannot delete GitHub Connector, missing name")
	}
	_, err := c.grpc.DeleteGithubConnector(ctx, &types.ResourceRequest{Name: name})
	return trace.Wrap(err)
}

// CreateGithubAuthRequest creates GithubAuthRequest.
func (c *Client) CreateGithubAuthRequest(ctx context.Context, req types.GithubAuthRequest) (*types.GithubAuthRequest, error) {
	resp, err := c.grpc.CreateGithubAuthRequest(ctx, &req)
	if err != nil {
		return nil, trace.Wrap(err)
	}
	return resp, nil
}

// GetGithubAuthRequest gets a GithubAuthRequest by state token.
func (c *Client) GetGithubAuthRequest(ctx context.Context, stateToken string) (*types.GithubAuthRequest, error) {
	req := &proto.GetGithubAuthRequestRequest{StateToken: stateToken}
	resp, err := c.grpc.GetGithubAuthRequest(ctx, req)
	if err != nil {
		return nil, trace.Wrap(err)
	}
	return resp, nil
}

// GetSSODiagnosticInfo returns SSO diagnostic info records for a specific SSO Auth request.
func (c *Client) GetSSODiagnosticInfo(ctx context.Context, authRequestKind string, authRequestID string) (*types.SSODiagnosticInfo, error) {
	req := &proto.GetSSODiagnosticInfoRequest{AuthRequestKind: authRequestKind, AuthRequestID: authRequestID}
	resp, err := c.grpc.GetSSODiagnosticInfo(ctx, req)
	if err != nil {
		return nil, trace.Wrap(err)
	}
	return resp, nil
}

// GetServerInfos returns a stream of ServerInfos.
func (c *Client) GetServerInfos(ctx context.Context) stream.Stream[types.ServerInfo] {
	// set up cancelable context so that Stream.Done can close the stream if the caller
	// halts early.
	ctx, cancel := context.WithCancel(ctx)

	serverInfos, err := c.grpc.GetServerInfos(ctx, &emptypb.Empty{})
	if err != nil {
		cancel()
		return stream.Fail[types.ServerInfo](trace.Wrap(err))
	}
	return stream.Func(func() (types.ServerInfo, error) {
		si, err := serverInfos.Recv()
		if err != nil {
			if errors.Is(err, io.EOF) {
				// io.EOF signals that stream has completed successfully
				return nil, io.EOF
			}
			return nil, trace.Wrap(err)
		}
		return si, nil
	}, cancel)
}

// GetServerInfo returns a ServerInfo by name.
func (c *Client) GetServerInfo(ctx context.Context, name string) (types.ServerInfo, error) {
	if name == "" {
		return nil, trace.BadParameter("cannot get server info, missing name")
	}
	req := &types.ResourceRequest{Name: name}
	resp, err := c.grpc.GetServerInfo(ctx, req)
	if err != nil {
		return nil, trace.Wrap(err)
	}
	return resp, nil
}

// UpsertServerInfo upserts a ServerInfo.
func (c *Client) UpsertServerInfo(ctx context.Context, serverInfo types.ServerInfo) error {
	si, ok := serverInfo.(*types.ServerInfoV1)
	if !ok {
		return trace.BadParameter("invalid type %T", serverInfo)
	}
	_, err := c.grpc.UpsertServerInfo(ctx, si)
	return trace.Wrap(err)
}

// DeleteServerInfo deletes a ServerInfo by name.
func (c *Client) DeleteServerInfo(ctx context.Context, name string) error {
	if name == "" {
		return trace.BadParameter("cannot delete server info, missing name")
	}
	req := &types.ResourceRequest{Name: name}
	_, err := c.grpc.DeleteServerInfo(ctx, req)
	return trace.Wrap(err)
}

// DeleteAllServerInfos deletes all ServerInfos.
func (c *Client) DeleteAllServerInfos(ctx context.Context) error {
	_, err := c.grpc.DeleteAllServerInfos(ctx, &emptypb.Empty{})
	return trace.Wrap(err)
}

// GetTrustedCluster returns a Trusted Cluster by name.
func (c *Client) GetTrustedCluster(ctx context.Context, name string) (types.TrustedCluster, error) {
	if name == "" {
		return nil, trace.BadParameter("cannot get trusted cluster, missing name")
	}
	req := &types.ResourceRequest{Name: name}
	resp, err := c.grpc.GetTrustedCluster(ctx, req)
	if err != nil {
		return nil, trace.Wrap(err)
	}
	return resp, nil
}

// GetTrustedClusters returns a list of Trusted Clusters.
func (c *Client) GetTrustedClusters(ctx context.Context) ([]types.TrustedCluster, error) {
	resp, err := c.grpc.GetTrustedClusters(ctx, &emptypb.Empty{})
	if err != nil {
		return nil, trace.Wrap(err)
	}
	trustedClusters := make([]types.TrustedCluster, len(resp.TrustedClusters))
	for i, trustedCluster := range resp.TrustedClusters {
		trustedClusters[i] = trustedCluster
	}
	return trustedClusters, nil
}

// UpsertTrustedCluster creates or updates a Trusted Cluster.
//
// Deprecated: Use [Client.UpsertTrustedClusterV2] instead.
func (c *Client) UpsertTrustedCluster(ctx context.Context, trustedCluster types.TrustedCluster) (types.TrustedCluster, error) {
	trustedClusterV2, ok := trustedCluster.(*types.TrustedClusterV2)
	if !ok {
		return nil, trace.BadParameter("invalid type %T", trustedCluster)
	}
	resp, err := c.grpc.UpsertTrustedCluster(ctx, trustedClusterV2)
	if err != nil {
		return nil, trace.Wrap(err)
	}
	return resp, nil
}

// UpsertTrustedClusterV2 creates or updates a Trusted Cluster.
func (c *Client) UpsertTrustedClusterV2(ctx context.Context, trustedCluster types.TrustedCluster) (types.TrustedCluster, error) {
	trustedClusterV2, ok := trustedCluster.(*types.TrustedClusterV2)
	if !ok {
		return nil, trace.BadParameter("invalid type %T", trustedCluster)
	}
	req := &trustpb.UpsertTrustedClusterRequest{TrustedCluster: trustedClusterV2}
	resp, err := c.TrustClient().UpsertTrustedCluster(ctx, req)
	if err != nil {
		return nil, trace.Wrap(err)
	}
	return resp, nil
}

// CreateTrustedCluster creates a Trusted Cluster.
func (c *Client) CreateTrustedCluster(ctx context.Context, trustedCluster types.TrustedCluster) (types.TrustedCluster, error) {
	trustedClusterV2, ok := trustedCluster.(*types.TrustedClusterV2)
	if !ok {
		return nil, trace.BadParameter("invalid type %T", trustedCluster)
	}
	req := &trustpb.CreateTrustedClusterRequest{TrustedCluster: trustedClusterV2}
	resp, err := c.TrustClient().CreateTrustedCluster(ctx, req)
	if err != nil {
		return nil, trace.Wrap(err)
	}
	return resp, nil
}

// UpdateTrustedCluster updates a Trusted Cluster.
func (c *Client) UpdateTrustedCluster(ctx context.Context, trustedCluster types.TrustedCluster) (types.TrustedCluster, error) {
	trustedClusterV2, ok := trustedCluster.(*types.TrustedClusterV2)
	if !ok {
		return nil, trace.BadParameter("invalid type %T", trustedCluster)
	}
	req := &trustpb.UpdateTrustedClusterRequest{TrustedCluster: trustedClusterV2}
	resp, err := c.TrustClient().UpdateTrustedCluster(ctx, req)
	if err != nil {
		return nil, trace.Wrap(err)
	}
	return resp, nil
}

// DeleteTrustedCluster deletes a Trusted Cluster by name.
func (c *Client) DeleteTrustedCluster(ctx context.Context, name string) error {
	if name == "" {
		return trace.BadParameter("cannot delete trusted cluster, missing name")
	}
	_, err := c.grpc.DeleteTrustedCluster(ctx, &types.ResourceRequest{Name: name})
	return trace.Wrap(err)
}

// GetToken returns a provision token by name.
func (c *Client) GetToken(ctx context.Context, name string) (types.ProvisionToken, error) {
	if name == "" {
		return nil, trace.BadParameter("cannot get token, missing name")
	}
	resp, err := c.grpc.GetToken(ctx, &types.ResourceRequest{Name: name})
	if err != nil {
		return nil, trace.Wrap(err)
	}
	return resp, nil
}

// GetTokens returns a list of active provision tokens for nodes and users.
func (c *Client) GetTokens(ctx context.Context) ([]types.ProvisionToken, error) {
	resp, err := c.grpc.GetTokens(ctx, &emptypb.Empty{})
	if err != nil {
		return nil, trace.Wrap(err)
	}

	tokens := make([]types.ProvisionToken, len(resp.ProvisionTokens))
	for i, token := range resp.ProvisionTokens {
		tokens[i] = token
	}
	return tokens, nil
}

// UpsertToken creates or updates a provision token.
func (c *Client) UpsertToken(ctx context.Context, token types.ProvisionToken) error {
	tokenV2, ok := token.(*types.ProvisionTokenV2)
	if !ok {
		return trace.BadParameter("invalid type %T", token)
	}

	_, err := c.grpc.UpsertTokenV2(ctx, &proto.UpsertTokenV2Request{
		Token: &proto.UpsertTokenV2Request_V2{
			V2: tokenV2,
		},
	})
	return trace.Wrap(err)
}

// CreateToken creates a provision token.
func (c *Client) CreateToken(ctx context.Context, token types.ProvisionToken) error {
	tokenV2, ok := token.(*types.ProvisionTokenV2)
	if !ok {
		return trace.BadParameter("invalid type %T", token)
	}

	_, err := c.grpc.CreateTokenV2(ctx, &proto.CreateTokenV2Request{
		Token: &proto.CreateTokenV2Request_V2{
			V2: tokenV2,
		},
	})
	return trace.Wrap(err)
}

// DeleteToken deletes a provision token by name.
func (c *Client) DeleteToken(ctx context.Context, name string) error {
	if name == "" {
		return trace.BadParameter("cannot delete token, missing name")
	}
	_, err := c.grpc.DeleteToken(ctx, &types.ResourceRequest{Name: name})
	return trace.Wrap(err)
}

// GetNode returns a node by name and namespace.
func (c *Client) GetNode(ctx context.Context, namespace, name string) (types.Server, error) {
	resp, err := c.grpc.GetNode(ctx, &types.ResourceInNamespaceRequest{
		Name:      name,
		Namespace: namespace,
	})
	if err != nil {
		return nil, trace.Wrap(err)
	}
	return resp, nil
}

// GetNodes returns a complete list of nodes that the user has access to in the given namespace.
func (c *Client) GetNodes(ctx context.Context, namespace string) ([]types.Server, error) {
	servers, err := GetAllResources[types.Server](ctx, c, &proto.ListResourcesRequest{
		ResourceType: types.KindNode,
		Namespace:    namespace,
	})

	return servers, trace.Wrap(err)
}

// UpsertNode is used by SSH servers to report their presence
// to the auth servers in form of heartbeat expiring after ttl period.
func (c *Client) UpsertNode(ctx context.Context, node types.Server) (*types.KeepAlive, error) {
	if node.GetNamespace() == "" {
		return nil, trace.BadParameter("missing node namespace")
	}
	serverV2, ok := node.(*types.ServerV2)
	if !ok {
		return nil, trace.BadParameter("invalid type %T", node)
	}
	keepAlive, err := c.grpc.UpsertNode(ctx, serverV2)
	if err != nil {
		return nil, trace.Wrap(err)
	}
	return keepAlive, nil
}

// DeleteNode deletes a node by name and namespace.
func (c *Client) DeleteNode(ctx context.Context, namespace, name string) error {
	if namespace == "" {
		return trace.BadParameter("missing parameter namespace")
	}
	if name == "" {
		return trace.BadParameter("missing parameter name")
	}
	_, err := c.grpc.DeleteNode(ctx, &types.ResourceInNamespaceRequest{
		Name:      name,
		Namespace: namespace,
	})
	return trace.Wrap(err)
}

// DeleteAllNodes deletes all nodes in a given namespace.
func (c *Client) DeleteAllNodes(ctx context.Context, namespace string) error {
	if namespace == "" {
		return trace.BadParameter("missing parameter namespace")
	}
	_, err := c.grpc.DeleteAllNodes(ctx, &types.ResourcesInNamespaceRequest{Namespace: namespace})
	return trace.Wrap(err)
}

// StreamSessionEvents streams audit events from a given session recording.
func (c *Client) StreamSessionEvents(ctx context.Context, sessionID string, startIndex int64) (chan events.AuditEvent, chan error) {
	request := &proto.StreamSessionEventsRequest{
		SessionID:  sessionID,
		StartIndex: int32(startIndex),
	}

	ch := make(chan events.AuditEvent)
	e := make(chan error, 1)

	stream, err := c.grpc.StreamSessionEvents(ctx, request)
	if err != nil {
		e <- trace.Wrap(err)
		return ch, e
	}

	go func() {
	outer:
		for {
			oneOf, err := stream.Recv()
			if err != nil {
				if !errors.Is(err, io.EOF) {
					e <- trace.Wrap(err)
				} else {
					close(ch)
				}

				break outer
			}

			event, err := events.FromOneOf(*oneOf)
			if err != nil {
				e <- trace.Wrap(err)
				break outer
			}

			select {
			case ch <- event:
			case <-ctx.Done():
				e <- trace.Wrap(ctx.Err())
				break outer
			}
		}
	}()

	return ch, e
}

// SearchEvents allows searching for events with a full pagination support.
func (c *Client) SearchEvents(ctx context.Context, fromUTC, toUTC time.Time, namespace string, eventTypes []string, limit int, order types.EventOrder, startKey string) ([]events.AuditEvent, string, error) {
	request := &proto.GetEventsRequest{
		Namespace:  namespace,
		StartDate:  fromUTC,
		EndDate:    toUTC,
		EventTypes: eventTypes,
		Limit:      int32(limit),
		StartKey:   startKey,
		Order:      proto.Order(order),
	}

	response, err := c.grpc.GetEvents(ctx, request)
	if err != nil {
		return nil, "", trace.Wrap(err)
	}

	decodedEvents := make([]events.AuditEvent, 0, len(response.Items))
	for _, rawEvent := range response.Items {
		event, err := events.FromOneOf(*rawEvent)
		if err != nil {
			if trace.IsBadParameter(err) {
				slog.WarnContext(ctx, "skipping unknown event", "error", err)
				continue
			}
			return nil, "", trace.Wrap(err)
		}
		decodedEvents = append(decodedEvents, event)
	}

	return decodedEvents, response.LastKey, nil
}

// SearchUnstructuredEvents allows searching for events with a full pagination support
// and returns events in an unstructured format (json like).
// This method is used by the Teleport event-handler plugin to receive events
// from the auth server wihout having to support the Protobuf event schema.
func (c *Client) SearchUnstructuredEvents(ctx context.Context, fromUTC, toUTC time.Time, namespace string, eventTypes []string, limit int, order types.EventOrder, startKey string) ([]*auditlogpb.EventUnstructured, string, error) {
	request := &auditlogpb.GetUnstructuredEventsRequest{
		Namespace:  namespace,
		StartDate:  timestamppb.New(fromUTC),
		EndDate:    timestamppb.New(toUTC),
		EventTypes: eventTypes,
		Limit:      int32(limit),
		StartKey:   startKey,
		Order:      auditlogpb.Order(order),
	}

	response, err := c.grpc.GetUnstructuredEvents(ctx, request)
	if err != nil {
		return nil, "", trace.Wrap(err)
	}

	return response.Items, response.LastKey, nil
}

// ExportUnstructuredEvents exports events from a given event chunk returned by GetEventExportChunks. This API prioritizes
// performance over ordering and filtering, and is intended for bulk export of events.
func (c *Client) ExportUnstructuredEvents(ctx context.Context, req *auditlogpb.ExportUnstructuredEventsRequest) stream.Stream[*auditlogpb.ExportEventUnstructured] {
	// set up cancelable context so that Stream.Done can close the stream if the caller
	// halts early.
	ctx, cancel := context.WithCancel(ctx)

	events, err := c.grpc.ExportUnstructuredEvents(ctx, req)
	if err != nil {
		cancel()
		return stream.Fail[*auditlogpb.ExportEventUnstructured](trace.Wrap(err))
	}

	return stream.Func[*auditlogpb.ExportEventUnstructured](func() (*auditlogpb.ExportEventUnstructured, error) {
		event, err := events.Recv()
		if err != nil {
			if errors.Is(err, io.EOF) {
				// io.EOF signals that stream has completed successfully
				return nil, io.EOF
			}
			return nil, trace.Wrap(err)
		}
		return event, nil
	}, cancel)
}

// GetEventExportChunks returns a stream of event chunks that can be exported via ExportUnstructuredEvents. The returned
// list isn't ordered and polling for new chunks requires re-consuming the entire stream from the beginning.
func (c *Client) GetEventExportChunks(ctx context.Context, req *auditlogpb.GetEventExportChunksRequest) stream.Stream[*auditlogpb.EventExportChunk] {
	// set up cancelable context so that Stream.Done can close the stream if the caller
	// halts early.
	ctx, cancel := context.WithCancel(ctx)

	chunks, err := c.grpc.GetEventExportChunks(ctx, req)
	if err != nil {
		cancel()
		return stream.Fail[*auditlogpb.EventExportChunk](trace.Wrap(err))
	}

	return stream.Func[*auditlogpb.EventExportChunk](func() (*auditlogpb.EventExportChunk, error) {
		chunk, err := chunks.Recv()
		if err != nil {
			if errors.Is(err, io.EOF) {
				// io.EOF signals that stream has completed successfully
				return nil, io.EOF
			}
			return nil, trace.Wrap(err)
		}
		return chunk, nil
	}, cancel)
}

// StreamUnstructuredSessionEvents streams audit events from a given session recording in an unstructured format.
// This method is used by the Teleport event-handler plugin to receive events
// from the auth server wihout having to support the Protobuf event schema.
func (c *Client) StreamUnstructuredSessionEvents(ctx context.Context, sessionID string, startIndex int64) (chan *auditlogpb.EventUnstructured, chan error) {
	request := &auditlogpb.StreamUnstructuredSessionEventsRequest{
		SessionId:  sessionID,
		StartIndex: int32(startIndex),
	}

	ch := make(chan *auditlogpb.EventUnstructured)
	e := make(chan error, 1)

	stream, err := c.grpc.StreamUnstructuredSessionEvents(ctx, request)
	if err != nil {
		e <- trace.Wrap(err)
		return ch, e
	}
	go func() {
		for {
			event, err := stream.Recv()
			if err != nil {
				if !errors.Is(err, io.EOF) {
					e <- trace.Wrap(err)
				} else {
					close(ch)
				}
				return
			}

			select {
			case ch <- event:
			case <-ctx.Done():
				e <- trace.Wrap(ctx.Err())
				return
			}
		}
	}()

	return ch, e
}

// SearchSessionEvents allows searching for session events with a full pagination support.
func (c *Client) SearchSessionEvents(ctx context.Context, fromUTC time.Time, toUTC time.Time, limit int, order types.EventOrder, startKey string) ([]events.AuditEvent, string, error) {
	request := &proto.GetSessionEventsRequest{
		StartDate: fromUTC,
		EndDate:   toUTC,
		Limit:     int32(limit),
		StartKey:  startKey,
		Order:     proto.Order(order),
	}

	response, err := c.grpc.GetSessionEvents(ctx, request)
	if err != nil {
		return nil, "", trace.Wrap(err)
	}

	decodedEvents := make([]events.AuditEvent, 0, len(response.Items))
	for _, rawEvent := range response.Items {
		event, err := events.FromOneOf(*rawEvent)
		if err != nil {
			return nil, "", trace.Wrap(err)
		}
		decodedEvents = append(decodedEvents, event)
	}

	return decodedEvents, response.LastKey, nil
}

func (c *Client) DynamicDesktopClient() *dynamicwindows.Client {
	return dynamicwindows.NewClient(dynamicwindowsv1.NewDynamicWindowsServiceClient(c.conn))
}

// ClusterConfigClient returns an unadorned Cluster Configuration client, using the underlying
// Auth gRPC connection.
func (c *Client) ClusterConfigClient() clusterconfigpb.ClusterConfigServiceClient {
	return clusterconfigpb.NewClusterConfigServiceClient(c.conn)
}

// GetClusterNetworkingConfig gets cluster networking configuration.
func (c *Client) GetClusterNetworkingConfig(ctx context.Context) (types.ClusterNetworkingConfig, error) {
	resp, err := c.ClusterConfigClient().GetClusterNetworkingConfig(ctx, &clusterconfigpb.GetClusterNetworkingConfigRequest{})
	if err != nil && trace.IsNotImplemented(err) {
		resp, err = c.grpc.GetClusterNetworkingConfig(ctx, &emptypb.Empty{})
	}
	return resp, trace.Wrap(err)
}

// SetClusterNetworkingConfig sets cluster networking configuration.
// Deprecated: Use UpdateClusterNetworkingConfig or UpsertClusterNetworkingConfig instead.
func (c *Client) SetClusterNetworkingConfig(ctx context.Context, netConfig *types.ClusterNetworkingConfigV2) error {
	_, err := c.grpc.SetClusterNetworkingConfig(ctx, netConfig)
	return trace.Wrap(err)
}

// setClusterNetworkingConfig sets cluster networking configuration.
func (c *Client) setClusterNetworkingConfig(ctx context.Context, netConfig *types.ClusterNetworkingConfigV2) (types.ClusterNetworkingConfig, error) {
	_, err := c.grpc.SetClusterNetworkingConfig(ctx, netConfig)
	if err != nil {
		return nil, trace.Wrap(err)
	}

	cfg, err := c.grpc.GetClusterNetworkingConfig(ctx, &emptypb.Empty{})
	return cfg, trace.Wrap(err)
}

// UpdateClusterNetworkingConfig updates an existing cluster networking configuration.
func (c *Client) UpdateClusterNetworkingConfig(ctx context.Context, cfg types.ClusterNetworkingConfig) (types.ClusterNetworkingConfig, error) {
	v2, ok := cfg.(*types.ClusterNetworkingConfigV2)
	if !ok {
		return nil, trace.BadParameter("unsupported cluster networking config type %T", cfg)
	}

	updated, err := c.ClusterConfigClient().UpdateClusterNetworkingConfig(ctx, &clusterconfigpb.UpdateClusterNetworkingConfigRequest{ClusterNetworkConfig: v2})
	// TODO(tross) DELETE IN v18.0.0
	if trace.IsNotImplemented(err) {
		cnc, err := c.setClusterNetworkingConfig(ctx, v2)
		return cnc, trace.Wrap(err)
	}

	return updated, trace.Wrap(err)
}

// UpsertClusterNetworkingConfig creates a new configuration or overwrites the existing cluster networking configuration.
func (c *Client) UpsertClusterNetworkingConfig(ctx context.Context, cfg types.ClusterNetworkingConfig) (types.ClusterNetworkingConfig, error) {
	v2, ok := cfg.(*types.ClusterNetworkingConfigV2)
	if !ok {
		return nil, trace.BadParameter("unsupported cluster networking config type %T", cfg)
	}

	updated, err := c.ClusterConfigClient().UpsertClusterNetworkingConfig(ctx, &clusterconfigpb.UpsertClusterNetworkingConfigRequest{ClusterNetworkConfig: v2})
	// TODO(tross) DELETE IN v18.0.0
	if trace.IsNotImplemented(err) {
		cnc, err := c.setClusterNetworkingConfig(ctx, v2)
		return cnc, trace.Wrap(err)
	}

	return updated, trace.Wrap(err)
}

// ResetClusterNetworkingConfig resets cluster networking configuration to defaults.
func (c *Client) ResetClusterNetworkingConfig(ctx context.Context) error {
	_, err := c.ClusterConfigClient().ResetClusterNetworkingConfig(ctx, &clusterconfigpb.ResetClusterNetworkingConfigRequest{})
	if err != nil && trace.IsNotImplemented(err) {
		_, err := c.grpc.ResetClusterNetworkingConfig(ctx, &emptypb.Empty{})
		return trace.Wrap(err)
	}

	return trace.Wrap(err)
}

// GetSessionRecordingConfig gets session recording configuration.
func (c *Client) GetSessionRecordingConfig(ctx context.Context) (types.SessionRecordingConfig, error) {
	resp, err := c.ClusterConfigClient().GetSessionRecordingConfig(ctx, &clusterconfigpb.GetSessionRecordingConfigRequest{})
	if err != nil && trace.IsNotImplemented(err) {
		resp, err = c.grpc.GetSessionRecordingConfig(ctx, &emptypb.Empty{})
	}

	return resp, trace.Wrap(err)
}

// SetSessionRecordingConfig sets session recording configuration.
// Deprecated: Use UpdateSessionRecordingConfig or UpsertSessionRecordingConfig instead.
func (c *Client) SetSessionRecordingConfig(ctx context.Context, recConfig types.SessionRecordingConfig) error {
	recConfigV2, ok := recConfig.(*types.SessionRecordingConfigV2)
	if !ok {
		return trace.BadParameter("invalid type %T", recConfig)
	}

	_, err := c.grpc.SetSessionRecordingConfig(ctx, recConfigV2)
	return trace.Wrap(err)
}

// setSessionRecordingConfig sets session recording configuration.
func (c *Client) setSessionRecordingConfig(ctx context.Context, recConfig types.SessionRecordingConfig) (types.SessionRecordingConfig, error) {
	recConfigV2, ok := recConfig.(*types.SessionRecordingConfigV2)
	if !ok {
		return nil, trace.BadParameter("invalid type %T", recConfig)
	}

	if _, err := c.grpc.SetSessionRecordingConfig(ctx, recConfigV2); err != nil {
		return nil, trace.Wrap(err)
	}

	cfg, err := c.grpc.GetSessionRecordingConfig(ctx, &emptypb.Empty{})
	return cfg, trace.Wrap(err)
}

// ResetSessionRecordingConfig resets session recording configuration to defaults.
func (c *Client) ResetSessionRecordingConfig(ctx context.Context) error {
	_, err := c.ClusterConfigClient().ResetSessionRecordingConfig(ctx, &clusterconfigpb.ResetSessionRecordingConfigRequest{})
	if err != nil && trace.IsNotImplemented(err) {
		_, err := c.grpc.ResetSessionRecordingConfig(ctx, &emptypb.Empty{})
		return trace.Wrap(err)
	}

	return trace.Wrap(err)
}

// UpdateSessionRecordingConfig updates an existing session recording configuration.
func (c *Client) UpdateSessionRecordingConfig(ctx context.Context, cfg types.SessionRecordingConfig) (types.SessionRecordingConfig, error) {
	v2, ok := cfg.(*types.SessionRecordingConfigV2)
	if !ok {
		return nil, trace.BadParameter("unsupported session recording config type %T", cfg)
	}

	updated, err := c.ClusterConfigClient().UpdateSessionRecordingConfig(ctx, &clusterconfigpb.UpdateSessionRecordingConfigRequest{SessionRecordingConfig: v2})
	// TODO(tross) DELETE IN v18.0.0
	if trace.IsNotImplemented(err) {
		cfg, err = c.setSessionRecordingConfig(ctx, v2)
		return cfg, trace.Wrap(err)
	}
	return updated, trace.Wrap(err)
}

// UpsertSessionRecordingConfig creates a new configuration or overwrites the existing session recording configuration.
func (c *Client) UpsertSessionRecordingConfig(ctx context.Context, cfg types.SessionRecordingConfig) (types.SessionRecordingConfig, error) {
	v2, ok := cfg.(*types.SessionRecordingConfigV2)
	if !ok {
		return nil, trace.BadParameter("unsupported session recording config type %T", cfg)
	}

	updated, err := c.ClusterConfigClient().UpsertSessionRecordingConfig(ctx, &clusterconfigpb.UpsertSessionRecordingConfigRequest{SessionRecordingConfig: v2})
	// TODO(tross) DELETE IN v18.0.0
	if trace.IsNotImplemented(err) {
		cfg, err = c.setSessionRecordingConfig(ctx, v2)
		return cfg, trace.Wrap(err)
	}
	return updated, trace.Wrap(err)
}

// GetAuthPreference gets the active cluster auth preference.
func (c *Client) GetAuthPreference(ctx context.Context) (types.AuthPreference, error) {
	pref, err := c.ClusterConfigClient().GetAuthPreference(ctx, &clusterconfigpb.GetAuthPreferenceRequest{})
	// TODO(tross) DELETE IN v18.0.0
	if err != nil && trace.IsNotImplemented(err) {
		pref, err = c.grpc.GetAuthPreference(ctx, &emptypb.Empty{})
		if err != nil {
			return nil, trace.Wrap(err)
		}
	}

	return pref, trace.Wrap(err)
}

// SetAuthPreference sets cluster auth preference via the legacy mechanism.
// Deprecated: Use UpdateAuthPreference or UpsertAuthPreference instead.
// TODO(tross) DELETE IN v18.0.0
func (c *Client) SetAuthPreference(ctx context.Context, authPref types.AuthPreference) error {
	authPrefV2, ok := authPref.(*types.AuthPreferenceV2)
	if !ok {
		return trace.BadParameter("invalid type %T", authPref)
	}

	_, err := c.grpc.SetAuthPreference(ctx, authPrefV2)
	return trace.Wrap(err)
}

// setAuthPreference sets cluster auth preference via the legacy mechanism.
// TODO(tross) DELETE IN v18.0.0
func (c *Client) setAuthPreference(ctx context.Context, authPref *types.AuthPreferenceV2) (types.AuthPreference, error) {
	_, err := c.grpc.SetAuthPreference(ctx, authPref)
	if err != nil {
		return nil, trace.Wrap(err)
	}

	pref, err := c.grpc.GetAuthPreference(ctx, &emptypb.Empty{})
	return pref, trace.Wrap(err)
}

// ResetAuthPreference resets cluster auth preference to defaults.
func (c *Client) ResetAuthPreference(ctx context.Context) error {
	_, err := c.ClusterConfigClient().ResetAuthPreference(ctx, &clusterconfigpb.ResetAuthPreferenceRequest{})
	// TODO(tross) DELETE IN v18.0.0
	if err != nil && trace.IsNotImplemented(err) {
		_, err := c.grpc.ResetAuthPreference(ctx, &emptypb.Empty{})
		return trace.Wrap(err)
	}
	return trace.Wrap(err)
}

// UpdateAuthPreference updates an existing auth preference.
func (c *Client) UpdateAuthPreference(ctx context.Context, p types.AuthPreference) (types.AuthPreference, error) {
	v2, ok := p.(*types.AuthPreferenceV2)
	if !ok {
		return nil, trace.BadParameter("unsupported auth preference type %T", p)
	}

	updated, err := c.ClusterConfigClient().UpdateAuthPreference(ctx, &clusterconfigpb.UpdateAuthPreferenceRequest{AuthPreference: v2})
	// TODO(tross) DELETE IN v18.0.0
	if trace.IsNotImplemented(err) {
		pref, err := c.setAuthPreference(ctx, v2)
		return pref, trace.Wrap(err)
	}
	return updated, trace.Wrap(err)
}

// UpsertAuthPreference creates a new preference or overwrites the existing auth preference.
func (c *Client) UpsertAuthPreference(ctx context.Context, p types.AuthPreference) (types.AuthPreference, error) {
	v2, ok := p.(*types.AuthPreferenceV2)
	if !ok {
		return nil, trace.BadParameter("unsupported auth preference type %T", p)
	}

	updated, err := c.ClusterConfigClient().UpsertAuthPreference(ctx, &clusterconfigpb.UpsertAuthPreferenceRequest{AuthPreference: v2})
	// TODO(tross) DELETE IN v18.0.0
	if trace.IsNotImplemented(err) {
		pref, err := c.setAuthPreference(ctx, v2)
		return pref, trace.Wrap(err)
	}
	return updated, trace.Wrap(err)
}

// GetClusterAuditConfig gets cluster audit configuration.
func (c *Client) GetClusterAuditConfig(ctx context.Context) (types.ClusterAuditConfig, error) {
	resp, err := c.grpc.GetClusterAuditConfig(ctx, &emptypb.Empty{})
	if err != nil {
		return nil, trace.Wrap(err)
	}
	return resp, nil
}

// CreateAutoUpdateConfig creates AutoUpdateConfig resource.
func (c *Client) CreateAutoUpdateConfig(ctx context.Context, config *autoupdatev1pb.AutoUpdateConfig) (*autoupdatev1pb.AutoUpdateConfig, error) {
	client := autoupdatev1pb.NewAutoUpdateServiceClient(c.conn)
	resp, err := client.CreateAutoUpdateConfig(ctx, &autoupdatev1pb.CreateAutoUpdateConfigRequest{
		Config: config,
	})
	if err != nil {
		return nil, trace.Wrap(err)
	}
	return resp, nil
}

// GetAutoUpdateConfig gets AutoUpdateConfig resource.
func (c *Client) GetAutoUpdateConfig(ctx context.Context) (*autoupdatev1pb.AutoUpdateConfig, error) {
	client := autoupdatev1pb.NewAutoUpdateServiceClient(c.conn)
	resp, err := client.GetAutoUpdateConfig(ctx, &autoupdatev1pb.GetAutoUpdateConfigRequest{})
	if err != nil {
		return nil, trace.Wrap(err)
	}
	return resp, nil
}

// UpdateAutoUpdateConfig updates AutoUpdateConfig resource.
func (c *Client) UpdateAutoUpdateConfig(ctx context.Context, config *autoupdatev1pb.AutoUpdateConfig) (*autoupdatev1pb.AutoUpdateConfig, error) {
	client := autoupdatev1pb.NewAutoUpdateServiceClient(c.conn)
	resp, err := client.UpdateAutoUpdateConfig(ctx, &autoupdatev1pb.UpdateAutoUpdateConfigRequest{
		Config: config,
	})
	if err != nil {
		return nil, trace.Wrap(err)
	}
	return resp, nil
}

// UpsertAutoUpdateConfig updates or creates AutoUpdateConfig resource.
func (c *Client) UpsertAutoUpdateConfig(ctx context.Context, config *autoupdatev1pb.AutoUpdateConfig) (*autoupdatev1pb.AutoUpdateConfig, error) {
	client := autoupdatev1pb.NewAutoUpdateServiceClient(c.conn)
	resp, err := client.UpsertAutoUpdateConfig(ctx, &autoupdatev1pb.UpsertAutoUpdateConfigRequest{
		Config: config,
	})
	if err != nil {
		return nil, trace.Wrap(err)
	}
	return resp, nil
}

// DeleteAutoUpdateConfig deletes AutoUpdateConfig resource.
func (c *Client) DeleteAutoUpdateConfig(ctx context.Context) error {
	client := autoupdatev1pb.NewAutoUpdateServiceClient(c.conn)
	_, err := client.DeleteAutoUpdateConfig(ctx, &autoupdatev1pb.DeleteAutoUpdateConfigRequest{})
	return trace.Wrap(err)
}

// CreateAutoUpdateVersion creates AutoUpdateVersion resource.
func (c *Client) CreateAutoUpdateVersion(ctx context.Context, version *autoupdatev1pb.AutoUpdateVersion) (*autoupdatev1pb.AutoUpdateVersion, error) {
	client := autoupdatev1pb.NewAutoUpdateServiceClient(c.conn)
	resp, err := client.CreateAutoUpdateVersion(ctx, &autoupdatev1pb.CreateAutoUpdateVersionRequest{
		Version: version,
	})
	if err != nil {
		return nil, trace.Wrap(err)
	}
	return resp, nil
}

// GetAutoUpdateVersion gets AutoUpdateVersion resource.
func (c *Client) GetAutoUpdateVersion(ctx context.Context) (*autoupdatev1pb.AutoUpdateVersion, error) {
	client := autoupdatev1pb.NewAutoUpdateServiceClient(c.conn)
	resp, err := client.GetAutoUpdateVersion(ctx, &autoupdatev1pb.GetAutoUpdateVersionRequest{})
	if err != nil {
		return nil, trace.Wrap(err)
	}
	return resp, nil
}

// UpdateAutoUpdateVersion updates AutoUpdateVersion resource.
func (c *Client) UpdateAutoUpdateVersion(ctx context.Context, version *autoupdatev1pb.AutoUpdateVersion) (*autoupdatev1pb.AutoUpdateVersion, error) {
	client := autoupdatev1pb.NewAutoUpdateServiceClient(c.conn)
	resp, err := client.UpdateAutoUpdateVersion(ctx, &autoupdatev1pb.UpdateAutoUpdateVersionRequest{
		Version: version,
	})
	if err != nil {
		return nil, trace.Wrap(err)
	}
	return resp, nil
}

// UpsertAutoUpdateVersion updates or creates AutoUpdateVersion resource.
func (c *Client) UpsertAutoUpdateVersion(ctx context.Context, version *autoupdatev1pb.AutoUpdateVersion) (*autoupdatev1pb.AutoUpdateVersion, error) {
	client := autoupdatev1pb.NewAutoUpdateServiceClient(c.conn)
	resp, err := client.UpsertAutoUpdateVersion(ctx, &autoupdatev1pb.UpsertAutoUpdateVersionRequest{
		Version: version,
	})
	if err != nil {
		return nil, trace.Wrap(err)
	}
	return resp, nil
}

// DeleteAutoUpdateVersion deletes AutoUpdateVersion resource.
func (c *Client) DeleteAutoUpdateVersion(ctx context.Context) error {
	client := autoupdatev1pb.NewAutoUpdateServiceClient(c.conn)
	_, err := client.DeleteAutoUpdateVersion(ctx, &autoupdatev1pb.DeleteAutoUpdateVersionRequest{})
	return trace.Wrap(err)
}

// CreateAutoUpdateAgentRollout creates AutoUpdateAgentRollout resource.
func (c *Client) CreateAutoUpdateAgentRollout(ctx context.Context, rollout *autoupdatev1pb.AutoUpdateAgentRollout) (*autoupdatev1pb.AutoUpdateAgentRollout, error) {
	client := autoupdatev1pb.NewAutoUpdateServiceClient(c.conn)
	resp, err := client.CreateAutoUpdateAgentRollout(ctx, &autoupdatev1pb.CreateAutoUpdateAgentRolloutRequest{
		Rollout: rollout,
	})
	if err != nil {
		return nil, trace.Wrap(err)
	}
	return resp, nil
}

// GetAutoUpdateAgentRollout gets AutoUpdateAgentRollout resource.
func (c *Client) GetAutoUpdateAgentRollout(ctx context.Context) (*autoupdatev1pb.AutoUpdateAgentRollout, error) {
	client := autoupdatev1pb.NewAutoUpdateServiceClient(c.conn)
	resp, err := client.GetAutoUpdateAgentRollout(ctx, &autoupdatev1pb.GetAutoUpdateAgentRolloutRequest{})
	if err != nil {
		return nil, trace.Wrap(err)
	}
	return resp, nil
}

// UpdateAutoUpdateAgentRollout updates AutoUpdateAgentRollout resource.
func (c *Client) UpdateAutoUpdateAgentRollout(ctx context.Context, rollout *autoupdatev1pb.AutoUpdateAgentRollout) (*autoupdatev1pb.AutoUpdateAgentRollout, error) {
	client := autoupdatev1pb.NewAutoUpdateServiceClient(c.conn)
	resp, err := client.UpdateAutoUpdateAgentRollout(ctx, &autoupdatev1pb.UpdateAutoUpdateAgentRolloutRequest{
		Rollout: rollout,
	})
	if err != nil {
		return nil, trace.Wrap(err)
	}
	return resp, nil
}

// UpsertAutoUpdateAgentRollout updates or creates AutoUpdateAgentRollout resource.
func (c *Client) UpsertAutoUpdateAgentRollout(ctx context.Context, rollout *autoupdatev1pb.AutoUpdateAgentRollout) (*autoupdatev1pb.AutoUpdateAgentRollout, error) {
	client := autoupdatev1pb.NewAutoUpdateServiceClient(c.conn)
	resp, err := client.UpsertAutoUpdateAgentRollout(ctx, &autoupdatev1pb.UpsertAutoUpdateAgentRolloutRequest{
		Rollout: rollout,
	})
	if err != nil {
		return nil, trace.Wrap(err)
	}
	return resp, nil
}

// DeleteAutoUpdateAgentRollout deletes AutoUpdateAgentRollout resource.
func (c *Client) DeleteAutoUpdateAgentRollout(ctx context.Context) error {
	client := autoupdatev1pb.NewAutoUpdateServiceClient(c.conn)
	_, err := client.DeleteAutoUpdateAgentRollout(ctx, &autoupdatev1pb.DeleteAutoUpdateAgentRolloutRequest{})
	return trace.Wrap(err)
}

func (c *Client) TriggerAutoUpdateAgentGroup(ctx context.Context, groups []string, state autoupdatev1pb.AutoUpdateAgentGroupState) (*autoupdatev1pb.AutoUpdateAgentRollout, error) {
	client := autoupdatev1pb.NewAutoUpdateServiceClient(c.conn)
	rollout, err := client.TriggerAutoUpdateAgentGroup(ctx, &autoupdatev1pb.TriggerAutoUpdateAgentGroupRequest{Groups: groups, DesiredState: state})
	if err != nil {
		return nil, trace.Wrap(err)
	}
	return rollout, nil
}

func (c *Client) ForceAutoUpdateAgentGroup(ctx context.Context, groups []string) (*autoupdatev1pb.AutoUpdateAgentRollout, error) {
	client := autoupdatev1pb.NewAutoUpdateServiceClient(c.conn)
	rollout, err := client.ForceAutoUpdateAgentGroup(ctx, &autoupdatev1pb.ForceAutoUpdateAgentGroupRequest{Groups: groups})
	if err != nil {
		return nil, trace.Wrap(err)
	}
	return rollout, nil
}

func (c *Client) RollbackAutoUpdateAgentGroup(ctx context.Context, groups []string, allStartedGroups bool) (*autoupdatev1pb.AutoUpdateAgentRollout, error) {
	client := autoupdatev1pb.NewAutoUpdateServiceClient(c.conn)
	rollout, err := client.RollbackAutoUpdateAgentGroup(ctx, &autoupdatev1pb.RollbackAutoUpdateAgentGroupRequest{Groups: groups, AllStartedGroups: allStartedGroups})
	if err != nil {
		return nil, trace.Wrap(err)
	}
	return rollout, nil
}

// GetClusterAccessGraphConfig retrieves the Cluster Access Graph configuration from Auth server.
func (c *Client) GetClusterAccessGraphConfig(ctx context.Context) (*clusterconfigpb.AccessGraphConfig, error) {
	rsp, err := c.ClusterConfigClient().GetClusterAccessGraphConfig(ctx, &clusterconfigpb.GetClusterAccessGraphConfigRequest{})
	if err != nil {
		return nil, trace.Wrap(err)
	}
	return rsp.AccessGraph, nil
}

// GetInstaller gets all installer script resources
func (c *Client) GetInstallers(ctx context.Context) ([]types.Installer, error) {
	resp, err := c.grpc.GetInstallers(ctx, &emptypb.Empty{})
	if err != nil {
		return nil, trace.Wrap(err)
	}
	installers := make([]types.Installer, len(resp.Installers))
	for i, inst := range resp.Installers {
		installers[i] = inst
	}
	return installers, nil
}

// GetUIConfig gets the configuration for the UI served by the proxy service
func (c *Client) GetUIConfig(ctx context.Context) (types.UIConfig, error) {
	resp, err := c.grpc.GetUIConfig(ctx, &emptypb.Empty{})
	return resp, trace.Wrap(err)
}

// SetUIConfig sets the configuration for the UI served by the proxy service
func (c *Client) SetUIConfig(ctx context.Context, uic types.UIConfig) error {
	uicV1, ok := uic.(*types.UIConfigV1)
	if !ok {
		return trace.BadParameter("invalid type %T", uic)
	}
	_, err := c.grpc.SetUIConfig(ctx, uicV1)
	return trace.Wrap(err)
}

func (c *Client) DeleteUIConfig(ctx context.Context) error {
	_, err := c.grpc.DeleteUIConfig(ctx, &emptypb.Empty{})
	return trace.Wrap(err)
}

// GetInstaller gets the cluster installer resource
func (c *Client) GetInstaller(ctx context.Context, name string) (types.Installer, error) {
	resp, err := c.grpc.GetInstaller(ctx, &types.ResourceRequest{Name: name})
	if err != nil {
		return nil, trace.Wrap(err)
	}
	return resp, nil
}

// SetInstaller sets the cluster installer resource
func (c *Client) SetInstaller(ctx context.Context, inst types.Installer) error {
	instV1, ok := inst.(*types.InstallerV1)
	if !ok {
		return trace.BadParameter("invalid type %T", inst)
	}
	_, err := c.grpc.SetInstaller(ctx, instV1)
	return trace.Wrap(err)
}

// DeleteInstaller deletes the cluster installer resource
func (c *Client) DeleteInstaller(ctx context.Context, name string) error {
	_, err := c.grpc.DeleteInstaller(ctx, &types.ResourceRequest{Name: name})
	return trace.Wrap(err)
}

// DeleteAllInstallers deletes all the installer resources.
func (c *Client) DeleteAllInstallers(ctx context.Context) error {
	_, err := c.grpc.DeleteAllInstallers(ctx, &emptypb.Empty{})
	return trace.Wrap(err)
}

// GetLock gets a lock by name.
func (c *Client) GetLock(ctx context.Context, name string) (types.Lock, error) {
	if name == "" {
		return nil, trace.BadParameter("missing lock name")
	}
	resp, err := c.grpc.GetLock(ctx, &proto.GetLockRequest{Name: name})
	if err != nil {
		return nil, trace.Wrap(err)
	}
	return resp, nil
}

// GetLocks gets all/in-force locks that match at least one of the targets when specified.
func (c *Client) GetLocks(ctx context.Context, inForceOnly bool, targets ...types.LockTarget) ([]types.Lock, error) {
	targetPtrs := make([]*types.LockTarget, len(targets))
	for i := range targets {
		targetPtrs[i] = &targets[i]
	}
	resp, err := c.grpc.GetLocks(ctx, &proto.GetLocksRequest{
		InForceOnly: inForceOnly,
		Targets:     targetPtrs,
	})
	if err != nil {
		return nil, trace.Wrap(err)
	}
	locks := make([]types.Lock, 0, len(resp.Locks))
	for _, lock := range resp.Locks {
		locks = append(locks, lock)
	}
	return locks, nil
}

// UpsertLock upserts a lock.
func (c *Client) UpsertLock(ctx context.Context, lock types.Lock) error {
	lockV2, ok := lock.(*types.LockV2)
	if !ok {
		return trace.BadParameter("invalid type %T", lock)
	}
	_, err := c.grpc.UpsertLock(ctx, lockV2)
	return trace.Wrap(err)
}

// DeleteLock deletes a lock.
func (c *Client) DeleteLock(ctx context.Context, name string) error {
	if name == "" {
		return trace.BadParameter("missing lock name")
	}
	_, err := c.grpc.DeleteLock(ctx, &proto.DeleteLockRequest{Name: name})
	return trace.Wrap(err)
}

// ReplaceRemoteLocks replaces the set of locks associated with a remote cluster.
func (c *Client) ReplaceRemoteLocks(ctx context.Context, clusterName string, locks []types.Lock) error {
	if clusterName == "" {
		return trace.BadParameter("missing cluster name")
	}
	lockV2s := make([]*types.LockV2, 0, len(locks))
	for _, lock := range locks {
		lockV2, ok := lock.(*types.LockV2)
		if !ok {
			return trace.BadParameter("unexpected lock type %T", lock)
		}
		lockV2s = append(lockV2s, lockV2)
	}
	_, err := c.grpc.ReplaceRemoteLocks(ctx, &proto.ReplaceRemoteLocksRequest{
		ClusterName: clusterName,
		Locks:       lockV2s,
	})
	return trace.Wrap(err)
}

// GetNetworkRestrictions retrieves the network restrictions
func (c *Client) GetNetworkRestrictions(ctx context.Context) (types.NetworkRestrictions, error) {
	nr, err := c.grpc.GetNetworkRestrictions(ctx, &emptypb.Empty{})
	if err != nil {
		return nil, trace.Wrap(err)
	}
	return nr, nil
}

// SetNetworkRestrictions updates the network restrictions
func (c *Client) SetNetworkRestrictions(ctx context.Context, nr types.NetworkRestrictions) error {
	restrictionsV4, ok := nr.(*types.NetworkRestrictionsV4)
	if !ok {
		return trace.BadParameter("invalid type %T", nr)
	}
	_, err := c.grpc.SetNetworkRestrictions(ctx, restrictionsV4)
	if err != nil {
		return trace.Wrap(err)
	}
	return nil
}

// DeleteNetworkRestrictions deletes the network restrictions
func (c *Client) DeleteNetworkRestrictions(ctx context.Context) error {
	_, err := c.grpc.DeleteNetworkRestrictions(ctx, &emptypb.Empty{})
	if err != nil {
		return trace.Wrap(err)
	}
	return nil
}

// CreateApp creates a new application resource.
func (c *Client) CreateApp(ctx context.Context, app types.Application) error {
	appV3, ok := app.(*types.AppV3)
	if !ok {
		return trace.BadParameter("unsupported application type %T", app)
	}
	_, err := c.grpc.CreateApp(ctx, appV3)
	return trace.Wrap(err)
}

// UpdateApp updates existing application resource.
func (c *Client) UpdateApp(ctx context.Context, app types.Application) error {
	appV3, ok := app.(*types.AppV3)
	if !ok {
		return trace.BadParameter("unsupported application type %T", app)
	}
	_, err := c.grpc.UpdateApp(ctx, appV3)
	return trace.Wrap(err)
}

// GetApp returns the specified application resource.
//
// Note that application resources here refers to "dynamically-added"
// applications such as applications created by `tctl create`, or the CreateApp
// API. Applications defined in the `app_service.apps` section of the service
// YAML configuration are not collected in this API.
//
// For a full list of registered applications that are served by an application
// service, use GetApplicationServers instead.
func (c *Client) GetApp(ctx context.Context, name string) (types.Application, error) {
	if name == "" {
		return nil, trace.BadParameter("missing application name")
	}
	app, err := c.grpc.GetApp(ctx, &types.ResourceRequest{Name: name})
	if err != nil {
		return nil, trace.Wrap(err)
	}
	return app, nil
}

// GetApps returns all application resources.
//
// Note that application resources here refers to "dynamically-added"
// applications such as applications created by `tctl create`, or the CreateApp
// API. Applications defined in the `app_service.apps` section of the service
// YAML configuration are not collected in this API.
//
// For a full list of registered applications that are served by an application
// service, use GetApplicationServers instead.
func (c *Client) GetApps(ctx context.Context) ([]types.Application, error) {
	items, err := c.grpc.GetApps(ctx, &emptypb.Empty{})
	if err != nil {
		return nil, trace.Wrap(err)
	}
	apps := make([]types.Application, len(items.Apps))
	for i := range items.Apps {
		apps[i] = items.Apps[i]
	}
	return apps, nil
}

// DeleteApp deletes specified application resource.
func (c *Client) DeleteApp(ctx context.Context, name string) error {
	_, err := c.grpc.DeleteApp(ctx, &types.ResourceRequest{Name: name})
	return trace.Wrap(err)
}

// DeleteAllApps deletes all application resources.
func (c *Client) DeleteAllApps(ctx context.Context) error {
	_, err := c.grpc.DeleteAllApps(ctx, &emptypb.Empty{})
	return trace.Wrap(err)
}

// CreateKubernetesCluster creates a new kubernetes cluster resource.
func (c *Client) CreateKubernetesCluster(ctx context.Context, cluster types.KubeCluster) error {
	kubeClusterV3, ok := cluster.(*types.KubernetesClusterV3)
	if !ok {
		return trace.BadParameter("unsupported kubernetes cluster type %T", cluster)
	}
	_, err := c.grpc.CreateKubernetesCluster(ctx, kubeClusterV3)
	return trace.Wrap(err)
}

// UpdateKubernetesCluster updates existing kubernetes cluster resource.
func (c *Client) UpdateKubernetesCluster(ctx context.Context, cluster types.KubeCluster) error {
	kubeClusterV3, ok := cluster.(*types.KubernetesClusterV3)
	if !ok {
		return trace.BadParameter("unsupported kubernetes cluster type %T", cluster)
	}
	_, err := c.grpc.UpdateKubernetesCluster(ctx, kubeClusterV3)
	return trace.Wrap(err)
}

// GetKubernetesCluster returns the specified kubernetes resource.
func (c *Client) GetKubernetesCluster(ctx context.Context, name string) (types.KubeCluster, error) {
	if name == "" {
		return nil, trace.BadParameter("missing kubernetes cluster name")
	}
	cluster, err := c.grpc.GetKubernetesCluster(ctx, &types.ResourceRequest{Name: name})
	if err != nil {
		return nil, trace.Wrap(err)
	}
	return cluster, nil
}

// GetKubernetesClusters returns all kubernetes cluster resources.
func (c *Client) GetKubernetesClusters(ctx context.Context) ([]types.KubeCluster, error) {
	items, err := c.grpc.GetKubernetesClusters(ctx, &emptypb.Empty{})
	if err != nil {
		return nil, trace.Wrap(err)
	}
	clusters := make([]types.KubeCluster, len(items.KubernetesClusters))
	for i := range items.KubernetesClusters {
		clusters[i] = items.KubernetesClusters[i]
	}
	return clusters, nil
}

// DeleteKubernetesCluster deletes specified kubernetes cluster resource.
func (c *Client) DeleteKubernetesCluster(ctx context.Context, name string) error {
	_, err := c.grpc.DeleteKubernetesCluster(ctx, &types.ResourceRequest{Name: name})
	return trace.Wrap(err)
}

// DeleteAllKubernetesClusters deletes all kubernetes cluster resources.
func (c *Client) DeleteAllKubernetesClusters(ctx context.Context) error {
	_, err := c.grpc.DeleteAllKubernetesClusters(ctx, &emptypb.Empty{})
	return trace.Wrap(err)
}

// GetKubernetesWaitingContainerClient an unadorned KubeWaitingContainers
// client, using the underlying Auth gRPC connection.
func (c *Client) GetKubernetesWaitingContainerClient() *kubewaitingcontainerclient.Client {
	return kubewaitingcontainerclient.NewClient(kubewaitingcontainerpb.NewKubeWaitingContainersServiceClient(c.conn))
}

// ListKubernetesWaitingContainers lists Kubernetes ephemeral
// containers that are waiting to be created until moderated
// session conditions are met.
func (c *Client) ListKubernetesWaitingContainers(ctx context.Context, pageSize int, pageToken string) ([]*kubewaitingcontainerpb.KubernetesWaitingContainer, string, error) {
	return c.GetKubernetesWaitingContainerClient().ListKubernetesWaitingContainers(ctx, pageSize, pageToken)
}

// GetKubernetesWaitingContainer returns a Kubernetes ephemeral
// container that are waiting to be created until moderated
// session conditions are met.
func (c *Client) GetKubernetesWaitingContainer(ctx context.Context, req *kubewaitingcontainerpb.GetKubernetesWaitingContainerRequest) (*kubewaitingcontainerpb.KubernetesWaitingContainer, error) {
	return c.GetKubernetesWaitingContainerClient().GetKubernetesWaitingContainer(ctx, req)
}

// CreateKubernetesWaitingContainer creates a Kubernetes ephemeral
// container that are waiting to be created until moderated
// session conditions are met.
func (c *Client) CreateKubernetesWaitingContainer(ctx context.Context, waitingPod *kubewaitingcontainerpb.KubernetesWaitingContainer) (*kubewaitingcontainerpb.KubernetesWaitingContainer, error) {
	return c.GetKubernetesWaitingContainerClient().CreateKubernetesWaitingContainer(ctx, waitingPod)
}

// DeleteKubernetesWaitingContainer deletes a Kubernetes ephemeral
// container that are waiting to be created until moderated
// session conditions are met.
func (c *Client) DeleteKubernetesWaitingContainer(ctx context.Context, req *kubewaitingcontainerpb.DeleteKubernetesWaitingContainerRequest) error {
	return c.GetKubernetesWaitingContainerClient().DeleteKubernetesWaitingContainer(ctx, req)
}

// StaticHostUserClient returns a new static host user client.
func (c *Client) StaticHostUserClient() *statichostuserclient.Client {
	return statichostuserclient.NewClient(userprovisioningpb.NewStaticHostUsersServiceClient(c.conn))
}

// CreateDatabase creates a new database resource.
func (c *Client) CreateDatabase(ctx context.Context, database types.Database) error {
	databaseV3, ok := database.(*types.DatabaseV3)
	if !ok {
		return trace.BadParameter("unsupported database type %T", database)
	}
	_, err := c.grpc.CreateDatabase(ctx, databaseV3)
	return trace.Wrap(err)
}

// UpdateDatabase updates existing database resource.
func (c *Client) UpdateDatabase(ctx context.Context, database types.Database) error {
	databaseV3, ok := database.(*types.DatabaseV3)
	if !ok {
		return trace.BadParameter("unsupported database type %T", database)
	}
	_, err := c.grpc.UpdateDatabase(ctx, databaseV3)
	return trace.Wrap(err)
}

// GetDatabase returns the specified database resource.
//
// Note that database resources here refers to "dynamically-added" databases
// such as databases created by `tctl create`, the discovery service, or the
// CreateDatabase API. Databases discovered by the database agent (legacy
// discovery flow using `database_service.aws/database_service.azure`) and
// static databases defined in the `database_service.databases` section of the
// service YAML configuration are not collected in this API.
//
// For a full list of registered databases that are served by a database
// service, use GetDatabaseServers instead.
func (c *Client) GetDatabase(ctx context.Context, name string) (types.Database, error) {
	if name == "" {
		return nil, trace.BadParameter("missing database name")
	}
	database, err := c.grpc.GetDatabase(ctx, &types.ResourceRequest{Name: name})
	if err != nil {
		return nil, trace.Wrap(err)
	}
	return database, nil
}

// GetDatabases returns all database resources.
//
// Note that database resources here refers to "dynamically-added" databases
// such as databases created by `tctl create`, the discovery service, or the
// CreateDatabase API. Databases discovered by the database agent (legacy
// discovery flow using `database_service.aws/database_service.azure`) and
// static databases defined in the `database_service.databases` section of the
// service YAML configuration are not collected in this API.
//
// For a full list of registered databases that are served by a database
// service, use GetDatabaseServers instead.
func (c *Client) GetDatabases(ctx context.Context) ([]types.Database, error) {
	items, err := c.grpc.GetDatabases(ctx, &emptypb.Empty{})
	if err != nil {
		return nil, trace.Wrap(err)
	}
	databases := make([]types.Database, len(items.Databases))
	for i := range items.Databases {
		databases[i] = items.Databases[i]
	}
	return databases, nil
}

// DeleteDatabase deletes specified database resource.
func (c *Client) DeleteDatabase(ctx context.Context, name string) error {
	_, err := c.grpc.DeleteDatabase(ctx, &types.ResourceRequest{Name: name})
	return trace.Wrap(err)
}

// DeleteAllDatabases deletes all database resources.
func (c *Client) DeleteAllDatabases(ctx context.Context) error {
	_, err := c.grpc.DeleteAllDatabases(ctx, &emptypb.Empty{})
	return trace.Wrap(err)
}

// UpsertDatabaseService creates or updates existing DatabaseService resource.
func (c *Client) UpsertDatabaseService(ctx context.Context, service types.DatabaseService) (*types.KeepAlive, error) {
	serviceV1, ok := service.(*types.DatabaseServiceV1)
	if !ok {
		return nil, trace.BadParameter("unsupported DatabaseService type %T", serviceV1)
	}
	keepAlive, err := c.grpc.UpsertDatabaseService(ctx, &proto.UpsertDatabaseServiceRequest{
		Service: serviceV1,
	})

	return keepAlive, trace.Wrap(err)
}

// DeleteDatabaseService deletes a specific DatabaseService resource.
func (c *Client) DeleteDatabaseService(ctx context.Context, name string) error {
	_, err := c.grpc.DeleteDatabaseService(ctx, &types.ResourceRequest{Name: name})
	return trace.Wrap(err)
}

// DeleteAllDatabaseServices deletes all DatabaseService resources.
// If an error occurs, a partial delete may happen.
func (c *Client) DeleteAllDatabaseServices(ctx context.Context) error {
	_, err := c.grpc.DeleteAllDatabaseServices(ctx, &proto.DeleteAllDatabaseServicesRequest{})
	return trace.Wrap(err)
}

// GetDatabaseObjectImportRules retrieves all database object import rules.
func (c *Client) GetDatabaseObjectImportRules(ctx context.Context) ([]*dbobjectimportrulev1.DatabaseObjectImportRule, error) {
	var out []*dbobjectimportrulev1.DatabaseObjectImportRule
	req := &dbobjectimportrulev1.ListDatabaseObjectImportRulesRequest{}
	client := c.DatabaseObjectImportRuleClient()
	for {
		resp, err := client.ListDatabaseObjectImportRules(ctx, req)
		if err != nil {
			return nil, trace.Wrap(err)
		}
		out = append(out, resp.Rules...)

		if resp.NextPageToken == "" {
			break
		}
		req.PageToken = resp.NextPageToken
	}

	return out, nil
}

// GetDatabaseObjects retrieves all database objects.
func (c *Client) GetDatabaseObjects(ctx context.Context) ([]*dbobjectv1.DatabaseObject, error) {
	var out []*dbobjectv1.DatabaseObject
	req := &dbobjectv1.ListDatabaseObjectsRequest{}
	client := c.DatabaseObjectClient()
	for {
		resp, err := client.ListDatabaseObjects(ctx, req)
		if err != nil {
			return nil, trace.Wrap(err)
		}
		out = append(out, resp.Objects...)

		if resp.NextPageToken == "" {
			break
		}
		req.PageToken = resp.NextPageToken
	}

	return out, nil
}

// GetWindowsDesktopServices returns all registered windows desktop services.
func (c *Client) GetWindowsDesktopServices(ctx context.Context) ([]types.WindowsDesktopService, error) {
	resp, err := c.grpc.GetWindowsDesktopServices(ctx, &emptypb.Empty{})
	if err != nil {
		return nil, trace.Wrap(err)
	}
	services := make([]types.WindowsDesktopService, 0, len(resp.GetServices()))
	for _, service := range resp.GetServices() {
		services = append(services, service)
	}
	return services, nil
}

// GetWindowsDesktopService returns a registered windows desktop service by name.
func (c *Client) GetWindowsDesktopService(ctx context.Context, name string) (types.WindowsDesktopService, error) {
	resp, err := c.grpc.GetWindowsDesktopService(ctx, &proto.GetWindowsDesktopServiceRequest{Name: name})
	if err != nil {
		return nil, trace.Wrap(err)
	}
	return resp.GetService(), nil
}

// UpsertWindowsDesktopService registers a new windows desktop service.
func (c *Client) UpsertWindowsDesktopService(ctx context.Context, service types.WindowsDesktopService) (*types.KeepAlive, error) {
	s, ok := service.(*types.WindowsDesktopServiceV3)
	if !ok {
		return nil, trace.BadParameter("invalid type %T", service)
	}
	keepAlive, err := c.grpc.UpsertWindowsDesktopService(ctx, s)
	if err != nil {
		return nil, trace.Wrap(err)
	}
	return keepAlive, nil
}

// DeleteWindowsDesktopService removes the specified windows desktop service.
func (c *Client) DeleteWindowsDesktopService(ctx context.Context, name string) error {
	_, err := c.grpc.DeleteWindowsDesktopService(ctx, &proto.DeleteWindowsDesktopServiceRequest{
		Name: name,
	})
	if err != nil {
		return trace.Wrap(err)
	}
	return nil
}

// DeleteAllWindowsDesktopServices removes all registered windows desktop services.
func (c *Client) DeleteAllWindowsDesktopServices(ctx context.Context) error {
	_, err := c.grpc.DeleteAllWindowsDesktopServices(ctx, &emptypb.Empty{})
	if err != nil {
		return trace.Wrap(err)
	}
	return nil
}

func (c *Client) GetDesktopBootstrapScript(ctx context.Context) (string, error) {
	resp, err := c.grpc.GetDesktopBootstrapScript(ctx, &emptypb.Empty{})
	if err != nil {
		return "", trace.Wrap(err)
	}
	return resp.GetScript(), nil
}

// GetWindowsDesktops returns all registered windows desktop hosts.
func (c *Client) GetWindowsDesktops(ctx context.Context, filter types.WindowsDesktopFilter) ([]types.WindowsDesktop, error) {
	resp, err := c.grpc.GetWindowsDesktops(ctx, &filter)
	if err != nil {
		return nil, trace.Wrap(err)
	}
	desktops := make([]types.WindowsDesktop, 0, len(resp.GetDesktops()))
	for _, desktop := range resp.GetDesktops() {
		desktops = append(desktops, desktop)
	}
	return desktops, nil
}

// CreateWindowsDesktop registers a new windows desktop host.
func (c *Client) CreateWindowsDesktop(ctx context.Context, desktop types.WindowsDesktop) error {
	d, ok := desktop.(*types.WindowsDesktopV3)
	if !ok {
		return trace.BadParameter("invalid type %T", desktop)
	}
	_, err := c.grpc.CreateWindowsDesktop(ctx, d)
	return trace.Wrap(err)
}

// UpdateWindowsDesktop updates an existing windows desktop host.
func (c *Client) UpdateWindowsDesktop(ctx context.Context, desktop types.WindowsDesktop) error {
	d, ok := desktop.(*types.WindowsDesktopV3)
	if !ok {
		return trace.BadParameter("invalid type %T", desktop)
	}
	_, err := c.grpc.UpdateWindowsDesktop(ctx, d)
	return trace.Wrap(err)
}

// UpsertWindowsDesktop updates a windows desktop resource, creating it if it doesn't exist.
func (c *Client) UpsertWindowsDesktop(ctx context.Context, desktop types.WindowsDesktop) error {
	d, ok := desktop.(*types.WindowsDesktopV3)
	if !ok {
		return trace.BadParameter("invalid type %T", desktop)
	}
	_, err := c.grpc.UpsertWindowsDesktop(ctx, d)
	return trace.Wrap(err)
}

// DeleteWindowsDesktop removes the specified windows desktop host.
// Note: unlike GetWindowsDesktops, this will delete at-most one desktop.
// Passing an empty host ID will not trigger "delete all" behavior. To delete
// all desktops, use DeleteAllWindowsDesktops.
func (c *Client) DeleteWindowsDesktop(ctx context.Context, hostID, name string) error {
	_, err := c.grpc.DeleteWindowsDesktop(ctx, &proto.DeleteWindowsDesktopRequest{
		Name:   name,
		HostID: hostID,
	})
	if err != nil {
		return trace.Wrap(err)
	}
	return nil
}

// DeleteAllWindowsDesktops removes all registered windows desktop hosts.
func (c *Client) DeleteAllWindowsDesktops(ctx context.Context) error {
	_, err := c.grpc.DeleteAllWindowsDesktops(ctx, &emptypb.Empty{})
	if err != nil {
		return trace.Wrap(err)
	}
	return nil
}

// GenerateWindowsDesktopCert generates client certificate for Windows RDP authentication.
func (c *Client) GenerateWindowsDesktopCert(ctx context.Context, req *proto.WindowsDesktopCertRequest) (*proto.WindowsDesktopCertResponse, error) {
	resp, err := c.grpc.GenerateWindowsDesktopCert(ctx, req)
	if err != nil {
		return nil, trace.Wrap(err)
	}
	return resp, nil
}

// ChangeUserAuthentication allows a user with a reset or invite token to change their password and if enabled also adds a new mfa device.
// Upon success, creates new web session and creates new set of recovery codes (if user meets requirements).
func (c *Client) ChangeUserAuthentication(ctx context.Context, req *proto.ChangeUserAuthenticationRequest) (*proto.ChangeUserAuthenticationResponse, error) {
	res, err := c.grpc.ChangeUserAuthentication(ctx, req)
	return res, trace.Wrap(err)
}

// StartAccountRecovery creates a recovery start token for a user who successfully verified their username and their recovery code.
// This token is used as part of a URL that will be emailed to the user (not done in this request).
// Represents step 1 of the account recovery process.
func (c *Client) StartAccountRecovery(ctx context.Context, req *proto.StartAccountRecoveryRequest) (types.UserToken, error) {
	res, err := c.grpc.StartAccountRecovery(ctx, req)
	return res, trace.Wrap(err)
}

// VerifyAccountRecovery creates a recovery approved token after successful verification of users password or second factor
// (authn depending on what user needed to recover). This token will allow users to perform protected actions while not logged in.
// Represents step 2 of the account recovery process after RPC StartAccountRecovery.
func (c *Client) VerifyAccountRecovery(ctx context.Context, req *proto.VerifyAccountRecoveryRequest) (types.UserToken, error) {
	res, err := c.grpc.VerifyAccountRecovery(ctx, req)
	return res, trace.Wrap(err)
}

// CompleteAccountRecovery sets a new password or adds a new mfa device,
// allowing user to regain access to their account using the new credentials.
// Represents the last step in the account recovery process after RPC's StartAccountRecovery and VerifyAccountRecovery.
func (c *Client) CompleteAccountRecovery(ctx context.Context, req *proto.CompleteAccountRecoveryRequest) error {
	_, err := c.grpc.CompleteAccountRecovery(ctx, req)
	return trace.Wrap(err)
}

// CreateAccountRecoveryCodes creates new set of recovery codes for a user, replacing and invalidating any previously owned codes.
func (c *Client) CreateAccountRecoveryCodes(ctx context.Context, req *proto.CreateAccountRecoveryCodesRequest) (*proto.RecoveryCodes, error) {
	res, err := c.grpc.CreateAccountRecoveryCodes(ctx, req)
	return res, trace.Wrap(err)
}

// GetAccountRecoveryToken returns a user token resource after verifying the token in
// request is not expired and is of the correct recovery type.
func (c *Client) GetAccountRecoveryToken(ctx context.Context, req *proto.GetAccountRecoveryTokenRequest) (types.UserToken, error) {
	res, err := c.grpc.GetAccountRecoveryToken(ctx, req)
	return res, trace.Wrap(err)
}

// GetAccountRecoveryCodes returns the user in context their recovery codes resource without any secrets.
func (c *Client) GetAccountRecoveryCodes(ctx context.Context, req *proto.GetAccountRecoveryCodesRequest) (*proto.RecoveryCodes, error) {
	res, err := c.grpc.GetAccountRecoveryCodes(ctx, req)
	return res, trace.Wrap(err)
}

// CreateAuthenticateChallenge creates and returns MFA challenges for a users registered MFA devices.
func (c *Client) CreateAuthenticateChallenge(ctx context.Context, in *proto.CreateAuthenticateChallengeRequest) (*proto.MFAAuthenticateChallenge, error) {
	resp, err := c.grpc.CreateAuthenticateChallenge(ctx, in)
	return resp, trace.Wrap(err)
}

// CreatePrivilegeToken is implemented by AuthService.CreatePrivilegeToken.
func (c *Client) CreatePrivilegeToken(ctx context.Context, req *proto.CreatePrivilegeTokenRequest) (*types.UserTokenV3, error) {
	resp, err := c.grpc.CreatePrivilegeToken(ctx, req)
	return resp, trace.Wrap(err)
}

// CreateRegisterChallenge creates and returns MFA register challenge for a new MFA device.
func (c *Client) CreateRegisterChallenge(ctx context.Context, in *proto.CreateRegisterChallengeRequest) (*proto.MFARegisterChallenge, error) {
	resp, err := c.grpc.CreateRegisterChallenge(ctx, in)
	return resp, trace.Wrap(err)
}

// GenerateCertAuthorityCRL generates an empty CRL for a CA.
func (c *Client) GenerateCertAuthorityCRL(ctx context.Context, req *proto.CertAuthorityRequest) (*proto.CRL, error) {
	resp, err := c.grpc.GenerateCertAuthorityCRL(ctx, req)
	return resp, trace.Wrap(err)
}

// ListResources returns a paginated list of nodes that the user has access to.
// `nextKey` is used as `startKey` in another call to ListResources to retrieve
// the next page. If you want to list all resources pages, check the
// `GetResourcesWithFilters` function.
// It will return a `trace.LimitExceeded` error if the page exceeds gRPC max
// message size.
func (c *Client) ListResources(ctx context.Context, req proto.ListResourcesRequest) (*types.ListResourcesResponse, error) {
	if err := req.CheckAndSetDefaults(); err != nil {
		return nil, trace.Wrap(err)
	}

	resp, err := c.grpc.ListResources(ctx, &req)
	if err != nil {
		return nil, trace.Wrap(err)
	}

	resources := make([]types.ResourceWithLabels, len(resp.GetResources()))
	for i, respResource := range resp.GetResources() {
		switch req.ResourceType {
		case types.KindDatabaseServer:
			resources[i] = respResource.GetDatabaseServer()
		case types.KindDatabaseService:
			resources[i] = respResource.GetDatabaseService()
		case types.KindAppServer:
			resources[i] = respResource.GetAppServer()
		case types.KindNode:
			resources[i] = respResource.GetNode()
		case types.KindWindowsDesktop:
			resources[i] = respResource.GetWindowsDesktop()
		case types.KindWindowsDesktopService:
			resources[i] = respResource.GetWindowsDesktopService()
		case types.KindKubernetesCluster:
			resources[i] = respResource.GetKubeCluster()
		case types.KindKubeServer:
			resources[i] = respResource.GetKubernetesServer()
		case types.KindUserGroup:
			resources[i] = respResource.GetUserGroup()
		case types.KindAppOrSAMLIdPServiceProvider:
			//nolint:staticcheck // SA1019. TODO(sshah) DELETE IN 17.0
			resources[i] = respResource.GetAppServerOrSAMLIdPServiceProvider()
		case types.KindSAMLIdPServiceProvider:
			resources[i] = respResource.GetSAMLIdPServiceProvider()
		case types.KindIdentityCenterAccount:
			resources[i] = respResource.GetAppServer()
		case types.KindIdentityCenterAccountAssignment:
			src := respResource.GetIdentityCenterAccountAssignment()
			dst := proto.UnpackICAccountAssignment(src)
			resources[i] = dst
		default:
			return nil, trace.NotImplemented("resource type %s does not support pagination", req.ResourceType)
		}
	}

	return &types.ListResourcesResponse{
		Resources:  resources,
		NextKey:    resp.NextKey,
		TotalCount: int(resp.TotalCount),
	}, nil
}

// GetResources returns a paginated list of resources that the user has access to.
// `nextKey` is used as `startKey` in another call to GetResources to retrieve
// the next page.
// It will return a `trace.LimitExceeded` error if the page exceeds gRPC max
// message size.
func (c *Client) GetResources(ctx context.Context, req *proto.ListResourcesRequest) (*proto.ListResourcesResponse, error) {
	if err := req.CheckAndSetDefaults(); err != nil {
		return nil, trace.Wrap(err)
	}

	resp, err := c.grpc.ListResources(ctx, req)
	return resp, trace.Wrap(err)
}

// ListUnifiedResources returns a paginated list of unified resources that the user has access to.
// `nextKey` is used as `startKey` in another call to ListUnifiedResources to retrieve
// the next page.
// It will return a `trace.LimitExceeded` error if the page exceeds gRPC max
// message size.
func (c *Client) ListUnifiedResources(ctx context.Context, req *proto.ListUnifiedResourcesRequest) (*proto.ListUnifiedResourcesResponse, error) {
	if err := req.CheckAndSetDefaults(); err != nil {
		return nil, trace.Wrap(err)
	}

	resp, err := c.grpc.ListUnifiedResources(ctx, req)
	return resp, trace.Wrap(err)
}

// GetResourcesClient is an interface used by GetResources to abstract over implementations of
// the ListResources method.
type GetResourcesClient interface {
	GetResources(ctx context.Context, req *proto.ListResourcesRequest) (*proto.ListResourcesResponse, error)
}

// ListUnifiedResourcesClient is an interface used by ListUnifiedResources to abstract over implementations of
// the ListUnifiedResources method.
type ListUnifiedResourcesClient interface {
	ListUnifiedResources(ctx context.Context, req *proto.ListUnifiedResourcesRequest) (*proto.ListUnifiedResourcesResponse, error)
}

// ResourcePage holds a page of results from [GetResourcePage].
type ResourcePage[T types.ResourceWithLabels] struct {
	// Resources retrieved for a single [proto.ListResourcesRequest]. The length of
	// the slice will be at most [proto.ListResourcesRequest.Limit].
	Resources []T
	// Total number of all resources matching the request. It will be greater than
	// the length of [Resources] if the number of matches exceeds the request limit.
	Total int
	// NextKey is the start of the next page
	NextKey string
}

// convertEnrichedResource extracts the resource and any enriched information from the
// PaginatedResource returned from the rpc ListUnifiedResources.
func convertEnrichedResource(resource *proto.PaginatedResource) (*types.EnrichedResource, error) {
	if r := resource.GetNode(); r != nil {
		return &types.EnrichedResource{ResourceWithLabels: r, Logins: resource.Logins, RequiresRequest: resource.RequiresRequest}, nil
	} else if r := resource.GetDatabaseServer(); r != nil {
		return &types.EnrichedResource{ResourceWithLabels: r, RequiresRequest: resource.RequiresRequest}, nil
	} else if r := resource.GetDatabaseService(); r != nil {
		return &types.EnrichedResource{ResourceWithLabels: r, RequiresRequest: resource.RequiresRequest}, nil
	} else if r := resource.GetAppServerOrSAMLIdPServiceProvider(); r != nil { //nolint:staticcheck // SA1019. TODO(sshah) DELETE IN 17.0
		return &types.EnrichedResource{ResourceWithLabels: r, RequiresRequest: resource.RequiresRequest}, nil
	} else if r := resource.GetWindowsDesktop(); r != nil {
		return &types.EnrichedResource{ResourceWithLabels: r, Logins: resource.Logins, RequiresRequest: resource.RequiresRequest}, nil
	} else if r := resource.GetWindowsDesktopService(); r != nil {
		return &types.EnrichedResource{ResourceWithLabels: r, RequiresRequest: resource.RequiresRequest}, nil
	} else if r := resource.GetKubeCluster(); r != nil {
		return &types.EnrichedResource{ResourceWithLabels: r, RequiresRequest: resource.RequiresRequest}, nil
	} else if r := resource.GetKubernetesServer(); r != nil {
		return &types.EnrichedResource{ResourceWithLabels: r, RequiresRequest: resource.RequiresRequest}, nil
	} else if r := resource.GetUserGroup(); r != nil {
		return &types.EnrichedResource{ResourceWithLabels: r, RequiresRequest: resource.RequiresRequest}, nil
	} else if r := resource.GetAppServer(); r != nil {
		return &types.EnrichedResource{ResourceWithLabels: r, Logins: resource.Logins, RequiresRequest: resource.RequiresRequest}, nil
	} else if r := resource.GetSAMLIdPServiceProvider(); r != nil {
		return &types.EnrichedResource{ResourceWithLabels: r, RequiresRequest: resource.RequiresRequest}, nil
	} else if r := resource.GetGitServer(); r != nil {
		return &types.EnrichedResource{ResourceWithLabels: r, RequiresRequest: resource.RequiresRequest}, nil
	} else {
		return nil, trace.BadParameter("received unsupported resource %T", resource.Resource)
	}
}

// GetUnifiedResourcePage is a helper for getting a single page of unified resources that match the provided request.
func GetUnifiedResourcePage(ctx context.Context, clt ListUnifiedResourcesClient, req *proto.ListUnifiedResourcesRequest) ([]*types.EnrichedResource, string, error) {
	var out []*types.EnrichedResource

	// Set the limit to the default size if one was not provided within
	// an acceptable range.
	if req.Limit <= 0 || req.Limit > int32(defaults.DefaultChunkSize) {
		req.Limit = int32(defaults.DefaultChunkSize)
	}

	for {
		resp, err := clt.ListUnifiedResources(ctx, req)
		if err != nil {
			if trace.IsLimitExceeded(err) {
				// Cut chunkSize in half if gRPC max message size is exceeded.
				req.Limit /= 2
				// This is an extremely unlikely scenario, but better to cover it anyways.
				if req.Limit == 0 {
					return nil, "", trace.Wrap(err, "resource is too large to retrieve")
				}

				continue
			}

			return nil, "", trace.Wrap(err)
		}

		for _, respResource := range resp.Resources {
			resource, err := convertEnrichedResource(respResource)
			if err != nil {
				return nil, "", trace.Wrap(err)
			}
			out = append(out, resource)
		}

		return out, resp.NextKey, nil
	}
}

// GetAllUnifiedResources is a helper for getting all existing resources that match the provided request. In addition to
// iterating pages, it also correctly handles downsizing pages when LimitExceeded errors are encountered.
func GetAllUnifiedResources(ctx context.Context, clt ListUnifiedResourcesClient, req *proto.ListUnifiedResourcesRequest) ([]*types.EnrichedResource, error) {
	var out []*types.EnrichedResource

	// Set the limit to the default size.
	req.Limit = int32(defaults.DefaultChunkSize)
	for {
		resources, nextKey, err := GetUnifiedResourcePage(ctx, clt, req)
		if err != nil {
			return nil, trace.Wrap(err)
		}

		out = append(out, resources...)

		if nextKey == "" || len(resources) == 0 {
			break
		}

		req.StartKey = nextKey
	}

	return out, nil
}

// GetEnrichedResourcePage is a helper for getting a single page of enriched resources.
func GetEnrichedResourcePage(ctx context.Context, clt GetResourcesClient, req *proto.ListResourcesRequest) (ResourcePage[*types.EnrichedResource], error) {
	var out ResourcePage[*types.EnrichedResource]

	// Set the limit to the default size if one was not provided within
	// an acceptable range.
	if req.Limit <= 0 || req.Limit > int32(defaults.DefaultChunkSize) {
		req.Limit = int32(defaults.DefaultChunkSize)
	}

	for {
		resp, err := clt.GetResources(ctx, req)
		if err != nil {
			if trace.IsLimitExceeded(err) {
				// Cut chunkSize in half if gRPC max message size is exceeded.
				req.Limit /= 2
				// This is an extremely unlikely scenario, but better to cover it anyways.
				if req.Limit == 0 {
					return out, trace.Wrap(err, "resource is too large to retrieve")
				}

				continue
			}

			return out, trace.Wrap(err)
		}

		for _, respResource := range resp.Resources {
			var resource types.ResourceWithLabels
			switch req.ResourceType {
			case types.KindDatabaseServer:
				resource = respResource.GetDatabaseServer()
			case types.KindDatabaseService:
				resource = respResource.GetDatabaseService()
			case types.KindAppServer:
				resource = respResource.GetAppServer()
			case types.KindNode:
				resource = respResource.GetNode()
			case types.KindWindowsDesktop:
				resource = respResource.GetWindowsDesktop()
			case types.KindWindowsDesktopService:
				resource = respResource.GetWindowsDesktopService()
			case types.KindKubernetesCluster:
				resource = respResource.GetKubeCluster()
			case types.KindKubeServer:
				resource = respResource.GetKubernetesServer()
			case types.KindUserGroup:
				resource = respResource.GetUserGroup()
			case types.KindAppOrSAMLIdPServiceProvider:
				//nolint:staticcheck // SA1019. TODO(sshah) DELETE IN 17.0
				resource = respResource.GetAppServerOrSAMLIdPServiceProvider()
			case types.KindSAMLIdPServiceProvider:
				resource = respResource.GetSAMLIdPServiceProvider()
			default:
				out.Resources = nil
				return out, trace.NotImplemented("resource type %s does not support pagination", req.ResourceType)
			}

			out.Resources = append(out.Resources, &types.EnrichedResource{ResourceWithLabels: resource, Logins: respResource.Logins})
		}

		out.NextKey = resp.NextKey
		out.Total = int(resp.TotalCount)

		return out, nil
	}
}

// GetResourcePage is a helper for getting a single page of resources that match the provide request.
func GetResourcePage[T types.ResourceWithLabels](ctx context.Context, clt GetResourcesClient, req *proto.ListResourcesRequest) (ResourcePage[T], error) {
	var out ResourcePage[T]

	// Set the limit to the default size if one was not provided within
	// an acceptable range.
	if req.Limit <= 0 || req.Limit > int32(defaults.DefaultChunkSize) {
		req.Limit = int32(defaults.DefaultChunkSize)
	}

	for {
		resp, err := clt.GetResources(ctx, req)
		if err != nil {
			if trace.IsLimitExceeded(err) {
				// Cut chunkSize in half if gRPC max message size is exceeded.
				req.Limit /= 2
				// This is an extremely unlikely scenario, but better to cover it anyways.
				if req.Limit == 0 {
					return out, trace.Wrap(err, "resource is too large to retrieve")
				}

				continue
			}

			return out, trace.Wrap(err)
		}

		for _, respResource := range resp.Resources {
			var resource types.ResourceWithLabels
			switch req.ResourceType {
			case types.KindDatabaseServer:
				resource = respResource.GetDatabaseServer()
			case types.KindDatabaseService:
				resource = respResource.GetDatabaseService()
			case types.KindAppServer:
				resource = respResource.GetAppServer()
			case types.KindNode:
				resource = respResource.GetNode()
			case types.KindWindowsDesktop:
				resource = respResource.GetWindowsDesktop()
			case types.KindWindowsDesktopService:
				resource = respResource.GetWindowsDesktopService()
			case types.KindKubernetesCluster:
				resource = respResource.GetKubeCluster()
			case types.KindKubeServer:
				resource = respResource.GetKubernetesServer()
			case types.KindUserGroup:
				resource = respResource.GetUserGroup()
			case types.KindAppOrSAMLIdPServiceProvider:
				//nolint:staticcheck // SA1019. TODO(sshah) DELETE IN 17.0
				resource = respResource.GetAppServerOrSAMLIdPServiceProvider()
			case types.KindSAMLIdPServiceProvider:
				resource = respResource.GetSAMLIdPServiceProvider()
			default:
				out.Resources = nil
				return out, trace.NotImplemented("resource type %s does not support pagination", req.ResourceType)
			}

			t, ok := resource.(T)
			if !ok {
				out.Resources = nil
				return out, trace.BadParameter("received unexpected resource type %T", resource)
			}
			out.Resources = append(out.Resources, t)
		}

		out.NextKey = resp.NextKey
		out.Total = int(resp.TotalCount)

		return out, nil
	}
}

// GetAllResources is a helper for getting all existing resources that match the provided request. In addition to
// iterating pages, it also correctly handles downsizing pages when LimitExceeded errors are encountered.
func GetAllResources[T types.ResourceWithLabels](ctx context.Context, clt GetResourcesClient, req *proto.ListResourcesRequest) ([]T, error) {
	var out []T

	// Set the limit to the default size.
	req.Limit = int32(defaults.DefaultChunkSize)
	for {
		page, err := GetResourcePage[T](ctx, clt, req)
		if err != nil {
			return nil, trace.Wrap(err)
		}

		out = append(out, page.Resources...)

		if page.NextKey == "" || len(page.Resources) == 0 {
			break
		}

		req.StartKey = page.NextKey
	}

	return out, nil
}

// ListResourcesClient is an interface used by GetResourcesWithFilters to abstract over implementations of
// the ListResources method.
type ListResourcesClient interface {
	ListResources(ctx context.Context, req proto.ListResourcesRequest) (*types.ListResourcesResponse, error)
}

// GetResourcesWithFilters is a helper for getting a list of resources with optional filtering. In addition to
// iterating pages, it also correctly handles downsizing pages when LimitExceeded errors are encountered.
//
// GetAllResources or GetResourcePage should be preferred for client side operations to avoid converting
// from []types.ResourceWithLabels to concrete types.
func GetResourcesWithFilters(ctx context.Context, clt ListResourcesClient, req proto.ListResourcesRequest) ([]types.ResourceWithLabels, error) {
	// Retrieve the complete list of resources in chunks.
	var (
		resources []types.ResourceWithLabels
		startKey  string
		chunkSize = int32(defaults.DefaultChunkSize)
	)

	for {
		resp, err := clt.ListResources(ctx, proto.ListResourcesRequest{
			Namespace:           req.Namespace,
			ResourceType:        req.ResourceType,
			StartKey:            startKey,
			Limit:               chunkSize,
			Labels:              req.Labels,
			SearchKeywords:      req.SearchKeywords,
			PredicateExpression: req.PredicateExpression,
			UseSearchAsRoles:    req.UseSearchAsRoles,
			UsePreviewAsRoles:   req.UsePreviewAsRoles,
		})
		if err != nil {
			if trace.IsLimitExceeded(err) {
				// Cut chunkSize in half if gRPC max message size is exceeded.
				chunkSize = chunkSize / 2
				// This is an extremely unlikely scenario, but better to cover it anyways.
				if chunkSize == 0 {
					return nil, trace.Wrap(err, "resource is too large to retrieve")
				}

				continue
			}

			return nil, trace.Wrap(err)
		}

		startKey = resp.NextKey
		resources = append(resources, resp.Resources...)
		if startKey == "" || len(resp.Resources) == 0 {
			break
		}

	}

	return resources, nil
}

// GetKubernetesResourcesWithFilters is a helper for getting a list of kubernetes resources with optional filtering. In addition to
// iterating pages, it also correctly handles downsizing pages when LimitExceeded errors are encountered.
func GetKubernetesResourcesWithFilters(ctx context.Context, clt kubeproto.KubeServiceClient, req *kubeproto.ListKubernetesResourcesRequest) ([]types.ResourceWithLabels, error) {
	var (
		resources []types.ResourceWithLabels
		startKey  = req.StartKey
		// Retrieve the complete list of resources in chunks.
		chunkSize = req.Limit
	)

	// Set the chunk size to the default if it is not set.
	if chunkSize == 0 {
		chunkSize = int32(defaults.DefaultChunkSize)
	}

	for {
		// Reset startKey to the previous page's nextKey.
		req.StartKey = startKey
		// Set the chunk size based on the previous chunk size error.
		req.Limit = chunkSize

		resp, err := clt.ListKubernetesResources(
			ctx,
			req,
		)
		if err != nil {
			if trace.IsLimitExceeded(err) {
				// Cut chunkSize in half if gRPC max message size is exceeded.
				chunkSize = chunkSize / 2
				// This is an extremely unlikely scenario, but better to cover it anyways.
				if chunkSize == 0 {
					return nil, trace.Wrap(err, "resource is too large to retrieve")
				}
				continue
			}
			return nil, trace.Wrap(err)
		}

		startKey = resp.NextKey

		resources = append(resources, types.KubeResources(resp.Resources).AsResources()...)
		if startKey == "" || len(resp.Resources) == 0 {
			break
		}
	}
	return resources, nil
}

// GetSSHTargets gets all servers that would match an equivalent ssh dial request. Note that this method
// returns all resources directly accessible to the user *and* all resources available via 'SearchAsRoles',
// which is what we want when handling things like ambiguous host errors and resource-based access requests,
// but may result in confusing behavior if it is used outside of those contexts.
func (c *Client) GetSSHTargets(ctx context.Context, req *proto.GetSSHTargetsRequest) (*proto.GetSSHTargetsResponse, error) {
	rsp, err := c.grpc.GetSSHTargets(ctx, req)
	return rsp, trace.Wrap(err)
}

// ResolveSSHTarget gets a server that would match an equivalent ssh dial request.
func (c *Client) ResolveSSHTarget(ctx context.Context, req *proto.ResolveSSHTargetRequest) (*proto.ResolveSSHTargetResponse, error) {
	rsp, err := c.grpc.ResolveSSHTarget(ctx, req)
	return rsp, trace.Wrap(err)
}

// CreateSessionTracker creates a tracker resource for an active session.
func (c *Client) CreateSessionTracker(ctx context.Context, st types.SessionTracker) (types.SessionTracker, error) {
	v1, ok := st.(*types.SessionTrackerV1)
	if !ok {
		return nil, trace.BadParameter("invalid type %T, expected *types.SessionTrackerV1", st)
	}

	req := &proto.CreateSessionTrackerRequest{SessionTracker: v1}
	tracker, err := c.grpc.CreateSessionTracker(ctx, req)
	if err != nil {
		return nil, trace.Wrap(err)
	}
	return tracker, nil
}

// GetSessionTracker returns the current state of a session tracker for an active session.
func (c *Client) GetSessionTracker(ctx context.Context, sessionID string) (types.SessionTracker, error) {
	req := &proto.GetSessionTrackerRequest{SessionID: sessionID}
	resp, err := c.grpc.GetSessionTracker(ctx, req)
	if err != nil {
		return nil, trace.Wrap(err)
	}
	return resp, nil
}

// GetActiveSessionTrackers returns a list of active session trackers.
func (c *Client) GetActiveSessionTrackers(ctx context.Context) ([]types.SessionTracker, error) {
	stream, err := c.grpc.GetActiveSessionTrackers(ctx, &emptypb.Empty{})
	if err != nil {
		return nil, trace.Wrap(err)
	}

	var sessions []types.SessionTracker
	for {
		session, err := stream.Recv()
		if err != nil {
			if errors.Is(err, io.EOF) {
				break
			}

			return nil, trace.Wrap(err)
		}

		sessions = append(sessions, session)
	}

	return sessions, nil
}

// GetActiveSessionTrackersWithFilter returns a list of active sessions filtered by a filter.
func (c *Client) GetActiveSessionTrackersWithFilter(ctx context.Context, filter *types.SessionTrackerFilter) ([]types.SessionTracker, error) {
	stream, err := c.grpc.GetActiveSessionTrackersWithFilter(ctx, filter)
	if err != nil {
		return nil, trace.Wrap(err)
	}

	var sessions []types.SessionTracker
	for {
		session, err := stream.Recv()
		if err != nil {
			if errors.Is(err, io.EOF) {
				break
			}

			return nil, trace.Wrap(err)
		}

		sessions = append(sessions, session)
	}

	return sessions, nil
}

// RemoveSessionTracker removes a tracker resource for an active session.
func (c *Client) RemoveSessionTracker(ctx context.Context, sessionID string) error {
	_, err := c.grpc.RemoveSessionTracker(ctx, &proto.RemoveSessionTrackerRequest{SessionID: sessionID})
	return trace.Wrap(err)
}

// UpdateSessionTracker updates a tracker resource for an active session.
func (c *Client) UpdateSessionTracker(ctx context.Context, req *proto.UpdateSessionTrackerRequest) error {
	_, err := c.grpc.UpdateSessionTracker(ctx, req)
	return trace.Wrap(err)
}

// MaintainSessionPresence establishes a channel used to continuously verify the presence for a session.
func (c *Client) MaintainSessionPresence(ctx context.Context) (proto.AuthService_MaintainSessionPresenceClient, error) {
	stream, err := c.grpc.MaintainSessionPresence(ctx)
	return stream, trace.Wrap(err)
}

// GetDomainName returns local auth domain of the current auth server
func (c *Client) GetDomainName(ctx context.Context) (string, error) {
	resp, err := c.grpc.GetDomainName(ctx, &emptypb.Empty{})
	if err != nil {
		return "", trace.Wrap(err)
	}
	return resp.DomainName, nil
}

// GetClusterCACert returns the PEM-encoded TLS certs for the local cluster. If
// the cluster has multiple TLS certs, they will all be concatenated.
func (c *Client) GetClusterCACert(ctx context.Context) (*proto.GetClusterCACertResponse, error) {
	resp, err := c.grpc.GetClusterCACert(ctx, &emptypb.Empty{})
	if err != nil {
		return nil, trace.Wrap(err)
	}
	return resp, nil
}

// GetConnectionDiagnostic reads a connection diagnostic
func (c *Client) GetConnectionDiagnostic(ctx context.Context, name string) (types.ConnectionDiagnostic, error) {
	req := &proto.GetConnectionDiagnosticRequest{
		Name: name,
	}
	res, err := c.grpc.GetConnectionDiagnostic(ctx, req)
	return res, trace.Wrap(err)
}

// CreateConnectionDiagnostic creates a new connection diagnostic.
func (c *Client) CreateConnectionDiagnostic(ctx context.Context, connectionDiagnostic types.ConnectionDiagnostic) error {
	connectionDiagnosticV1, ok := connectionDiagnostic.(*types.ConnectionDiagnosticV1)
	if !ok {
		return trace.BadParameter("invalid type %T", connectionDiagnostic)
	}
	_, err := c.grpc.CreateConnectionDiagnostic(ctx, connectionDiagnosticV1)
	return trace.Wrap(err)
}

// UpdateConnectionDiagnostic updates a connection diagnostic.
func (c *Client) UpdateConnectionDiagnostic(ctx context.Context, connectionDiagnostic types.ConnectionDiagnostic) error {
	connectionDiagnosticV1, ok := connectionDiagnostic.(*types.ConnectionDiagnosticV1)
	if !ok {
		return trace.BadParameter("invalid type %T", connectionDiagnostic)
	}
	_, err := c.grpc.UpdateConnectionDiagnostic(ctx, connectionDiagnosticV1)
	return trace.Wrap(err)
}

// AppendDiagnosticTrace adds a new trace for the given ConnectionDiagnostic.
func (c *Client) AppendDiagnosticTrace(ctx context.Context, name string, t *types.ConnectionDiagnosticTrace) (types.ConnectionDiagnostic, error) {
	req := &proto.AppendDiagnosticTraceRequest{
		Name:  name,
		Trace: t,
	}
	connectionDiagnostic, err := c.grpc.AppendDiagnosticTrace(ctx, req)
	if err != nil {
		return nil, trace.Wrap(err)
	}

	return connectionDiagnostic, nil
}

// GetClusterAlerts loads matching cluster alerts.
func (c *Client) GetClusterAlerts(ctx context.Context, query types.GetClusterAlertsRequest) ([]types.ClusterAlert, error) {
	rsp, err := c.grpc.GetClusterAlerts(ctx, &query)
	if err != nil {
		return nil, trace.Wrap(err)
	}
	return rsp.Alerts, nil
}

// UpsertClusterAlert creates a cluster alert.
func (c *Client) UpsertClusterAlert(ctx context.Context, alert types.ClusterAlert) error {
	_, err := c.grpc.UpsertClusterAlert(ctx, &proto.UpsertClusterAlertRequest{
		Alert: alert,
	})
	return trace.Wrap(err)
}

func (c *Client) ChangePassword(ctx context.Context, req *proto.ChangePasswordRequest) error {
	_, err := c.grpc.ChangePassword(ctx, req)
	return trace.Wrap(err)
}

// SubmitUsageEvent submits an external usage event.
func (c *Client) SubmitUsageEvent(ctx context.Context, req *proto.SubmitUsageEventRequest) error {
	_, err := c.grpc.SubmitUsageEvent(ctx, req)

	return trace.Wrap(err)
}

// GetLicense returns the license used to start the teleport enterprise auth server
func (c *Client) GetLicense(ctx context.Context) (string, error) {
	resp, err := c.grpc.GetLicense(ctx, &proto.GetLicenseRequest{})
	if err != nil {
		return "", trace.Wrap(err)
	}
	return string(resp.License), nil
}

// ListReleases returns a list of teleport enterprise releases
func (c *Client) ListReleases(ctx context.Context, req *proto.ListReleasesRequest) ([]*types.Release, error) {
	resp, err := c.grpc.ListReleases(ctx, req)
	if err != nil {
		return nil, trace.Wrap(err)
	}

	return resp.Releases, nil
}

// CreateAlertAck marks a cluster alert as acknowledged.
func (c *Client) CreateAlertAck(ctx context.Context, ack types.AlertAcknowledgement) error {
	_, err := c.grpc.CreateAlertAck(ctx, &ack)
	return trace.Wrap(err)
}

// GetAlertAcks gets active alert acknowledgements.
func (c *Client) GetAlertAcks(ctx context.Context) ([]types.AlertAcknowledgement, error) {
	rsp, err := c.grpc.GetAlertAcks(ctx, &proto.GetAlertAcksRequest{})
	if err != nil {
		return nil, trace.Wrap(err)
	}
	return rsp.Acks, nil
}

// ClearAlertAcks clears alert acknowledgments.
func (c *Client) ClearAlertAcks(ctx context.Context, req proto.ClearAlertAcksRequest) error {
	_, err := c.grpc.ClearAlertAcks(ctx, &req)
	return trace.Wrap(err)
}

// ListSAMLIdPServiceProviders returns a paginated list of SAML IdP service provider resources.
func (c *Client) ListSAMLIdPServiceProviders(ctx context.Context, pageSize int, nextKey string) ([]types.SAMLIdPServiceProvider, string, error) {
	resp, err := c.grpc.ListSAMLIdPServiceProviders(ctx, &proto.ListSAMLIdPServiceProvidersRequest{
		Limit:   int32(pageSize),
		NextKey: nextKey,
	})
	if err != nil {
		return nil, "", trace.Wrap(err)
	}
	serviceProviders := make([]types.SAMLIdPServiceProvider, 0, len(resp.GetServiceProviders()))
	for _, sp := range resp.GetServiceProviders() {
		serviceProviders = append(serviceProviders, sp)
	}
	return serviceProviders, resp.GetNextKey(), nil
}

// GetSAMLIdPServiceProvider returns the specified SAML IdP service provider resources.
func (c *Client) GetSAMLIdPServiceProvider(ctx context.Context, name string) (types.SAMLIdPServiceProvider, error) {
	sp, err := c.grpc.GetSAMLIdPServiceProvider(ctx, &proto.GetSAMLIdPServiceProviderRequest{
		Name: name,
	})
	if err != nil {
		return nil, trace.Wrap(err)
	}
	return sp, nil
}

// CreateSAMLIdPServiceProvider creates a new SAML IdP service provider resource.
func (c *Client) CreateSAMLIdPServiceProvider(ctx context.Context, sp types.SAMLIdPServiceProvider) error {
	spV1, ok := sp.(*types.SAMLIdPServiceProviderV1)
	if !ok {
		return trace.BadParameter("unsupported SAML IdP service provider type %T", sp)
	}

	_, err := c.grpc.CreateSAMLIdPServiceProvider(ctx, spV1)
	if err != nil {
		return trace.Wrap(err)
	}
	return nil
}

// UpdateSAMLIdPServiceProvider updates an existing SAML IdP service provider resource.
func (c *Client) UpdateSAMLIdPServiceProvider(ctx context.Context, sp types.SAMLIdPServiceProvider) error {
	spV1, ok := sp.(*types.SAMLIdPServiceProviderV1)
	if !ok {
		return trace.BadParameter("unsupported SAML IdP service provider type %T", sp)
	}

	_, err := c.grpc.UpdateSAMLIdPServiceProvider(ctx, spV1)
	if err != nil {
		return trace.Wrap(err)
	}
	return nil
}

// DeleteSAMLIdPServiceProvider removes the specified SAML IdP service provider resource.
func (c *Client) DeleteSAMLIdPServiceProvider(ctx context.Context, name string) error {
	_, err := c.grpc.DeleteSAMLIdPServiceProvider(ctx, &proto.DeleteSAMLIdPServiceProviderRequest{
		Name: name,
	})
	if err != nil {
		return trace.Wrap(err)
	}
	return nil
}

// DeleteAllSAMLIdPServiceProviders removes all SAML IdP service providers.
func (c *Client) DeleteAllSAMLIdPServiceProviders(ctx context.Context) error {
	_, err := c.grpc.DeleteAllSAMLIdPServiceProviders(ctx, &emptypb.Empty{})
	if err != nil {
		return trace.Wrap(err)
	}
	return nil
}

// ListUserGroups returns a paginated list of SAML IdP service provider resources.
func (c *Client) ListUserGroups(ctx context.Context, pageSize int, nextKey string) ([]types.UserGroup, string, error) {
	resp, err := c.grpc.ListUserGroups(ctx, &proto.ListUserGroupsRequest{
		Limit:   int32(pageSize),
		NextKey: nextKey,
	})
	if err != nil {
		return nil, "", trace.Wrap(err)
	}
	userGroups := make([]types.UserGroup, 0, len(resp.GetUserGroups()))
	for _, ug := range resp.GetUserGroups() {
		userGroups = append(userGroups, ug)
	}
	return userGroups, resp.GetNextKey(), nil
}

// GetUserGroup returns the specified SAML IdP service provider resources.
func (c *Client) GetUserGroup(ctx context.Context, name string) (types.UserGroup, error) {
	ug, err := c.grpc.GetUserGroup(ctx, &proto.GetUserGroupRequest{
		Name: name,
	})
	if err != nil {
		return nil, trace.Wrap(err)
	}
	return ug, nil
}

// CreateUserGroup creates a new user group resource.
func (c *Client) CreateUserGroup(ctx context.Context, ug types.UserGroup) error {
	ugV1, ok := ug.(*types.UserGroupV1)
	if !ok {
		return trace.BadParameter("unsupported user group type %T", ug)
	}

	_, err := c.grpc.CreateUserGroup(ctx, ugV1)
	if err != nil {
		return trace.Wrap(err)
	}
	return nil
}

// UpdateUserGroup updates an existing user group resource.
func (c *Client) UpdateUserGroup(ctx context.Context, ug types.UserGroup) error {
	ugV1, ok := ug.(*types.UserGroupV1)
	if !ok {
		return trace.BadParameter("unsupported user group type %T", ug)
	}

	_, err := c.grpc.UpdateUserGroup(ctx, ugV1)
	if err != nil {
		return trace.Wrap(err)
	}
	return nil
}

// DeleteUserGroup removes the specified user group resource.
func (c *Client) DeleteUserGroup(ctx context.Context, name string) error {
	_, err := c.grpc.DeleteUserGroup(ctx, &proto.DeleteUserGroupRequest{
		Name: name,
	})
	if err != nil {
		return trace.Wrap(err)
	}
	return nil
}

// DeleteAllUserGroups removes all user groups.
func (c *Client) DeleteAllUserGroups(ctx context.Context) error {
	_, err := c.grpc.DeleteAllUserGroups(ctx, &emptypb.Empty{})
	if err != nil {
		return trace.Wrap(err)
	}
	return nil
}

// ExportUpgradeWindows is used to load derived upgrade window values for agents that
// need to export schedules to external upgraders.
func (c *Client) ExportUpgradeWindows(ctx context.Context, req proto.ExportUpgradeWindowsRequest) (proto.ExportUpgradeWindowsResponse, error) {
	rsp, err := c.grpc.ExportUpgradeWindows(ctx, &req)
	if err != nil {
		return proto.ExportUpgradeWindowsResponse{}, trace.Wrap(err)
	}
	return *rsp, nil
}

// GetClusterMaintenanceConfig gets the current maintenance window config singleton.
func (c *Client) GetClusterMaintenanceConfig(ctx context.Context) (types.ClusterMaintenanceConfig, error) {
	rsp, err := c.grpc.GetClusterMaintenanceConfig(ctx, &emptypb.Empty{})
	if err != nil {
		return nil, trace.Wrap(err)
	}
	return rsp, nil
}

// UpdateClusterMaintenanceConfig updates the current maintenance window config singleton.
func (c *Client) UpdateClusterMaintenanceConfig(ctx context.Context, cmc types.ClusterMaintenanceConfig) error {
	req, ok := cmc.(*types.ClusterMaintenanceConfigV1)
	if !ok {
		return trace.BadParameter("unexpected maintenance config type: %T", cmc)
	}

	_, err := c.grpc.UpdateClusterMaintenanceConfig(ctx, req)
	return trace.Wrap(err)
}

// DeleteClusterMaintenanceConfig deletes the current maintenance window config singleton.
func (c *Client) DeleteClusterMaintenanceConfig(ctx context.Context) error {
	_, err := c.grpc.DeleteClusterMaintenanceConfig(ctx, &emptypb.Empty{})
	return trace.Wrap(err)
}

// integrationsClient returns an unadorned Integration client, using the underlying
// Auth gRPC connection.
func (c *Client) integrationsClient() integrationpb.IntegrationServiceClient {
	return integrationpb.NewIntegrationServiceClient(c.conn)
}

// ListIntegrations returns a paginated list of Integrations.
// The response includes a nextKey which must be used to fetch the next page.
func (c *Client) ListIntegrations(ctx context.Context, pageSize int, nextKey string) ([]types.Integration, string, error) {
	resp, err := c.integrationsClient().ListIntegrations(ctx, &integrationpb.ListIntegrationsRequest{
		Limit:   int32(pageSize),
		NextKey: nextKey,
	})
	if err != nil {
		return nil, "", trace.Wrap(err)
	}

	integrations := make([]types.Integration, 0, len(resp.GetIntegrations()))
	for _, ig := range resp.GetIntegrations() {
		integrations = append(integrations, ig)
	}

	return integrations, resp.GetNextKey(), nil
}

// ListAllIntegrations returns the list of all Integrations.
func (c *Client) ListAllIntegrations(ctx context.Context) ([]types.Integration, error) {
	var result []types.Integration
	var nextKey string
	for {
		integrations, nextKey, err := c.ListIntegrations(ctx, 0, nextKey)
		if err != nil {
			return nil, trace.Wrap(err)
		}
		result = append(result, integrations...)
		if nextKey == "" {
			return result, nil
		}
	}
}

// GetIntegration returns an Integration by its name.
func (c *Client) GetIntegration(ctx context.Context, name string) (types.Integration, error) {
	ig, err := c.integrationsClient().GetIntegration(ctx, &integrationpb.GetIntegrationRequest{
		Name: name,
	})
	if err != nil {
		return nil, trace.Wrap(err)
	}

	return ig, nil
}

// CreateIntegration creates a new Integration.
func (c *Client) CreateIntegration(ctx context.Context, ig types.Integration) (types.Integration, error) {
	igV1, ok := ig.(*types.IntegrationV1)
	if !ok {
		return nil, trace.BadParameter("unsupported integration type %T", ig)
	}

	ig, err := c.integrationsClient().CreateIntegration(ctx, &integrationpb.CreateIntegrationRequest{Integration: igV1})
	if err != nil {
		return nil, trace.Wrap(err)
	}

	return ig, nil
}

// UpdateIntegration updates an existing Integration.
func (c *Client) UpdateIntegration(ctx context.Context, ig types.Integration) (types.Integration, error) {
	igV1, ok := ig.(*types.IntegrationV1)
	if !ok {
		return nil, trace.BadParameter("unsupported integration type %T", ig)
	}

	ig, err := c.integrationsClient().UpdateIntegration(ctx, &integrationpb.UpdateIntegrationRequest{Integration: igV1})
	if err != nil {
		return nil, trace.Wrap(err)
	}

	return ig, nil
}

// DeleteIntegration removes an Integration by its name.
func (c *Client) DeleteIntegration(ctx context.Context, name string) error {
	_, err := c.integrationsClient().DeleteIntegration(ctx, &integrationpb.DeleteIntegrationRequest{
		Name: name,
	})
	return trace.Wrap(err)
}

// DeleteAllIntegrations removes all Integrations.
func (c *Client) DeleteAllIntegrations(ctx context.Context) error {
	_, err := c.integrationsClient().DeleteAllIntegrations(ctx, &integrationpb.DeleteAllIntegrationsRequest{})
	return trace.Wrap(err)
}

// GenerateAWSOIDCToken generates a token to be used when executing an AWS OIDC Integration action.
func (c *Client) GenerateAWSOIDCToken(ctx context.Context, integration string) (string, error) {
	resp, err := c.integrationsClient().GenerateAWSOIDCToken(ctx, &integrationpb.GenerateAWSOIDCTokenRequest{
		Integration: integration,
	})
	if err != nil {
		return "", trace.Wrap(err)
	}

	return resp.GetToken(), nil
}

// GenerateAzureOIDCToken generates a token to be used when executing an Azure OIDC Integration action.
func (c *Client) GenerateAzureOIDCToken(ctx context.Context, integration string) (string, error) {
	resp, err := c.integrationsClient().GenerateAzureOIDCToken(ctx, &integrationpb.GenerateAzureOIDCTokenRequest{
		Integration: integration,
	})
	if err != nil {
		return "", trace.Wrap(err)
	}

	return resp.GetToken(), nil
}

// PluginsClient returns an unadorned Plugins client, using the underlying
// Auth gRPC connection.
// Clients connecting to non-Enterprise clusters, or older Teleport versions,
// still get a plugins client when calling this method, but all RPCs will return
// "not implemented" errors (as per the default gRPC behavior).
func (c *Client) PluginsClient() pluginspb.PluginServiceClient {
	return pluginspb.NewPluginServiceClient(c.conn)
}

// GetLoginRule retrieves a login rule described by name.
func (c *Client) GetLoginRule(ctx context.Context, name string) (*loginrulepb.LoginRule, error) {
	rule, err := c.LoginRuleClient().GetLoginRule(ctx, &loginrulepb.GetLoginRuleRequest{
		Name: name,
	})
	return rule, trace.Wrap(err)
}

// CreateLoginRule creates a login rule if one with the same name does not
// already exist, else it returns an error.
func (c *Client) CreateLoginRule(ctx context.Context, rule *loginrulepb.LoginRule) (*loginrulepb.LoginRule, error) {
	rule, err := c.LoginRuleClient().CreateLoginRule(ctx, &loginrulepb.CreateLoginRuleRequest{
		LoginRule: rule,
	})
	return rule, trace.Wrap(err)
}

// UpsertLoginRule creates a login rule if one with the same name does not
// already exist, else it replaces the existing login rule.
func (c *Client) UpsertLoginRule(ctx context.Context, rule *loginrulepb.LoginRule) (*loginrulepb.LoginRule, error) {
	rule, err := c.LoginRuleClient().UpsertLoginRule(ctx, &loginrulepb.UpsertLoginRuleRequest{
		LoginRule: rule,
	})
	return rule, trace.Wrap(err)
}

// DeleteLoginRule deletes an existing login rule by name.
func (c *Client) DeleteLoginRule(ctx context.Context, name string) error {
	_, err := c.LoginRuleClient().DeleteLoginRule(ctx, &loginrulepb.DeleteLoginRuleRequest{
		Name: name,
	})
	return trace.Wrap(err)
}

// OktaClient returns an Okta client.
// Clients connecting older Teleport versions still get an okta client when
// calling this method, but all RPCs will return "not implemented" errors (as per
// the default gRPC behavior).
func (c *Client) OktaClient() *okta.Client {
	return okta.NewClient(oktapb.NewOktaServiceClient(c.conn))
}

func (c *Client) SCIMClient() *scim.Client {
	return scim.NewClientFromConn(c.conn)
}

// AccessListClient returns an access list client.
// Clients connecting to  older Teleport versions, still get an access list client
// when calling this method, but all RPCs will return "not implemented" errors
// (as per the default gRPC behavior).
func (c *Client) AccessListClient() *accesslist.Client {
	return accesslist.NewClient(accesslistv1.NewAccessListServiceClient(c.conn))
}

// AccessMonitoringRulesClient returns an Access Monitoring Rules client.
// Clients connecting to  older Teleport versions, still get an access list client
// when calling this method, but all RPCs will return "not implemented" errors
// (as per the default gRPC behavior).
func (c *Client) AccessMonitoringRulesClient() *accessmonitoringrules.Client {
	return accessmonitoringrules.NewClient(accessmonitoringrulev1.NewAccessMonitoringRulesServiceClient(c.conn))
}

// DatabaseObjectImportRuleClient returns a client for managing database object import rules.
func (c *Client) DatabaseObjectImportRuleClient() dbobjectimportrulev1.DatabaseObjectImportRuleServiceClient {
	return dbobjectimportrulev1.NewDatabaseObjectImportRuleServiceClient(c.conn)
}

// DatabaseObjectClient returns a client for managing database objects.
func (c *Client) DatabaseObjectClient() dbobjectv1.DatabaseObjectServiceClient {
	return dbobjectv1.NewDatabaseObjectServiceClient(c.conn)
}

// DiscoveryConfigClient returns a DiscoveryConfig client.
// Clients connecting to older Teleport versions, still get an DiscoveryConfig client
// when calling this method, but all RPCs will return "not implemented" errors
// (as per the default gRPC behavior).
func (c *Client) DiscoveryConfigClient() *discoveryconfig.Client {
	return discoveryconfig.NewClient(discoveryconfigv1.NewDiscoveryConfigServiceClient(c.conn))
}

// CrownJewelServiceClient returns a CrownJewel client.
// Clients connecting to older Teleport versions, still get a CrownJewel client
// when calling this method, but all RPCs will return "not implemented" errors
// (as per the default gRPC behavior).
func (c *Client) CrownJewelServiceClient() *crownjewelapi.Client {
	return crownjewelapi.NewClient(crownjewelv1.NewCrownJewelServiceClient(c.conn))
}

// UserLoginStateClient returns a user login state client.
// Clients connecting to older Teleport versions, still get a user login state client
// when calling this method, but all RPCs will return "not implemented" errors
// (as per the default gRPC behavior).
func (c *Client) UserLoginStateClient() *userloginstate.Client {
	return userloginstate.NewClient(userloginstatev1.NewUserLoginStateServiceClient(c.conn))
}

// UserTasksServiceClient returns a UserTask client.
// Clients connecting to older Teleport versions, still get a UserTask client
// when calling this method, but all RPCs will return "not implemented" errors
// (as per the default gRPC behavior).
func (c *Client) UserTasksServiceClient() *usertaskapi.Client {
	return usertaskapi.NewClient(usertaskv1.NewUserTaskServiceClient(c.conn))
}

// GitServerClient returns a client for managing Git servers
func (c *Client) GitServerClient() *gitserverclient.Client {
	return gitserverclient.NewClient(gitserverpb.NewGitServerServiceClient(c.conn))
}

// GitServerReadOnlyClient returns the read-only client for Git servers.
func (c *Client) GitServerReadOnlyClient() gitserverclient.ReadOnlyClient {
	return c.GitServerClient()
}

// StableUNIXUsersClient returns a client for the stable UNIX users API.
func (c *Client) StableUNIXUsersClient() stableunixusersv1.StableUNIXUsersServiceClient {
	return stableunixusersv1.NewStableUNIXUsersServiceClient(c.conn)
}

// GetCertAuthority retrieves a CA by type and domain.
func (c *Client) GetCertAuthority(ctx context.Context, id types.CertAuthID, loadKeys bool) (types.CertAuthority, error) {
	ca, err := c.TrustClient().GetCertAuthority(ctx, &trustpb.GetCertAuthorityRequest{
		Type:       string(id.Type),
		Domain:     id.DomainName,
		IncludeKey: loadKeys,
	})

	return ca, trace.Wrap(err)
}

// GetCertAuthorities retrieves CAs by type.
func (c *Client) GetCertAuthorities(ctx context.Context, caType types.CertAuthType, loadKeys bool) ([]types.CertAuthority, error) {
	resp, err := c.TrustClient().GetCertAuthorities(ctx, &trustpb.GetCertAuthoritiesRequest{
		Type:       string(caType),
		IncludeKey: loadKeys,
	})
	if err != nil {
		return nil, trace.Wrap(err)
	}

	cas := make([]types.CertAuthority, 0, len(resp.CertAuthoritiesV2))
	for _, ca := range resp.CertAuthoritiesV2 {
		cas = append(cas, ca)
	}

	return cas, nil
}

// DeleteCertAuthority removes a CA matching the type and domain.
func (c *Client) DeleteCertAuthority(ctx context.Context, id types.CertAuthID) error {
	_, err := c.TrustClient().DeleteCertAuthority(ctx, &trustpb.DeleteCertAuthorityRequest{
		Type:   string(id.Type),
		Domain: id.DomainName,
	})

	return trace.Wrap(err)
}

// UpsertCertAuthority creates or updates the provided cert authority.
func (c *Client) UpsertCertAuthority(ctx context.Context, ca types.CertAuthority) (types.CertAuthority, error) {
	cav2, ok := ca.(*types.CertAuthorityV2)
	if !ok {
		return nil, trace.BadParameter("unexpected ca type %T", ca)
	}

	out, err := c.TrustClient().UpsertCertAuthority(ctx, &trustpb.UpsertCertAuthorityRequest{
		CertAuthority: cav2,
	})

	return out, trace.Wrap(err)
}

// RotateCertAuthority updates or inserts new cert authority
func (c *Client) RotateCertAuthority(ctx context.Context, rr types.RotateRequest) error {
	req := &trustpb.RotateCertAuthorityRequest{
		Type:        string(rr.Type),
		TargetPhase: rr.TargetPhase,
		Mode:        rr.Mode,
	}

	if rr.GracePeriod != nil {
		req.GracePeriod = durationpb.New(*rr.GracePeriod)
	}

	if rr.Schedule != nil {
		req.Schedule = &trustpb.RotationSchedule{
			UpdateClients: timestamppb.New(rr.Schedule.UpdateClients),
			UpdateServers: timestamppb.New(rr.Schedule.UpdateServers),
			Standby:       timestamppb.New(rr.Schedule.Standby),
		}
	}

	_, err := c.TrustClient().RotateCertAuthority(ctx, req)
	return trace.Wrap(err)
}

// RotateExternalCertAuthority rotates the provided cert authority.
func (c *Client) RotateExternalCertAuthority(ctx context.Context, ca types.CertAuthority) error {
	cav2, ok := ca.(*types.CertAuthorityV2)
	if !ok {
		return trace.BadParameter("unexpected ca type %T", ca)
	}

	_, err := c.TrustClient().RotateExternalCertAuthority(ctx, &trustpb.RotateExternalCertAuthorityRequest{
		CertAuthority: cav2,
	})

	return trace.Wrap(err)
}

// UpdateHeadlessAuthenticationState updates a headless authentication state.
func (c *Client) UpdateHeadlessAuthenticationState(ctx context.Context, id string, state types.HeadlessAuthenticationState, mfaResponse *proto.MFAAuthenticateResponse) error {
	_, err := c.grpc.UpdateHeadlessAuthenticationState(ctx, &proto.UpdateHeadlessAuthenticationStateRequest{
		Id:          id,
		State:       state,
		MfaResponse: mfaResponse,
	})
	if err != nil {
		return trace.Wrap(err)
	}
	return nil
}

// GetHeadlessAuthentication retrieves a headless authentication by id.
func (c *Client) GetHeadlessAuthentication(ctx context.Context, id string) (*types.HeadlessAuthentication, error) {
	headlessAuthn, err := c.grpc.GetHeadlessAuthentication(ctx, &proto.GetHeadlessAuthenticationRequest{
		Id: id,
	})
	if err != nil {
		return nil, trace.Wrap(err)
	}
	return headlessAuthn, nil
}

// WatchPendingHeadlessAuthentications creates a watcher for pending headless authentication for the current user.
func (c *Client) WatchPendingHeadlessAuthentications(ctx context.Context) (types.Watcher, error) {
	cancelCtx, cancel := context.WithCancel(ctx)
	stream, err := c.grpc.WatchPendingHeadlessAuthentications(cancelCtx, &emptypb.Empty{})
	if err != nil {
		cancel()
		return nil, trace.Wrap(err)
	}
	w := &streamWatcher{
		stream:  stream,
		ctx:     cancelCtx,
		cancel:  cancel,
		eventsC: make(chan types.Event),
	}
	go w.receiveEvents()
	return w, nil
}

// GetUserPreferences returns the user preferences for a given user.
func (c *Client) GetUserPreferences(ctx context.Context, in *userpreferencespb.GetUserPreferencesRequest) (*userpreferencespb.GetUserPreferencesResponse, error) {
	resp, err := c.grpc.GetUserPreferences(ctx, in)
	if err != nil {
		return nil, trace.Wrap(err)
	}
	return resp, nil
}

// UpsertUserPreferences creates or updates user preferences for a given username.
func (c *Client) UpsertUserPreferences(ctx context.Context, in *userpreferencespb.UpsertUserPreferencesRequest) error {
	_, err := c.grpc.UpsertUserPreferences(ctx, in)
	if err != nil {
		return trace.Wrap(err)
	}
	return nil
}

// ListNotifications returns a paginated list of notifications for the user.
// This includes global notifications which match the user, as well as user-specific notifications for the user.
func (c *Client) ListNotifications(ctx context.Context, req *notificationsv1pb.ListNotificationsRequest) (*notificationsv1pb.ListNotificationsResponse, error) {
	rsp, err := c.NotificationServiceClient().ListNotifications(ctx, req)
	return rsp, trace.Wrap(err)
}

// CreateGlobalNotification creates a global notification.
func (c *Client) CreateGlobalNotification(ctx context.Context, req *notificationsv1pb.CreateGlobalNotificationRequest) (*notificationsv1pb.GlobalNotification, error) {
	rsp, err := c.NotificationServiceClient().CreateGlobalNotification(ctx, req)
	return rsp, trace.Wrap(err)
}

// CreateUserNotification creates a user-specific notification.
func (c *Client) CreateUserNotification(ctx context.Context, req *notificationsv1pb.CreateUserNotificationRequest) (*notificationsv1pb.Notification, error) {
	rsp, err := c.NotificationServiceClient().CreateUserNotification(ctx, req)
	return rsp, trace.Wrap(err)
}

// DeleteGlobalNotification deletes a global notification.
func (c *Client) DeleteGlobalNotification(ctx context.Context, req *notificationsv1pb.DeleteGlobalNotificationRequest) error {
	_, err := c.NotificationServiceClient().DeleteGlobalNotification(ctx, req)
	return trace.Wrap(err)
}

// DeleteUserNotification not implemented: can only be called locally.
func (c *Client) DeleteUserNotification(ctx context.Context, req *notificationsv1pb.DeleteUserNotificationRequest) error {
	_, err := c.NotificationServiceClient().DeleteUserNotification(ctx, req)
	return trace.Wrap(err)
}

// UpsertUserNotificationState creates or updates a user notification state which records whether the user has clicked on or dismissed a notification.
func (c *Client) UpsertUserNotificationState(ctx context.Context, req *notificationsv1pb.UpsertUserNotificationStateRequest) (*notificationsv1pb.UserNotificationState, error) {
	rsp, err := c.NotificationServiceClient().UpsertUserNotificationState(ctx, req)
	return rsp, trace.Wrap(err)
}

// UpsertUserLastSeenNotification creates or updates a user's last seen notification timestamp.
func (c *Client) UpsertUserLastSeenNotification(ctx context.Context, req *notificationsv1pb.UpsertUserLastSeenNotificationRequest) (*notificationsv1pb.UserLastSeenNotification, error) {
	rsp, err := c.NotificationServiceClient().UpsertUserLastSeenNotification(ctx, req)
	return rsp, trace.Wrap(err)
}

// GetWorkloadIdentity returns a workload identity by name.
func (c *Client) GetWorkloadIdentity(ctx context.Context, name string) (*workloadidentityv1pb.WorkloadIdentity, error) {
	resp, err := c.WorkloadIdentityResourceServiceClient().GetWorkloadIdentity(ctx, &workloadidentityv1pb.GetWorkloadIdentityRequest{
		Name: name,
	})
	if err != nil {
		return nil, trace.Wrap(err)
	}
	return resp, nil
}

// DeleteWorkloadIdentity deletes a workload identity by name. It will throw an
// error if the workload identity does not exist.
func (c *Client) DeleteWorkloadIdentity(ctx context.Context, name string) error {
	_, err := c.WorkloadIdentityResourceServiceClient().DeleteWorkloadIdentity(ctx, &workloadidentityv1pb.DeleteWorkloadIdentityRequest{
		Name: name,
	})
	if err != nil {
		return trace.Wrap(err)
	}
	return nil
}

// CreateWorkloadIdentity creates a new workload identity, it will not overwrite
// an existing workload identity with the same name.
func (c *Client) CreateWorkloadIdentity(ctx context.Context, r *workloadidentityv1pb.WorkloadIdentity) (*workloadidentityv1pb.WorkloadIdentity, error) {
	resp, err := c.WorkloadIdentityResourceServiceClient().CreateWorkloadIdentity(ctx, &workloadidentityv1pb.CreateWorkloadIdentityRequest{
		WorkloadIdentity: r,
	})
	if err != nil {
		return nil, trace.Wrap(err)
	}
	return resp, nil
}

// UpsertWorkloadIdentity creates or updates a workload identity.
func (c *Client) UpsertWorkloadIdentity(ctx context.Context, r *workloadidentityv1pb.WorkloadIdentity) (*workloadidentityv1pb.WorkloadIdentity, error) {
	resp, err := c.WorkloadIdentityResourceServiceClient().UpsertWorkloadIdentity(ctx, &workloadidentityv1pb.UpsertWorkloadIdentityRequest{
		WorkloadIdentity: r,
	})
	if err != nil {
		return nil, trace.Wrap(err)
	}
	return resp, nil
}

<<<<<<< HEAD
// UpsertUserPreferences creates or updates user preferences for a given username.
func (c *Client) UpsertUserPreferences(ctx context.Context, in *userpreferencespb.UpsertUserPreferencesRequest) error {
	_, err := c.grpc.UpsertUserPreferences(ctx, in)
	if err != nil {
		return trace.Wrap(err)
	}
	return nil
}

// GetKeyboardLayout returns the user keyboard layout for a given user.
func (c *Client) GetKeyboardLayout(ctx context.Context, in *userpreferencespb.GetKeyboardLayoutRequest) (*userpreferencespb.GetKeyboardLayoutResponse, error) {
	resp, err := c.grpc.GetKeyboardLayout(ctx, in)
	if err != nil {
		return nil, trace.Wrap(err)
	}
	return resp, nil
}

=======
>>>>>>> aba0de01
// ResourceUsageClient returns an unadorned Resource Usage service client,
// using the underlying Auth gRPC connection.
// Clients connecting to non-Enterprise clusters, or older Teleport versions,
// still get a plugins client when calling this method, but all RPCs will return
// "not implemented" errors (as per the default gRPC behavior).
func (c *Client) ResourceUsageClient() resourceusagepb.ResourceUsageServiceClient {
	return resourceusagepb.NewResourceUsageServiceClient(c.conn)
}

// UpdateRemoteCluster updates remote cluster from the specified value.
func (c *Client) UpdateRemoteCluster(ctx context.Context, rc types.RemoteCluster) (types.RemoteCluster, error) {
	rcV3, ok := rc.(*types.RemoteClusterV3)
	if !ok {
		return nil, trace.BadParameter("unsupported remote cluster type %T", rcV3)
	}

	res, err := c.PresenceServiceClient().UpdateRemoteCluster(ctx, &presencepb.UpdateRemoteClusterRequest{
		RemoteCluster: rcV3,
	})
	return res, trace.Wrap(err)
}

// ListRemoteClusters returns a page of remote clusters.
func (c *Client) ListRemoteClusters(ctx context.Context, pageSize int, nextToken string) ([]types.RemoteCluster, string, error) {
	res, err := c.PresenceServiceClient().ListRemoteClusters(ctx, &presencepb.ListRemoteClustersRequest{
		PageSize:  int32(pageSize),
		PageToken: nextToken,
	})
	if err != nil {
		return nil, "", trace.Wrap(err)
	}
	rcs := make([]types.RemoteCluster, 0, len(res.RemoteClusters))
	for _, rc := range res.RemoteClusters {
		rcs = append(rcs, rc)
	}
	return rcs, res.NextPageToken, nil
}

// DeleteRemoteCluster creates remote cluster resource
func (c *Client) DeleteRemoteCluster(ctx context.Context, name string) error {
	_, err := c.PresenceServiceClient().DeleteRemoteCluster(ctx, &presencepb.DeleteRemoteClusterRequest{
		Name: name,
	})
	return trace.Wrap(err)
}

// GetRemoteCluster returns remote cluster by name
func (c *Client) GetRemoteCluster(ctx context.Context, name string) (types.RemoteCluster, error) {
	rc, err := c.PresenceServiceClient().GetRemoteCluster(ctx, &presencepb.GetRemoteClusterRequest{
		Name: name,
	})
	return rc, trace.Wrap(err)
}

// ListReverseTunnels returns a page of remote clusters.
func (c *Client) ListReverseTunnels(ctx context.Context, pageSize int, nextToken string) ([]types.ReverseTunnel, string, error) {
	res, err := c.PresenceServiceClient().ListReverseTunnels(ctx, &presencepb.ListReverseTunnelsRequest{
		PageSize:  int32(pageSize),
		PageToken: nextToken,
	})
	if err != nil {
		return nil, "", trace.Wrap(err)
	}
	rcs := make([]types.ReverseTunnel, 0, len(res.ReverseTunnels))
	for _, rc := range res.ReverseTunnels {
		rcs = append(rcs, rc)
	}
	return rcs, res.NextPageToken, nil
}

// DeleteReverseTunnel deletes a reverse tunnel resource
func (c *Client) DeleteReverseTunnel(ctx context.Context, name string) error {
	_, err := c.PresenceServiceClient().DeleteReverseTunnel(ctx, &presencepb.DeleteReverseTunnelRequest{
		Name: name,
	})
	return trace.Wrap(err)
}

// UpsertReverseTunnel creates or updates reverse tunnel resource
func (c *Client) UpsertReverseTunnel(ctx context.Context, rt types.ReverseTunnel) (types.ReverseTunnel, error) {
	rtV3, ok := rt.(*types.ReverseTunnelV2)
	if !ok {
		return nil, trace.BadParameter("unsupported reverse tunnel type %T", rt)
	}
	res, err := c.PresenceServiceClient().UpsertReverseTunnel(ctx, &presencepb.UpsertReverseTunnelRequest{
		ReverseTunnel: rtV3,
	})
	if err != nil {
		return nil, trace.Wrap(err)
	}
	return res, nil
}

// GetRemoteClusters returns all remote clusters.
// Deprecated: use ListRemoteClusters instead.
func (c *Client) GetRemoteClusters(ctx context.Context) ([]types.RemoteCluster, error) {
	var rcs []types.RemoteCluster
	pageToken := ""
	for {
		page, nextToken, err := c.ListRemoteClusters(ctx, 0, pageToken)
		if err != nil {
			return nil, trace.Wrap(err)
		}
		rcs = append(rcs, page...)
		if nextToken == "" {
			return rcs, nil
		}
		pageToken = nextToken
	}
}

// IdentityCenterClient returns Identity Center service client using an underlying
// gRPC connection.
func (c *Client) IdentityCenterClient() identitycenterv1.IdentityCenterServiceClient {
	return identitycenterv1.NewIdentityCenterServiceClient(c.conn)
}

// ProvisioningServiceClient returns provisioning service client using
// an underlying gRPC connection.
func (c *Client) ProvisioningServiceClient() provisioningv1.ProvisioningServiceClient {
	return provisioningv1.NewProvisioningServiceClient(c.conn)
}

// IntegrationsClient returns integrations client.
func (c *Client) IntegrationsClient() integrationpb.IntegrationServiceClient {
	return c.integrationsClient()
}

// DecisionClient returns an unadorned DecisionService client using the
// underlying Auth gRPC connection.
func (c *Client) DecisionClient() decisionpb.DecisionServiceClient {
	return decisionpb.NewDecisionServiceClient(c.conn)
}

// GetClusterName returns the name of the cluster.
func (c *Client) GetClusterName(ctx context.Context) (types.ClusterName, error) {
	cn, err := c.ClusterConfigClient().GetClusterName(ctx, &clusterconfigpb.GetClusterNameRequest{})
	if err != nil {
		return nil, trace.Wrap(err)
	}
	return cn, nil
}

// HealthCheckConfigClient returns an
// [healthcheckconfigv1.HealthCheckConfigServiceClient].
func (c *Client) HealthCheckConfigClient() healthcheckconfigv1.HealthCheckConfigServiceClient {
	return healthcheckconfigv1.NewHealthCheckConfigServiceClient(c.conn)
}

// GetHealthCheckConfig fetches a health check config by name.
func (c *Client) GetHealthCheckConfig(ctx context.Context, name string) (*healthcheckconfigv1.HealthCheckConfig, error) {
	cc := c.HealthCheckConfigClient()
	resp, err := cc.GetHealthCheckConfig(ctx,
		&healthcheckconfigv1.GetHealthCheckConfigRequest{
			Name: name,
		},
	)
	return resp, trace.Wrap(err)
}

// ListHealthCheckConfigs lists health check configs with pagination.
func (c *Client) ListHealthCheckConfigs(ctx context.Context, limit int, startKey string) ([]*healthcheckconfigv1.HealthCheckConfig, string, error) {
	cc := c.HealthCheckConfigClient()
	resp, err := cc.ListHealthCheckConfigs(ctx,
		&healthcheckconfigv1.ListHealthCheckConfigsRequest{
			PageSize:  int32(limit),
			PageToken: startKey,
		},
	)
	return resp.GetConfigs(), resp.GetNextPageToken(), trace.Wrap(err)
}

// CreateHealthCheckConfig creates a new health check config.
func (c *Client) CreateHealthCheckConfig(ctx context.Context, in *healthcheckconfigv1.HealthCheckConfig) (*healthcheckconfigv1.HealthCheckConfig, error) {
	cc := c.HealthCheckConfigClient()
	resp, err := cc.CreateHealthCheckConfig(ctx,
		&healthcheckconfigv1.CreateHealthCheckConfigRequest{
			Config: in,
		},
	)
	return resp, trace.Wrap(err)
}

// UpdateHealthCheckConfig updates an existing health check config.
func (c *Client) UpdateHealthCheckConfig(ctx context.Context, in *healthcheckconfigv1.HealthCheckConfig) (*healthcheckconfigv1.HealthCheckConfig, error) {
	cc := c.HealthCheckConfigClient()
	resp, err := cc.UpdateHealthCheckConfig(ctx,
		&healthcheckconfigv1.UpdateHealthCheckConfigRequest{
			Config: in,
		},
	)
	return resp, trace.Wrap(err)
}

// UpsertHealthCheckConfig creates or updates a health check config.
func (c *Client) UpsertHealthCheckConfig(ctx context.Context, in *healthcheckconfigv1.HealthCheckConfig) (*healthcheckconfigv1.HealthCheckConfig, error) {
	cc := c.HealthCheckConfigClient()
	resp, err := cc.UpsertHealthCheckConfig(ctx,
		&healthcheckconfigv1.UpsertHealthCheckConfigRequest{
			Config: in,
		},
	)
	return resp, trace.Wrap(err)
}

// DeleteHealthCheckConfig deletes a health check config.
func (c *Client) DeleteHealthCheckConfig(ctx context.Context, name string) error {
	cc := c.HealthCheckConfigClient()
	_, err := cc.DeleteHealthCheckConfig(ctx,
		&healthcheckconfigv1.DeleteHealthCheckConfigRequest{
			Name: name,
		},
	)
	return trace.Wrap(err)
}<|MERGE_RESOLUTION|>--- conflicted
+++ resolved
@@ -5289,16 +5289,6 @@
 	return resp, nil
 }
 
-<<<<<<< HEAD
-// UpsertUserPreferences creates or updates user preferences for a given username.
-func (c *Client) UpsertUserPreferences(ctx context.Context, in *userpreferencespb.UpsertUserPreferencesRequest) error {
-	_, err := c.grpc.UpsertUserPreferences(ctx, in)
-	if err != nil {
-		return trace.Wrap(err)
-	}
-	return nil
-}
-
 // GetKeyboardLayout returns the user keyboard layout for a given user.
 func (c *Client) GetKeyboardLayout(ctx context.Context, in *userpreferencespb.GetKeyboardLayoutRequest) (*userpreferencespb.GetKeyboardLayoutResponse, error) {
 	resp, err := c.grpc.GetKeyboardLayout(ctx, in)
@@ -5308,8 +5298,6 @@
 	return resp, nil
 }
 
-=======
->>>>>>> aba0de01
 // ResourceUsageClient returns an unadorned Resource Usage service client,
 // using the underlying Auth gRPC connection.
 // Clients connecting to non-Enterprise clusters, or older Teleport versions,
