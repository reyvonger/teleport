// Copyright 2023 Gravitational, Inc
//
// Licensed under the Apache License, Version 2.0 (the "License");
// you may not use this file except in compliance with the License.
// You may obtain a copy of the License at
//
//      http://www.apache.org/licenses/LICENSE-2.0
//
// Unless required by applicable law or agreed to in writing, software
// distributed under the License is distributed on an "AS IS" BASIS,
// WITHOUT WARRANTIES OR CONDITIONS OF ANY KIND, either express or implied.
// See the License for the specific language governing permissions and
// limitations under the License.

syntax = "proto3";

package proto;

import "teleport/accesslist/v1/accesslist.proto";
import "teleport/accessmonitoringrules/v1/access_monitoring_rules.proto";
import "teleport/autoupdate/v1/autoupdate.proto";
import "teleport/clusterconfig/v1/access_graph_settings.proto";
import "teleport/crownjewel/v1/crownjewel.proto";
import "teleport/dbobject/v1/dbobject.proto";
import "teleport/discoveryconfig/v1/discoveryconfig.proto";
import "teleport/kubewaitingcontainer/v1/kubewaitingcontainer.proto";
import "teleport/legacy/types/types.proto";
import "teleport/machineid/v1/bot_instance.proto";
import "teleport/machineid/v1/federation.proto";
import "teleport/notifications/v1/notifications.proto";
import "teleport/secreports/v1/secreports.proto";
import "teleport/userloginstate/v1/userloginstate.proto";
import "teleport/userprovisioning/v2/statichostuser.proto";
import "teleport/usertasks/v1/user_tasks.proto";

option go_package = "github.com/gravitational/teleport/api/client/proto";

// Operation identifies type of operation
enum Operation {
  // INIT is sent as a first sentinel event
  // on the watch channel
  INIT = 0;
  // PUT identifies created or updated object
  PUT = 1;
  // DELETE identifies deleted object
  DELETE = 2;
}

// Event returns cluster event
message Event {
  reserved 7;
  reserved 49;
  reserved 63;
  reserved "ExternalCloudAudit";
  reserved "StaticHostUser";

  // Operation identifies operation
  Operation Type = 1;
  // Resource contains the updated resource
  oneof Resource {
    // ResourceHeader is specified in delete events,
    // the full object is not available, so resource
    // header is used to provide information about object type
    types.ResourceHeader ResourceHeader = 2;
    // CertAuthority is filled in certificate-authority related events
    types.CertAuthorityV2 CertAuthority = 3;
    // StaticTokens is filled in static-tokens related events
    types.StaticTokensV2 StaticTokens = 4;
    // ProvisionToken is filled in provision-token related events
    types.ProvisionTokenV2 ProvisionToken = 5;
    // ClusterNameV2 is a cluster name resource
    types.ClusterNameV2 ClusterName = 6;
    // User is a user resource
    types.UserV2 User = 8;
    // Role is a role resource
    types.RoleV6 Role = 9;
    // Namespace is a namespace resource
    types.Namespace Namespace = 10;
    // Server is a node or proxy resource
    types.ServerV2 Server = 11;
    // ReverseTunnel is a resource with reverse tunnel
    types.ReverseTunnelV2 ReverseTunnel = 12;
    // TunnelConnection is a resource for tunnel connnections
    types.TunnelConnectionV2 TunnelConnection = 13;
    // AccessRequest is a resource for access requests
    types.AccessRequestV3 AccessRequest = 14;
    // AppSession is an application web session.
    types.WebSessionV2 AppSession = 15;
    // RemoteCluster is a resource for remote clusters
    types.RemoteClusterV3 RemoteCluster = 16;
    // DatabaseServer is a resource for database servers.
    types.DatabaseServerV3 DatabaseServer = 17;
    // WebSession is a regular web session.
    types.WebSessionV2 WebSession = 18;
    // WebToken is a web token.
    types.WebTokenV3 WebToken = 19;
    // ClusterNetworkingConfig is a resource for cluster networking configuration.
    types.ClusterNetworkingConfigV2 ClusterNetworkingConfig = 20;
    // SessionRecordingConfig is a resource for session recording configuration.
    types.SessionRecordingConfigV2 SessionRecordingConfig = 21;
    // AuthPreference is cluster auth preference.
    types.AuthPreferenceV2 AuthPreference = 22;
    // ClusterAuditConfig is a resource for cluster audit configuration.
    types.ClusterAuditConfigV2 ClusterAuditConfig = 23;
    // Lock is a lock resource.
    types.LockV2 Lock = 24;
    // NetworkRestrictions is a resource for network restrictions
    types.NetworkRestrictionsV4 NetworkRestrictions = 25;
    // WindowsDesktopService is a resource for Windows desktop services.
    types.WindowsDesktopServiceV3 WindowsDesktopService = 26;
    // WindowsDesktop is a resource for Windows desktop host.
    types.WindowsDesktopV3 WindowsDesktop = 27;
    // Database is a database resource.
    types.DatabaseV3 Database = 28;
    // AppServer is an application server resource.
    types.AppServerV3 AppServer = 29;
    // App is an application resource.
    types.AppV3 App = 30;
    // SnowflakeSession is a Snowflake web session.
    types.WebSessionV2 SnowflakeSession = 31;
    // KubernetesServer is an Kubernetes server resource.
    types.KubernetesServerV3 KubernetesServer = 32;
    // KubernetesCluster is an Kubernetes cluster resource.
    types.KubernetesClusterV3 KubernetesCluster = 33;
    // Installer is an installer resource
    types.InstallerV1 Installer = 34;
    // DatabaseService is a DatabaseService resource
    types.DatabaseServiceV1 DatabaseService = 35;
    // SAMLIdPServiceProvider is a SAMLIdPServiceProvider resource
    types.SAMLIdPServiceProviderV1 SAMLIdPServiceProvider = 36;
    // SAMLIdPSession is a SAML IdP session.
    types.WebSessionV2 SAMLIdPSession = 37;
    // UserGroup is a UserGroup resource
    types.UserGroupV1 UserGroup = 38;
    // UIConfig provides a way for users to adjust settings of the UI served by the proxy service.
    types.UIConfigV1 UIConfig = 39;
    // OktaImportRule is an OktaImportRule resource.
    types.OktaImportRuleV1 OktaImportRule = 40;
    // OktaAssignment is an OktaAssignment resource.
    types.OktaAssignmentV1 OktaAssignment = 41;
    // Integration is an Integration resource.
    types.IntegrationV1 Integration = 42;
    // WatchStatus is an WatchStatus resource.
    types.WatchStatusV1 WatchStatus = 43;
    // HeadlessAuthentication is a HeadlessAuthentication resource.
    types.HeadlessAuthentication HeadlessAuthentication = 44;
    // AccessList is an AccessList resource.
    teleport.accesslist.v1.AccessList AccessList = 45;
    // UserLoginState is a UserLoginState resource.
    teleport.userloginstate.v1.UserLoginState UserLoginState = 46;
    // AccessListMember is an access list member resource.
    teleport.accesslist.v1.Member AccessListMember = 47;
    // DiscoveryConfig contains a list of matchers to be loaded dynamically by Discovery Services.
    teleport.discoveryconfig.v1.DiscoveryConfig DiscoveryConfig = 48;
    // AuditQuery is an audit query resource.
    teleport.secreports.v1.AuditQuery AuditQuery = 50;
    // SecurityReport is a security report resource.
    teleport.secreports.v1.Report Report = 51;
    // SecurityReportState is a security report state resource.
    teleport.secreports.v1.ReportState ReportState = 52;
    // AccessListReview is an access list review resource.
    teleport.accesslist.v1.Review AccessListReview = 53;
    // AccessMonitoringRule is an access monitoring rule resource.
    teleport.accessmonitoringrules.v1.AccessMonitoringRule AccessMonitoringRule = 54;
    // KubernetesWaitingContainer is a Kubernetes ephemeral container
    // waiting to be created.
    teleport.kubewaitingcontainer.v1.KubernetesWaitingContainer KubernetesWaitingContainer = 55;
    // UserNotification is a user notification resource.
    teleport.notifications.v1.Notification UserNotification = 56;
    // GlobalNotification is a global notification resource.
    teleport.notifications.v1.GlobalNotification GlobalNotification = 57;
    // CrownJewel is a Crown Jewel resource.
    teleport.crownjewel.v1.CrownJewel CrownJewel = 58;
    // DatabaseObject is a database object resource.
    teleport.dbobject.v1.DatabaseObject DatabaseObject = 59;
    // BotInstance is a Machine ID bot instance.
    teleport.machineid.v1.BotInstance BotInstance = 60;
    // AccessGraphSettings is a resource for access graph settings.
    teleport.clusterconfig.v1.AccessGraphSettings AccessGraphSettings = 61;
    // SPIFFEFederation is a resource for SPIFFE federation.
    teleport.machineid.v1.SPIFFEFederation SPIFFEFederation = 62;
    // AutoUpdateConfig is a resource for autoupdate config.
    teleport.autoupdate.v1.AutoUpdateConfig AutoUpdateConfig = 64;
    // AutoUpdateVersion is a resource for autoupdate version.
    teleport.autoupdate.v1.AutoUpdateVersion AutoUpdateVersion = 65;
    // StaticHostUserV2 is a resource for static host users.
    teleport.userprovisioning.v2.StaticHostUser StaticHostUserV2 = 66;
<<<<<<< HEAD
    // DynamicWindowsDesktop is a resource for dynamic Windows desktop host.
    types.DynamicWindowsDesktopV1 DynamicWindowsDesktop = 67;
=======
    // UsernTask is a resource for user task.
    teleport.usertasks.v1.UserTask UserTask = 67;
>>>>>>> e8858656
  }
}<|MERGE_RESOLUTION|>--- conflicted
+++ resolved
@@ -185,12 +185,9 @@
     teleport.autoupdate.v1.AutoUpdateVersion AutoUpdateVersion = 65;
     // StaticHostUserV2 is a resource for static host users.
     teleport.userprovisioning.v2.StaticHostUser StaticHostUserV2 = 66;
-<<<<<<< HEAD
-    // DynamicWindowsDesktop is a resource for dynamic Windows desktop host.
-    types.DynamicWindowsDesktopV1 DynamicWindowsDesktop = 67;
-=======
     // UsernTask is a resource for user task.
     teleport.usertasks.v1.UserTask UserTask = 67;
->>>>>>> e8858656
+    // DynamicWindowsDesktop is a resource for dynamic Windows desktop host.
+    types.DynamicWindowsDesktopV1 DynamicWindowsDesktop = 68;
   }
 }