--- conflicted
+++ resolved
@@ -464,15 +464,11 @@
 	return a.Spec.IdentityCenter
 }
 
-<<<<<<< HEAD
-func (a *AppV3) GetDisplayName() string {
-=======
 // GetDisplayName fetches a human-readable display name for the App.
 func (a *AppV3) GetDisplayName() string {
 	// Only Identity Center apps have a display name at this point. Returning
 	// the empty string signals to the caller they should fall back to whatever
 	// they have been using in the past.
->>>>>>> de8e27f6
 	if a.Spec.IdentityCenter == nil {
 		return ""
 	}
