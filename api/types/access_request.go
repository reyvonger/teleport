/*
Copyright 2020 Gravitational, Inc.

Licensed under the Apache License, Version 2.0 (the "License");
you may not use this file except in compliance with the License.
You may obtain a copy of the License at

    http://www.apache.org/licenses/LICENSE-2.0

Unless required by applicable law or agreed to in writing, software
distributed under the License is distributed on an "AS IS" BASIS,
WITHOUT WARRANTIES OR CONDITIONS OF ANY KIND, either express or implied.
See the License for the specific language governing permissions and
limitations under the License.
*/

// Package types contains all types and logic required by the Teleport API.
package types

import (
	"fmt"
	"reflect"
	"sort"
	"time"

	"github.com/gravitational/trace"

	"github.com/gravitational/teleport/api/utils"
)

// AccessRequest is a request for temporarily granted roles
type AccessRequest interface {
	ResourceWithLabels
	// GetUser gets the name of the requesting user
	GetUser() string
	// GetRoles gets the roles being requested by the user
	GetRoles() []string
	// SetRoles overrides the roles being requested by the user
	SetRoles([]string)
	// GetState gets the current state of the request
	GetState() RequestState
	// SetState sets the approval state of the request
	SetState(RequestState) error
	// GetCreationTime gets the time at which the request was
	// originally registered with the auth server.
	GetCreationTime() time.Time
	// SetCreationTime sets the creation time of the request.
	SetCreationTime(time.Time)
	// GetAccessExpiry gets the expiration time for the elevated certificate
	// that will be issued if the Access Request is approved.
	GetAccessExpiry() time.Time
	// SetAccessExpiry sets the expiration time for the elevated certificate
	// that will be issued if the Access Request is approved.
	SetAccessExpiry(time.Time)
	// GetRequestReason gets the reason for the request's creation.
	GetRequestReason() string
	// SetRequestReason sets the reason for the request's creation.
	SetRequestReason(string)
	// GetResolveReason gets the reason for the request's resolution.
	GetResolveReason() string
	// SetResolveReason sets the reason for the request's resolution.
	SetResolveReason(string)
	// GetResolveAnnotations gets the annotations associated with
	// the request's resolution.
	GetResolveAnnotations() map[string][]string
	// SetResolveAnnotations sets the annotations associated with
	// the request's resolution.
	SetResolveAnnotations(map[string][]string)
	// GetSystemAnnotations gets the teleport-applied annotations.
	GetSystemAnnotations() map[string][]string
	// SetSystemAnnotations sets the teleport-applied annotations.
	SetSystemAnnotations(map[string][]string)
	// GetOriginalRoles gets the original (pre-override) role list.
	GetOriginalRoles() []string
	// GetThresholds gets the review thresholds.
	GetThresholds() []AccessReviewThreshold
	// SetThresholds sets the review thresholds (internal use only).
	SetThresholds([]AccessReviewThreshold)
	// GetRoleThresholdMapping gets the rtm.  See documentation of the
	// AccessRequestSpecV3.RoleThresholdMapping field for details.
	GetRoleThresholdMapping() map[string]ThresholdIndexSets
	// SetRoleThresholdMapping sets the rtm (internal use only).  See documentation
	// of the AccessRequestSpecV3.RoleThresholdMapping field for details.
	SetRoleThresholdMapping(map[string]ThresholdIndexSets)
	// GetReviews gets the list of currently applied access reviews.
	GetReviews() []AccessReview
	// SetReviews sets the list of currently applied access reviews (internal use only).
	SetReviews([]AccessReview)
	// GetSuggestedReviewers gets the suggested reviewer list.
	GetSuggestedReviewers() []string
	// SetSuggestedReviewers sets the suggested reviewer list.
	SetSuggestedReviewers([]string)
	// GetRequestedResourceIDs gets the resource IDs to which access is being requested.
	GetRequestedResourceIDs() []ResourceID
	// SetRequestedResourceIDs sets the resource IDs to which access is being requested.
	SetRequestedResourceIDs([]ResourceID)
	// GetLoginHint gets the requested login hint.
	GetLoginHint() string
	// SetLoginHint sets the requested login hint.
	SetLoginHint(string)
	// GetDryRun returns true if this request should not be created and is only
	// a dry run to validate request capabilities.
	GetDryRun() bool
	// SetDryRun sets the dry run flag on the request.
	SetDryRun(bool)
	// GetAllLabels returns the labels for this request.
}

// NewAccessRequest assembles an AccessRequest resource.
func NewAccessRequest(name string, user string, roles ...string) (AccessRequest, error) {
	return NewAccessRequestWithResources(name, user, roles, []ResourceID{})
}

// NewAccessRequestWithResources assembles an AccessRequest resource with
// requested resources.
func NewAccessRequestWithResources(name string, user string, roles []string, resourceIDs []ResourceID) (AccessRequest, error) {
	req := AccessRequestV3{
		Metadata: Metadata{
			Name: name,
		},
		Spec: AccessRequestSpecV3{
			User:                 user,
			Roles:                utils.CopyStrings(roles),
			RequestedResourceIDs: append([]ResourceID{}, resourceIDs...),
		},
	}
	if err := req.CheckAndSetDefaults(); err != nil {
		return nil, trace.Wrap(err)
	}
	return &req, nil
}

// GetUser gets User
func (r *AccessRequestV3) GetUser() string {
	return r.Spec.User
}

// GetRoles gets Roles
func (r *AccessRequestV3) GetRoles() []string {
	return r.Spec.Roles
}

// SetRoles sets Roles
func (r *AccessRequestV3) SetRoles(roles []string) {
	r.Spec.Roles = roles
}

// GetState gets State
func (r *AccessRequestV3) GetState() RequestState {
	return r.Spec.State
}

// SetState sets State
func (r *AccessRequestV3) SetState(state RequestState) error {
	if r.Spec.State.IsDenied() {
		if state.IsDenied() {
			return nil
		}
		return trace.BadParameter("cannot set request-state %q (already denied)", state.String())
	}
	r.Spec.State = state
	return nil
}

// GetCreationTime gets CreationTime
func (r *AccessRequestV3) GetCreationTime() time.Time {
	return r.Spec.Created
}

// SetCreationTime sets CreationTime
func (r *AccessRequestV3) SetCreationTime(t time.Time) {
	r.Spec.Created = t
}

// GetAccessExpiry gets AccessExpiry
func (r *AccessRequestV3) GetAccessExpiry() time.Time {
	return r.Spec.Expires
}

// SetAccessExpiry sets AccessExpiry
func (r *AccessRequestV3) SetAccessExpiry(expiry time.Time) {
	r.Spec.Expires = expiry
}

// GetRequestReason gets RequestReason
func (r *AccessRequestV3) GetRequestReason() string {
	return r.Spec.RequestReason
}

// SetRequestReason sets RequestReason
func (r *AccessRequestV3) SetRequestReason(reason string) {
	r.Spec.RequestReason = reason
}

// GetResolveReason gets ResolveReason
func (r *AccessRequestV3) GetResolveReason() string {
	return r.Spec.ResolveReason
}

// SetResolveReason sets ResolveReason
func (r *AccessRequestV3) SetResolveReason(reason string) {
	r.Spec.ResolveReason = reason
}

// GetResolveAnnotations gets ResolveAnnotations
func (r *AccessRequestV3) GetResolveAnnotations() map[string][]string {
	return r.Spec.ResolveAnnotations
}

// SetResolveAnnotations sets ResolveAnnotations
func (r *AccessRequestV3) SetResolveAnnotations(annotations map[string][]string) {
	r.Spec.ResolveAnnotations = annotations
}

// GetSystemAnnotations gets SystemAnnotations
func (r *AccessRequestV3) GetSystemAnnotations() map[string][]string {
	return r.Spec.SystemAnnotations
}

// SetSystemAnnotations sets SystemAnnotations
func (r *AccessRequestV3) SetSystemAnnotations(annotations map[string][]string) {
	r.Spec.SystemAnnotations = annotations
}

func (r *AccessRequestV3) GetOriginalRoles() []string {
	if l := len(r.Spec.RoleThresholdMapping); l == 0 || l == len(r.Spec.Roles) {
		// rtm is unspecified or original role list is unmodified.  since the rtm
		// keys and role list are identical until role subselection is applied,
		// we can return the role list directly.
		return r.Spec.Roles
	}

	// role subselection has been applied.  calculate original roles
	// by collecting the keys of the rtm.
	roles := make([]string, 0, len(r.Spec.RoleThresholdMapping))
	for role := range r.Spec.RoleThresholdMapping {
		roles = append(roles, role)
	}
	sort.Strings(roles)
	return roles
}

// GetThresholds gets the review thresholds.
func (r *AccessRequestV3) GetThresholds() []AccessReviewThreshold {
	return r.Spec.Thresholds
}

// SetThresholds sets the review thresholds.
func (r *AccessRequestV3) SetThresholds(thresholds []AccessReviewThreshold) {
	r.Spec.Thresholds = thresholds
}

// GetRoleThresholdMapping gets the rtm.
func (r *AccessRequestV3) GetRoleThresholdMapping() map[string]ThresholdIndexSets {
	return r.Spec.RoleThresholdMapping
}

// SetRoleThresholdMapping sets the rtm (internal use only).
func (r *AccessRequestV3) SetRoleThresholdMapping(rtm map[string]ThresholdIndexSets) {
	r.Spec.RoleThresholdMapping = rtm
}

// SetReviews sets the list of currently applied access reviews.
func (r *AccessRequestV3) SetReviews(revs []AccessReview) {
	r.Spec.Reviews = revs
}

// GetReviews gets the list of currently applied access reviews.
func (r *AccessRequestV3) GetReviews() []AccessReview {
	return r.Spec.Reviews
}

// GetSuggestedReviewers gets the suggested reviewer list.
func (r *AccessRequestV3) GetSuggestedReviewers() []string {
	return r.Spec.SuggestedReviewers
}

// SetSuggestedReviewers sets the suggested reviewer list.
func (r *AccessRequestV3) SetSuggestedReviewers(reviewers []string) {
	r.Spec.SuggestedReviewers = reviewers
}

// setStaticFields sets static resource header and metadata fields.
func (r *AccessRequestV3) setStaticFields() {
	r.Kind = KindAccessRequest
	r.Version = V3
}

// CheckAndSetDefaults validates set values and sets default values
func (r *AccessRequestV3) CheckAndSetDefaults() error {
	r.setStaticFields()
	if err := r.Metadata.CheckAndSetDefaults(); err != nil {
		return trace.Wrap(err)
	}

	if r.Spec.State.IsNone() {
		r.Spec.State = RequestState_PENDING
	}

	if r.GetState().IsPending() {
		if r.GetResolveReason() != "" {
			return trace.BadParameter("pending requests cannot include resolve reason")
		}
		if len(r.GetResolveAnnotations()) != 0 {
			return trace.BadParameter("pending requests cannot include resolve annotations")
		}
	}

	if r.GetUser() == "" {
		return trace.BadParameter("access request user name not set")
	}

	if r.Spec.Roles == nil {
		r.Spec.Roles = []string{}
	}
	if r.Spec.RequestedResourceIDs == nil {
		r.Spec.RequestedResourceIDs = []ResourceID{}
	}
	if len(r.GetRoles()) == 0 && len(r.GetRequestedResourceIDs()) == 0 {
		return trace.BadParameter("access request does not specify any roles or resources")
	}

	// dedupe and sort roles to simplify comparing role lists
	r.Spec.Roles = utils.Deduplicate(r.Spec.Roles)
	sort.Strings(r.Spec.Roles)

	return nil
}

// GetKind gets Kind
func (r *AccessRequestV3) GetKind() string {
	return r.Kind
}

// GetSubKind gets SubKind
func (r *AccessRequestV3) GetSubKind() string {
	return r.SubKind
}

// SetSubKind sets SubKind
func (r *AccessRequestV3) SetSubKind(subKind string) {
	r.SubKind = subKind
}

// GetVersion gets Version
func (r *AccessRequestV3) GetVersion() string {
	return r.Version
}

// GetName gets Name
func (r *AccessRequestV3) GetName() string {
	return r.Metadata.Name
}

// SetName sets Name
func (r *AccessRequestV3) SetName(name string) {
	r.Metadata.Name = name
}

// Expiry gets Expiry
func (r *AccessRequestV3) Expiry() time.Time {
	return r.Metadata.Expiry()
}

// SetExpiry sets Expiry
func (r *AccessRequestV3) SetExpiry(expiry time.Time) {
	r.Metadata.SetExpiry(expiry)
}

// GetMetadata gets Metadata
func (r *AccessRequestV3) GetMetadata() Metadata {
	return r.Metadata
}

// GetResourceID gets ResourceID
func (r *AccessRequestV3) GetResourceID() int64 {
	return r.Metadata.GetID()
}

// SetResourceID sets ResourceID
func (r *AccessRequestV3) SetResourceID(id int64) {
	r.Metadata.SetID(id)
}

// GetRequestedResourceIDs gets the resource IDs to which access is being requested.
func (r *AccessRequestV3) GetRequestedResourceIDs() []ResourceID {
	return append([]ResourceID{}, r.Spec.RequestedResourceIDs...)
}

// SetRequestedResourceIDs sets the resource IDs to which access is being requested.
func (r *AccessRequestV3) SetRequestedResourceIDs(ids []ResourceID) {
	r.Spec.RequestedResourceIDs = append([]ResourceID{}, ids...)
}

// GetLoginHint gets the requested login hint.
func (r *AccessRequestV3) GetLoginHint() string {
	return r.Spec.LoginHint
}

// SetLoginHint sets the requested login hint.
func (r *AccessRequestV3) SetLoginHint(login string) {
	r.Spec.LoginHint = login
}

// GetDryRun returns true if this request should not be created and is only
// a dry run to validate request capabilities.
func (r *AccessRequestV3) GetDryRun() bool {
	return r.Spec.DryRun
}

// SetDryRun sets the dry run flag on the request.
func (r *AccessRequestV3) SetDryRun(dryRun bool) {
	r.Spec.DryRun = dryRun
}

<<<<<<< HEAD
func (a *AccessRequestV3) GetStaticLabels() map[string]string {
	return a.Metadata.Labels
}

// SetStaticLabels sets the app static labels.
func (a *AccessRequestV3) SetStaticLabels(sl map[string]string) {
	a.Metadata.Labels = sl
}

func (a *AccessRequestV3) GetAllLabels() map[string]string {
	return a.Metadata.Labels
=======
// GetStaticLabels returns the access request static labels.
func (r *AccessRequestV3) GetStaticLabels() map[string]string {
	return r.Metadata.Labels
}

// SetStaticLabels sets the access request static labels.
func (r *AccessRequestV3) SetStaticLabels(sl map[string]string) {
	r.Metadata.Labels = sl
}

// GetAllLabels returns the access request static labels.
func (r *AccessRequestV3) GetAllLabels() map[string]string {
	return r.Metadata.Labels
>>>>>>> 44f57bf3
}

// MatchSearch goes through select field values and tries to
// match against the list of search values.
<<<<<<< HEAD
func (a *AccessRequestV3) MatchSearch(values []string) bool {
	fieldVals := append(utils.MapToStrings(a.GetAllLabels()), a.GetName())
=======
func (r *AccessRequestV3) MatchSearch(values []string) bool {
	fieldVals := append(utils.MapToStrings(r.GetAllLabels()), r.GetName())
>>>>>>> 44f57bf3
	return MatchSearch(fieldVals, values, nil)
}

// Origin returns the origin value of the resource.
<<<<<<< HEAD
func (a *AccessRequestV3) Origin() string {
	return a.Metadata.Origin()
}

// SetOrigin sets the origin value of the resource.
func (a *AccessRequestV3) SetOrigin(origin string) {
	a.Metadata.SetOrigin(origin)
=======
func (r *AccessRequestV3) Origin() string {
	return r.Metadata.Origin()
}

// SetOrigin sets the origin value of the resource.
func (r *AccessRequestV3) SetOrigin(origin string) {
	r.Metadata.SetOrigin(origin)
>>>>>>> 44f57bf3
}

// String returns a text representation of this AccessRequest
func (r *AccessRequestV3) String() string {
	return fmt.Sprintf("AccessRequest(user=%v,roles=%+v)", r.Spec.User, r.Spec.Roles)
}

func (c AccessReviewConditions) IsZero() bool {
	return reflect.ValueOf(c).IsZero()
}

func (s AccessReviewSubmission) Check() error {
	if s.RequestID == "" {
		return trace.BadParameter("missing request ID")
	}

	return s.Review.Check()
}

func (s AccessReview) Check() error {
	if s.Author == "" {
		return trace.BadParameter("missing review author")
	}

	return nil
}

// AccessRequestUpdate encompasses the parameters of a
// SetAccessRequestState call.
type AccessRequestUpdate struct {
	// RequestID is the ID of the request to be updated.
	RequestID string
	// State is the state that the target request
	// should resolve to.
	State RequestState
	// Reason is an optional description of *why* the
	// the request is being resolved.
	Reason string
	// Annotations supplies extra data associated with
	// the resolution; primarily for audit purposes.
	Annotations map[string][]string
	// Roles, if non-empty declares a list of roles
	// that should override the role list of the request.
	// This parameter is only accepted on approvals
	// and must be a subset of the role list originally
	// present on the request.
	Roles []string
}

// Check validates the request's fields
func (u *AccessRequestUpdate) Check() error {
	if u.RequestID == "" {
		return trace.BadParameter("missing request id")
	}
	if u.State.IsNone() {
		return trace.BadParameter("missing request state")
	}
	if len(u.Roles) > 0 && !u.State.IsApproved() {
		return trace.BadParameter("cannot override roles when setting state: %s", u.State)
	}
	return nil
}

// RequestStrategy is an indicator of how access requests
// should be handled for holders of a given role.
type RequestStrategy string

const (
	// RequestStrategyOptional is the default request strategy,
	// indicating that no special actions/requirements exist.
	RequestStrategyOptional RequestStrategy = "optional"

	// RequestStrategyReason indicates that client implementations
	// should automatically generate wildcard requests on login, and
	// users should be prompted for a reason.
	RequestStrategyReason RequestStrategy = "reason"

	// RequestStrategyAlways indicates that client implementations
	// should automatically generate wildcard requests on login, but
	// that reasons are not required.
	RequestStrategyAlways RequestStrategy = "always"
)

// ShouldAutoRequest checks if the request strategy
// indicates that a request should be automatically
// generated on login.
func (s RequestStrategy) ShouldAutoRequest() bool {
	switch s {
	case RequestStrategyReason, RequestStrategyAlways:
		return true
	default:
		return false
	}
}

// RequireReason checks if the request strategy
// is one that requires users to always supply
// reasons with their requests.
func (s RequestStrategy) RequireReason() bool {
	return s == RequestStrategyReason
}

// stateVariants allows iteration of the expected variants
// of RequestState.
var stateVariants = [8]RequestState{
	RequestState_NONE,
	RequestState_PENDING,
	RequestState_APPROVED,
	RequestState_DENIED,
	RequestState_PROCESSED,
	RequestState_PROCESS_FAILED,
	RequestState_CLEANED_UP,
	RequestState_CLEANUP_FAILED,
}

// Parse attempts to interpret a value as a string representation
// of a RequestState.
func (s *RequestState) Parse(val string) error {
	for _, state := range stateVariants {
		if state.String() == val {
			*s = state
			return nil
		}
	}
	return trace.BadParameter("unknown request state: %q", val)
}

// IsNone request state
func (s RequestState) IsNone() bool {
	return s == RequestState_NONE
}

// IsPending request state
func (s RequestState) IsPending() bool {
	return s == RequestState_PENDING
}

// IsApproved request state
func (s RequestState) IsApproved() bool {
	return s == RequestState_APPROVED
}

// IsDenied request state
func (s RequestState) IsDenied() bool {
	return s == RequestState_DENIED
}

// IsProcessed request state
func (s RequestState) IsProcessed() bool {
	return s == RequestState_PROCESSED
}

// IsProcessFailed request state
func (s RequestState) IsProcessFailed() bool {
	return s == RequestState_PROCESS_FAILED
}

// IsCleanedUp request state
func (s RequestState) IsCleanedUp() bool {
	return s == RequestState_CLEANED_UP
}

// IsCleanupFailed request state
func (s RequestState) IsCleanupFailed() bool {
	return s == RequestState_CLEANUP_FAILED
}

// IsResolved request state
func (s RequestState) IsResolved() bool {
	return s.IsApproved() || s.IsDenied() || s.IsProcessed() || s.IsProcessFailed() || s.IsCleanedUp() || s.IsCleanupFailed()
}

// key values for map encoding of request filter
const (
	keyID    = "id"
	keyUser  = "user"
	keyState = "state"
)

// IntoMap copies AccessRequestFilter values into a map
func (f *AccessRequestFilter) IntoMap() map[string]string {
	m := make(map[string]string)
	if f.ID != "" {
		m[keyID] = f.ID
	}
	if f.User != "" {
		m[keyUser] = f.User
	}
	if !f.State.IsNone() {
		m[keyState] = f.State.String()
	}
	return m
}

// FromMap copies values from a map into this AccessRequestFilter value
func (f *AccessRequestFilter) FromMap(m map[string]string) error {
	for key, val := range m {
		switch key {
		case keyID:
			f.ID = val
		case keyUser:
			f.User = val
		case keyState:
			if err := f.State.Parse(val); err != nil {
				return trace.Wrap(err)
			}
		default:
			return trace.BadParameter("unknown filter key %s", key)
		}
	}
	return nil
}

// Match checks if a given access request matches this filter.
func (f *AccessRequestFilter) Match(req AccessRequest) bool {
	if f.ID != "" && req.GetName() != f.ID {
		return false
	}
	if f.User != "" && req.GetUser() != f.User {
		return false
	}
	if !f.State.IsNone() && req.GetState() != f.State {
		return false
	}
	return true
}

// AccessRequests is a list of AccessRequest resources.
type AccessRequests []AccessRequest

// ToMap returns these access requests as a map keyed by access request name.
func (a AccessRequests) ToMap() map[string]AccessRequest {
	m := make(map[string]AccessRequest)
	for _, accessRequest := range a {
		m[accessRequest.GetName()] = accessRequest
	}
	return m
}

// AsResources returns these access requests as resources with labels.
func (a AccessRequests) AsResources() (resources ResourcesWithLabels) {
	for _, accessRequest := range a {
		resources = append(resources, accessRequest)
	}
	return resources
}

// Len returns the slice length.
func (a AccessRequests) Len() int { return len(a) }

// Less compares access requests by name.
func (a AccessRequests) Less(i, j int) bool { return a[i].GetName() < a[j].GetName() }

// Swap swaps two access requests.
func (a AccessRequests) Swap(i, j int) { a[i], a[j] = a[j], a[i] }<|MERGE_RESOLUTION|>--- conflicted
+++ resolved
@@ -103,7 +103,6 @@
 	GetDryRun() bool
 	// SetDryRun sets the dry run flag on the request.
 	SetDryRun(bool)
-	// GetAllLabels returns the labels for this request.
 }
 
 // NewAccessRequest assembles an AccessRequest resource.
@@ -413,19 +412,6 @@
 	r.Spec.DryRun = dryRun
 }
 
-<<<<<<< HEAD
-func (a *AccessRequestV3) GetStaticLabels() map[string]string {
-	return a.Metadata.Labels
-}
-
-// SetStaticLabels sets the app static labels.
-func (a *AccessRequestV3) SetStaticLabels(sl map[string]string) {
-	a.Metadata.Labels = sl
-}
-
-func (a *AccessRequestV3) GetAllLabels() map[string]string {
-	return a.Metadata.Labels
-=======
 // GetStaticLabels returns the access request static labels.
 func (r *AccessRequestV3) GetStaticLabels() map[string]string {
 	return r.Metadata.Labels
@@ -439,31 +425,16 @@
 // GetAllLabels returns the access request static labels.
 func (r *AccessRequestV3) GetAllLabels() map[string]string {
 	return r.Metadata.Labels
->>>>>>> 44f57bf3
 }
 
 // MatchSearch goes through select field values and tries to
 // match against the list of search values.
-<<<<<<< HEAD
-func (a *AccessRequestV3) MatchSearch(values []string) bool {
-	fieldVals := append(utils.MapToStrings(a.GetAllLabels()), a.GetName())
-=======
 func (r *AccessRequestV3) MatchSearch(values []string) bool {
 	fieldVals := append(utils.MapToStrings(r.GetAllLabels()), r.GetName())
->>>>>>> 44f57bf3
 	return MatchSearch(fieldVals, values, nil)
 }
 
 // Origin returns the origin value of the resource.
-<<<<<<< HEAD
-func (a *AccessRequestV3) Origin() string {
-	return a.Metadata.Origin()
-}
-
-// SetOrigin sets the origin value of the resource.
-func (a *AccessRequestV3) SetOrigin(origin string) {
-	a.Metadata.SetOrigin(origin)
-=======
 func (r *AccessRequestV3) Origin() string {
 	return r.Metadata.Origin()
 }
@@ -471,7 +442,6 @@
 // SetOrigin sets the origin value of the resource.
 func (r *AccessRequestV3) SetOrigin(origin string) {
 	r.Metadata.SetOrigin(origin)
->>>>>>> 44f57bf3
 }
 
 // String returns a text representation of this AccessRequest
@@ -576,15 +546,11 @@
 
 // stateVariants allows iteration of the expected variants
 // of RequestState.
-var stateVariants = [8]RequestState{
+var stateVariants = [4]RequestState{
 	RequestState_NONE,
 	RequestState_PENDING,
 	RequestState_APPROVED,
 	RequestState_DENIED,
-	RequestState_PROCESSED,
-	RequestState_PROCESS_FAILED,
-	RequestState_CLEANED_UP,
-	RequestState_CLEANUP_FAILED,
 }
 
 // Parse attempts to interpret a value as a string representation
@@ -619,29 +585,9 @@
 	return s == RequestState_DENIED
 }
 
-// IsProcessed request state
-func (s RequestState) IsProcessed() bool {
-	return s == RequestState_PROCESSED
-}
-
-// IsProcessFailed request state
-func (s RequestState) IsProcessFailed() bool {
-	return s == RequestState_PROCESS_FAILED
-}
-
-// IsCleanedUp request state
-func (s RequestState) IsCleanedUp() bool {
-	return s == RequestState_CLEANED_UP
-}
-
-// IsCleanupFailed request state
-func (s RequestState) IsCleanupFailed() bool {
-	return s == RequestState_CLEANUP_FAILED
-}
-
 // IsResolved request state
 func (s RequestState) IsResolved() bool {
-	return s.IsApproved() || s.IsDenied() || s.IsProcessed() || s.IsProcessFailed() || s.IsCleanedUp() || s.IsCleanupFailed()
+	return s.IsApproved() || s.IsDenied()
 }
 
 // key values for map encoding of request filter
