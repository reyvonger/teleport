--- 
title: Getting Started With Role-Based Access Control
description: Teleport Role-Based Access Control.
tocDepth: 3
---

Teleport Role-Based Access Control (RBAC) is a system for managing who can
access what within your infrastructure. Instead of assigning permissions
directly to users, you create roles that define sets of permissions, then assign
those roles to users.

This guide helps you understand and implement RBAC in Teleport. By the end of this guide, you'll be able to:

- Understand how roles control access to resources.
- Implement common access patterns.
- Create and configure basic roles in Teleport.
- Assign roles to users.
- Follow best practices to scale and maintain roles.

## How it works

In Teleport, **infrastructure resources** are infrastructure components like SSH
servers, Kubernetes clusters, databases, and web applications. **Users**, which
can be humans or bots, connect to resources. Teleport **roles** are [dynamic
Teleport resources](../infrastructure-as-code/infrastructure-as-code.mdx) that
allow or deny access to infrastructure resources, as well as to Teleport API
operations like creating users or reviewing Access Requests.

Roles control access to infrastructure resources using **label matching**. All
infrastructure resources that are enrolled in your Teleport cluster have
**labels**, which are key-value pairs such as `env:dev`. When a user attempts to
connect to a resource, the [Teleport
Agent](../../enroll-resources/agents/agents.mdx) that proxies the resource
checks the user's Teleport roles to ensure that the user has the appropriate
permissions and, if not, denies the connection.

## Prerequisites

(!docs/pages/includes/edition-prereqs-tabs.mdx!)

- (!docs/pages/includes/tctl.mdx!)

- A Teleport user with permissions to create join tokens and other roles. We
  recommend using a demo cluster with the preset `editor` role. 

- Docker installed on your workstation. 

  This guide illustrates how to register a server with Teleport using a Docker
  container and the Teleport SSH Service. Docker is only required for the local
  demo environment used in this guide. You can find installation instructions
  for Docker on [Docker's website](https://docs.docker.com/get-docker/). If you
  want to register servers in Teleport without using Docker, see the getting
  started guide for [server
  access](../../enroll-resources/server-access/getting-started.mdx).

## Step 1/2. Enroll resources with labels

In this section, you will enroll two servers with your Teleport cluster. One
server will have the `env:local-dev` label and the other will have the
`env:local-prod`.  Later in this guide, you will create a role that will allow a
user to access a server with the `env:local-dev` label and deny access to the
`env:local-prod` label.

### Enroll a server with the `env:local-dev` label

1. Create a join token for the server to use to join the cluster:

   ```code
   $ tctl tokens add --type=node
   ```

1. Assign the token to <Var name="token" /> and the host and web port of your
   Teleport Proxy Service to <Var name="example.teleport.sh:443" />.

1. Copy the following Teleport configuration to a file called `local-dev.yaml`:

   ```yaml
   version: v3
   teleport:
     data_dir: /var/lib/teleport
     join_params:
       token_name: <Var name="token" />
       method: token
     proxy_server: <Var name="example.teleport.sh:443" />
   auth_service:
     enabled: "false"
   ssh_service:
     enabled: "true"
     labels:
       env: local-dev
   proxy_service:
     enabled: "false"
   ```

   This Teleport configuration enables the Teleport SSH Service, which enrolls a
   server in your Teleport cluster. The `ssh_service.labels` field adds a label
   to the server called `env:local`.

1. Assign the absolute path to the configuration file you created to 
   <Var name="dev-config-path"/>.

1. Start the Teleport SSH Service on a local Docker container with the
   configuration and join it to your cluster:

   ```code
   $ docker run -v <Var name="dev-config-path"/>:/etc/teleport/teleport.yaml (=teleport.latest_ent_debug_docker_image=)
   ```

1. Wait for a minute or so. Verify that you have logged in via [tsh login](../../connect-your-client/tsh#introduction) and check that the server has joined your cluster by
   listing enrolled servers by label. You should see the server you just enrolled:

   ```code
   $ tsh ls env=local-dev
   Node Name    Address    Labels
   ------------ ---------- -------------
   80f60427d316 ⟵ Tunnel   env=local-dev   
   ```

### Enroll a server with the `env:local-prod` label

1. Open a separate terminal.

1. Create a join token for the server to use to join the cluster:

   ```code
   $ tctl tokens add --type=node
   ```

1. Assign the token to <Var name="token" />.

1. Copy the following YAML document to a file called `local-prod.yaml`. This
   configuration starts the Teleport SSH Service with the label
   `env:local-prod`:

   ```yaml
   version: v3
   teleport:
     data_dir: /var/lib/teleport
     join_params:
       token_name: <Var name="token" />
       method: token
     proxy_server: <Var name="example.teleport.sh:443" />
   auth_service:
     enabled: "false"
   ssh_service:
     enabled: "true"
     labels:
       env: local-prod
   proxy_service:
     enabled: "false"
   ```

1. Assign the absolute path to the configuration file you created to 
   <Var name="prod-config-path" />.

1. Start the Teleport SSH Service on a local Docker container with the
   configuration and join it to your cluster:

   ```code
   $ docker run -v <Var name="prod-config-path" />:/etc/teleport/teleport.yaml (=teleport.latest_ent_debug_docker_image=)
   ```

1. Ensure that the server has joined the cluster:

   ```code
   $ tsh ls env=local-prod
   Node Name    Address    Labels
   ------------ ---------- --------------
   ba2290caf694 ⟵ Tunnel   env=local-prod
   ```

## Step 2/3. Create a Teleport role

Create a role that can access servers with the `env:local-dev` label but not the
`env:local-prod` label.

1. Create a file called `role.yaml` with the following content:

   ```yaml
   kind: role
   version: v7
   metadata:
     name: local-dev-only
   spec:
     allow:
       logins: [root]
       node_labels:
         env: local-dev
   ```

   The `allow` block indicates what the user is allowed to access. By default,
   nothing is allowed, so each role must include at least one `allow` field to
   provide permissions.  

   The `spec.allow.logins` field allows the user to assume the `root` login when
   connecting to a server. You can change this to a less permissive login, but
   we are using `root` because it is the only available login on the Docker
   containers we spun up.

   `spec.allow.node_labels` uses wildcard syntax, which matches one or more
   characters, to allow users to connect to any server with a label that begins
   `env:local-`, such as the `env:local-dev` and `env:local-prod` labels we
   assigned to our servers.

   However, since the `deny.node_labels` field specifies `env:local-prod`, a
   user with this role would only be able to access the server with the
   `env:local-dev` label.

1. Create the role:

   ```code
   $ tctl create role.yaml
   ```

## Step 3/3. Access your server

In this step, you will create a local Teleport user with the `local-dev-access`
role, then list available servers and connect the one with the label
`env:local-dev`.

1. Create a local user named `alice` with the `local-dev-access` role:

   ```code
   $ tctl users add alice --roles=local-dev-access
   ```

1. Follow the instructions in your terminal to sign in as `alice`.

1. In your terminal, log out of your cluster and log in again:

   ```code
   $ tsh logout
   $ tsh login --user=alice --proxy=<Var name="example.teleport.sh" />
   ```

1. List all servers available for your user to access. You should only see one:

   ```code
   $ tsh ls
   Node Name    Address    Labels
   ------------ ---------- -------------
   ba2290caf694 ⟵ Tunnel   env=local-dev
   ```

   Since `alice` is denied access to servers with the `env:local-prod` label,
   only the server with the `env:local-dev` label is available to connect to.

1. Access the server using the value of the `Node Name` field as shown in `tsh
   ls`:

   ```code
   $ tsh ssh root@<Var name="ba2290caf694" />
   ```

## Next steps

In this guide, you created a Teleport role that allowed and denied access to SSH
servers based on the labels that the servers were enrolled with. Read about more
things you can do with Teleport roles.

### Refine resource labels

Resource labeling is a crucial component of effective RBAC implementation in Teleport. Labels help you define which specific 
resources users can access and why they need that access. Some common labels to consider using:

- Environment (`dev`, `staging`, `production`)
- Team ownership (`backend`, `frontend`, `data`)
- Project or application (`auth-service`, `billing-api`)
- Cost center or business unit (`marketing`, `engineering`)

Example label structure:

```yaml
kind: role
version: v7
metadata:
  name: backend-developer
spec:
  allow:
    node_labels:
      environment: ['dev', 'staging']  # Environment context
      team: 'backend'                  # Team context
      project: 'auth-service'          # Project context
```

Teleport roles can match labels in several ways:

#### Exact matching

```yaml
node_labels:
  environment: 'production'  # Matches only 'production'
```

#### Multiple values

```yaml
node_labels:
  environment: ['dev', 'staging']  # Matches either 'dev' or 'staging'
```

#### Wildcard matching

```yaml
node_labels:
  project: 'api-*'  # Matches any project starting with 'api-'
```

### Maintaining your labeling strategy

- **Regular review:** Regular audits of your labeling scheme are essential for maintaining an effective RBAC system. Your organization's structure 
and needs evolve over time, so your labels should be reviewed to ensure they accurately reflect these changes. 
- **Documentation:** Maintaining consistency across your organization. Include clear guidelines for label naming conventions to ensure 
standardization and prevent confusion as your team grows and your infrastructure expands.
- **Automation:** Implementing automation in your labeling strategy will maintain consistency and reduce human error as your system scales and evolves. 

### Common use cases examples

Here are some examples of common patterns in Teleport labels.

#### Basic developer access

This role allows access to servers with the `env:staging` and `env:dev` labels
and Kubernetes clusters with the `env:dev` label:

```yaml
kind: role
version: v8
metadata:
  name: developer
spec:
  allow:
    logins: ['dev']
    node_labels:
      'env': ['staging', 'dev']
    kubernetes_labels:
      'env': 'dev'
<<<<<<< HEAD
=======
    kubernetes_resources:
      - kind: "*"
        api_group: "*"
        namespace: "*"
        name: "*"
        verbs: ["*"]
    app_labels:
      'type': ['monitoring']
  # The deny rules always override allow rules.
  deny:
    # deny access to any Node, database, app or Kubernetes cluster labeled
    # as prod as any user.
    node_labels:
      'env': 'prod'
    kubernetes_labels:
      'env': 'prod'
    kubernetes_resources:
      - kind: "namespaces"
        name: "prod"
    db_labels:
      'env': 'prod'
    app_labels:
      'env': 'prod'
>>>>>>> 6248933a
```

### RBAC for specific kinds of resources

You can label all Teleport-protected resources and use those labels to set RBAC
policies. In addition, each kind of Teleport resource also has more specific
attributes that you can use to control access. Read the guides below to refine
your RBAC for each kind of resource:

- [Servers](../../enroll-resources/server-access/rbac.mdx)
- [Databases](../../enroll-resources/database-access/rbac.mdx)
- [Kubernetes clusters](../../enroll-resources/kubernetes-access/controls.mdx)
- [Remote desktops](../../enroll-resources/desktop-access/rbac.mdx)
- [Web applications](../../enroll-resources/application-access/controls.mdx)

### Best practices

Keep these key principles in mind to maintain a secure environment:

- **Regular audits**: 
Periodically review and update RBAC policies to ensure they align with current organizational needs and security best practices.
- **Principle of least privilege**: 
Always start with minimal access and gradually increase permissions as needed. Use descriptive role names that reflect their purpose.
- **Integration with identity providers (IdPs) like Okta and AWS OIDC**:
Leverage existing identity management systems to streamline user management and access control.
- **Monitoring and alerting**:
Set up comprehensive logging and alerting for access events, especially for sensitive resources.
- **User education**:
Ensure that all users understand their access levels and the importance of adhering to security policies.
Document your role configurations.

## Further reading

- [Mapping SSO and local users traits with role templates](../access-controls/guides/role-templates.mdx).
- [Add Labels to Resources](../management/admin/labels.mdx).
- [Access Control for Servers](../../enroll-resources/server-access/rbac.mdx).
- [Access Control for Kubernetes](../../enroll-resources/kubernetes-access/controls.mdx).
- [Enforce Device Trust with RBAC](./device-trust/device-trust.mdx).<|MERGE_RESOLUTION|>--- conflicted
+++ resolved
@@ -335,8 +335,6 @@
       'env': ['staging', 'dev']
     kubernetes_labels:
       'env': 'dev'
-<<<<<<< HEAD
-=======
     kubernetes_resources:
       - kind: "*"
         api_group: "*"
@@ -360,7 +358,14 @@
       'env': 'prod'
     app_labels:
       'env': 'prod'
->>>>>>> 6248933a
+```
+
+Create a role using the `tctl create -f` command:
+
+```code
+$ tctl create -f /tmp/interns.yaml
+# Get a list of all roles in the system
+$ tctl get roles --format text
 ```
 
 ### RBAC for specific kinds of resources
