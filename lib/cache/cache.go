/*
 * Teleport
 * Copyright (C) 2023  Gravitational, Inc.
 *
 * This program is free software: you can redistribute it and/or modify
 * it under the terms of the GNU Affero General Public License as published by
 * the Free Software Foundation, either version 3 of the License, or
 * (at your option) any later version.
 *
 * This program is distributed in the hope that it will be useful,
 * but WITHOUT ANY WARRANTY; without even the implied warranty of
 * MERCHANTABILITY or FITNESS FOR A PARTICULAR PURPOSE.  See the
 * GNU Affero General Public License for more details.
 *
 * You should have received a copy of the GNU Affero General Public License
 * along with this program.  If not, see <http://www.gnu.org/licenses/>.
 */

package cache

import (
	"context"
	"fmt"
	"sync"
	"sync/atomic"
	"time"

	"github.com/gravitational/trace"
	"github.com/jonboulle/clockwork"
	"github.com/prometheus/client_golang/prometheus"
	log "github.com/sirupsen/logrus"
	"go.opentelemetry.io/otel/attribute"
	oteltrace "go.opentelemetry.io/otel/trace"
	"golang.org/x/sync/errgroup"
	protobuf "google.golang.org/protobuf/proto"

	"github.com/gravitational/teleport"
	"github.com/gravitational/teleport/api/client/proto"
	apidefaults "github.com/gravitational/teleport/api/defaults"
	accessmonitoringrulesv1 "github.com/gravitational/teleport/api/gen/proto/go/teleport/accessmonitoringrules/v1"
	"github.com/gravitational/teleport/api/gen/proto/go/teleport/autoupdate/v1"
	clusterconfigpb "github.com/gravitational/teleport/api/gen/proto/go/teleport/clusterconfig/v1"
	crownjewelv1 "github.com/gravitational/teleport/api/gen/proto/go/teleport/crownjewel/v1"
	dbobjectv1 "github.com/gravitational/teleport/api/gen/proto/go/teleport/dbobject/v1"
	kubewaitingcontainerpb "github.com/gravitational/teleport/api/gen/proto/go/teleport/kubewaitingcontainer/v1"
	notificationsv1 "github.com/gravitational/teleport/api/gen/proto/go/teleport/notifications/v1"
	userprovisioningpb "github.com/gravitational/teleport/api/gen/proto/go/teleport/userprovisioning/v1"
	userspb "github.com/gravitational/teleport/api/gen/proto/go/teleport/users/v1"
	"github.com/gravitational/teleport/api/internalutils/stream"
	apitracing "github.com/gravitational/teleport/api/observability/tracing"
	"github.com/gravitational/teleport/api/types"
	"github.com/gravitational/teleport/api/types/accesslist"
	"github.com/gravitational/teleport/api/types/discoveryconfig"
	"github.com/gravitational/teleport/api/types/secreports"
	"github.com/gravitational/teleport/api/types/userloginstate"
	"github.com/gravitational/teleport/api/utils/retryutils"
	"github.com/gravitational/teleport/lib/backend"
	"github.com/gravitational/teleport/lib/defaults"
	"github.com/gravitational/teleport/lib/observability/metrics"
	"github.com/gravitational/teleport/lib/observability/tracing"
	"github.com/gravitational/teleport/lib/services"
	"github.com/gravitational/teleport/lib/services/local"
	"github.com/gravitational/teleport/lib/services/simple"
	"github.com/gravitational/teleport/lib/utils"
	"github.com/gravitational/teleport/lib/utils/interval"
)

var (
	cacheEventsReceived = prometheus.NewCounterVec(
		prometheus.CounterOpts{
			Namespace: teleport.MetricNamespace,
			Name:      teleport.MetricCacheEventsReceived,
			Help:      "Number of events received by a Teleport service cache. Teleport's Auth Service, Proxy Service, and other services cache incoming events related to their service.",
		},
		[]string{teleport.TagCacheComponent},
	)
	cacheStaleEventsReceived = prometheus.NewCounterVec(
		prometheus.CounterOpts{
			Namespace: teleport.MetricNamespace,
			Name:      teleport.MetricStaleCacheEventsReceived,
			Help:      "Number of stale events received by a Teleport service cache. A high percentage of stale events can indicate a degraded backend.",
		},
		[]string{teleport.TagCacheComponent},
	)

	cacheCollectors = []prometheus.Collector{cacheEventsReceived, cacheStaleEventsReceived}
)

// highVolumeResources is the set of cached resources that tend to produce high
// event volumes (e.g. heartbeat resources). high volume events, and the watchers that
// care about them, are separated into a dedicated event fanout system in order to
// reduce the amount of load on watchers that only care about cluster state resources.
// peripheral agents that scale linearly with cluster resources (e.g. nodes) should never
// watch events of this kind.
var highVolumeResources = map[string]struct{}{
	types.KindNode:                  {},
	types.KindAppServer:             {},
	types.KindDatabaseServer:        {},
	types.KindDatabaseService:       {},
	types.KindWindowsDesktopService: {},
	types.KindKubeServer:            {},
	types.KindDatabaseObject:        {},
}

func isHighVolumeResource(kind string) bool {
	_, ok := highVolumeResources[kind]
	return ok
}

// makeAllKnownCAsFilter makes a filter that matches all known CA types.
// This should be installed by default on every CA watcher, unless a filter is
// otherwise specified, to avoid complicated server-side hacks if/when we add
// a new CA type.
// This is different from a nil/empty filter in that all the CA types that the
// client knows about will be returned rather than all the CA types that the
// server knows about.
func makeAllKnownCAsFilter() types.CertAuthorityFilter {
	filter := make(types.CertAuthorityFilter, len(types.CertAuthTypes))
	for _, t := range types.CertAuthTypes {
		filter[t] = types.Wildcard
	}
	return filter
}

// ForAuth sets up watch configuration for the auth server
func ForAuth(cfg Config) Config {
	cfg.target = "auth"
	cfg.EnableRelativeExpiry = true
	cfg.Watches = []types.WatchKind{
		{Kind: types.KindCertAuthority, LoadSecrets: true},
		{Kind: types.KindClusterName},
		{Kind: types.KindClusterAuditConfig},
		{Kind: types.KindClusterNetworkingConfig},
		{Kind: types.KindClusterAuthPreference},
		{Kind: types.KindSessionRecordingConfig},
		{Kind: types.KindUIConfig},
		{Kind: types.KindStaticTokens},
		{Kind: types.KindToken},
		{Kind: types.KindUser},
		{Kind: types.KindRole},
		{Kind: types.KindNamespace},
		{Kind: types.KindNode},
		{Kind: types.KindProxy},
		{Kind: types.KindAuthServer},
		{Kind: types.KindReverseTunnel},
		{Kind: types.KindTunnelConnection},
		{Kind: types.KindAccessRequest},
		{Kind: types.KindAppServer},
		{Kind: types.KindApp},
		{Kind: types.KindWebSession, SubKind: types.KindSAMLIdPSession, LoadSecrets: true},
		{Kind: types.KindWebSession, SubKind: types.KindSnowflakeSession, LoadSecrets: true},
		{Kind: types.KindWebSession, SubKind: types.KindAppSession, LoadSecrets: true},
		{Kind: types.KindWebSession, SubKind: types.KindWebSession, LoadSecrets: true},
		{Kind: types.KindWebToken},
		{Kind: types.KindRemoteCluster},
		{Kind: types.KindDatabaseServer},
		{Kind: types.KindDatabaseService},
		{Kind: types.KindDatabase},
		{Kind: types.KindNetworkRestrictions},
		{Kind: types.KindLock},
		{Kind: types.KindWindowsDesktopService},
		{Kind: types.KindWindowsDesktop},
		{Kind: types.KindKubeServer},
		{Kind: types.KindInstaller},
		{Kind: types.KindKubernetesCluster},
		{Kind: types.KindCrownJewel},
		{Kind: types.KindSAMLIdPServiceProvider},
		{Kind: types.KindUserGroup},
		{Kind: types.KindOktaImportRule},
		{Kind: types.KindOktaAssignment},
		{Kind: types.KindIntegration},
		{Kind: types.KindHeadlessAuthentication},
		{Kind: types.KindUserLoginState},
		{Kind: types.KindDiscoveryConfig},
		{Kind: types.KindAuditQuery},
		{Kind: types.KindSecurityReport},
		{Kind: types.KindSecurityReportState},
		{Kind: types.KindAccessList},
		{Kind: types.KindAccessListMember},
		{Kind: types.KindAccessListReview},
		{Kind: types.KindKubeWaitingContainer},
		{Kind: types.KindNotification},
		{Kind: types.KindGlobalNotification},
		{Kind: types.KindAccessMonitoringRule},
		{Kind: types.KindDatabaseObject},
		{Kind: types.KindAccessGraphSettings},
<<<<<<< HEAD
		{Kind: types.KindAutoUpdateVersion},
		{Kind: types.KindClusterAutoUpdateConfig},
=======
		{Kind: types.KindSPIFFEFederation},
		{Kind: types.KindStaticHostUser},
>>>>>>> a47041bd
	}
	cfg.QueueSize = defaults.AuthQueueSize
	// We don't want to enable partial health for auth cache because auth uses an event stream
	// from the local backend which must support all resource kinds. We want to catch it early if it doesn't.
	cfg.DisablePartialHealth = true
	// auth server shards its event fanout system in order to reduce lock contention in very large clusters.
	cfg.FanoutShards = 64
	return cfg
}

// ForProxy sets up watch configuration for proxy
func ForProxy(cfg Config) Config {
	cfg.target = "proxy"
	cfg.Watches = []types.WatchKind{
		{Kind: types.KindCertAuthority, LoadSecrets: false, Filter: makeAllKnownCAsFilter().IntoMap()},
		{Kind: types.KindClusterName},
		{Kind: types.KindClusterAuditConfig},
		{Kind: types.KindClusterNetworkingConfig},
		{Kind: types.KindClusterAuthPreference},
		{Kind: types.KindSessionRecordingConfig},
		{Kind: types.KindUIConfig},
		{Kind: types.KindUser},
		{Kind: types.KindRole},
		{Kind: types.KindNamespace},
		{Kind: types.KindNode},
		{Kind: types.KindProxy},
		{Kind: types.KindAuthServer},
		{Kind: types.KindReverseTunnel},
		{Kind: types.KindTunnelConnection},
		{Kind: types.KindAppServer},
		{Kind: types.KindApp},
		{Kind: types.KindWebSession, SubKind: types.KindSAMLIdPSession, LoadSecrets: true},
		{Kind: types.KindWebSession, SubKind: types.KindSnowflakeSession, LoadSecrets: true},
		{Kind: types.KindWebSession, SubKind: types.KindAppSession, LoadSecrets: true},
		{Kind: types.KindWebSession, SubKind: types.KindWebSession, LoadSecrets: true},
		{Kind: types.KindWebToken},
		{Kind: types.KindRemoteCluster},
		{Kind: types.KindDatabaseServer},
		{Kind: types.KindDatabaseService},
		{Kind: types.KindDatabase},
		{Kind: types.KindWindowsDesktopService},
		{Kind: types.KindWindowsDesktop},
		{Kind: types.KindKubeServer},
		{Kind: types.KindInstaller},
		{Kind: types.KindKubernetesCluster},
		{Kind: types.KindSAMLIdPServiceProvider},
		{Kind: types.KindUserGroup},
		{Kind: types.KindIntegration},
		{Kind: types.KindAuditQuery},
		{Kind: types.KindSecurityReport},
		{Kind: types.KindSecurityReportState},
		{Kind: types.KindKubeWaitingContainer},
		{Kind: types.KindClusterAutoUpdateConfig},
		{Kind: types.KindAutoUpdateVersion},
	}
	cfg.QueueSize = defaults.ProxyQueueSize
	return cfg
}

// ForRemoteProxy sets up watch configuration for remote proxies.
func ForRemoteProxy(cfg Config) Config {
	cfg.target = "remote-proxy"
	cfg.Watches = []types.WatchKind{
		{Kind: types.KindCertAuthority, LoadSecrets: false, Filter: makeAllKnownCAsFilter().IntoMap()},
		{Kind: types.KindClusterName},
		{Kind: types.KindClusterAuditConfig},
		{Kind: types.KindClusterNetworkingConfig},
		{Kind: types.KindClusterAuthPreference},
		{Kind: types.KindSessionRecordingConfig},
		{Kind: types.KindUser},
		{Kind: types.KindRole},
		{Kind: types.KindNamespace},
		{Kind: types.KindNode},
		{Kind: types.KindProxy},
		{Kind: types.KindAuthServer},
		{Kind: types.KindReverseTunnel},
		{Kind: types.KindTunnelConnection},
		{Kind: types.KindAppServer},
		{Kind: types.KindRemoteCluster},
		{Kind: types.KindDatabaseServer},
		{Kind: types.KindDatabaseService},
		{Kind: types.KindKubeServer},
	}
	cfg.QueueSize = defaults.ProxyQueueSize
	return cfg
}

// ForNode sets up watch configuration for node
func ForNode(cfg Config) Config {
	var caFilter map[string]string
	if cfg.ClusterConfig != nil {
		clusterName, err := cfg.ClusterConfig.GetClusterName()
		if err == nil {
			caFilter = types.CertAuthorityFilter{
				types.HostCA: clusterName.GetClusterName(),
				types.UserCA: types.Wildcard,
			}.IntoMap()
		}
	}
	cfg.target = "node"
	cfg.Watches = []types.WatchKind{
		{Kind: types.KindCertAuthority, Filter: caFilter},
		{Kind: types.KindClusterName},
		{Kind: types.KindClusterAuditConfig},
		{Kind: types.KindClusterNetworkingConfig},
		{Kind: types.KindClusterAuthPreference},
		{Kind: types.KindSessionRecordingConfig},
		{Kind: types.KindRole},
		// Node only needs to "know" about default
		// namespace events to avoid matching too much
		// data about other namespaces or node events
		{Kind: types.KindNamespace, Name: apidefaults.Namespace},
		{Kind: types.KindNetworkRestrictions},
		{Kind: types.KindStaticHostUser},
	}

	cfg.QueueSize = defaults.NodeQueueSize
	return cfg
}

// ForKubernetes sets up watch configuration for a kubernetes service.
func ForKubernetes(cfg Config) Config {
	cfg.target = "kube"
	cfg.Watches = []types.WatchKind{
		{Kind: types.KindCertAuthority, LoadSecrets: false, Filter: makeAllKnownCAsFilter().IntoMap()},
		{Kind: types.KindClusterName},
		{Kind: types.KindClusterAuditConfig},
		{Kind: types.KindClusterNetworkingConfig},
		{Kind: types.KindClusterAuthPreference},
		{Kind: types.KindSessionRecordingConfig},
		{Kind: types.KindUser},
		{Kind: types.KindRole},
		{Kind: types.KindNamespace, Name: apidefaults.Namespace},
		{Kind: types.KindKubeServer},
		{Kind: types.KindKubernetesCluster},
		{Kind: types.KindKubeWaitingContainer},
	}
	cfg.QueueSize = defaults.KubernetesQueueSize
	return cfg
}

// ForApps sets up watch configuration for apps.
func ForApps(cfg Config) Config {
	cfg.target = "apps"
	cfg.Watches = []types.WatchKind{
		{Kind: types.KindCertAuthority, LoadSecrets: false, Filter: makeAllKnownCAsFilter().IntoMap()},
		{Kind: types.KindClusterName},
		{Kind: types.KindClusterAuditConfig},
		{Kind: types.KindClusterNetworkingConfig},
		{Kind: types.KindClusterAuthPreference},
		{Kind: types.KindSessionRecordingConfig},
		{Kind: types.KindUser},
		{Kind: types.KindRole},
		{Kind: types.KindProxy},
		// Applications only need to "know" about default namespace events to avoid
		// matching too much data about other namespaces or events.
		{Kind: types.KindNamespace, Name: apidefaults.Namespace},
		{Kind: types.KindApp},
	}
	cfg.QueueSize = defaults.AppsQueueSize
	return cfg
}

// ForDatabases sets up watch configuration for database proxy servers.
func ForDatabases(cfg Config) Config {
	cfg.target = "db"
	cfg.Watches = []types.WatchKind{
		{Kind: types.KindCertAuthority, LoadSecrets: false, Filter: makeAllKnownCAsFilter().IntoMap()},
		{Kind: types.KindClusterName},
		{Kind: types.KindClusterAuditConfig},
		{Kind: types.KindClusterNetworkingConfig},
		{Kind: types.KindClusterAuthPreference},
		{Kind: types.KindSessionRecordingConfig},
		{Kind: types.KindUser},
		{Kind: types.KindRole},
		{Kind: types.KindProxy},
		// Databases only need to "know" about default namespace events to
		// avoid matching too much data about other namespaces or events.
		{Kind: types.KindNamespace, Name: apidefaults.Namespace},
		{Kind: types.KindDatabase},
	}
	cfg.QueueSize = defaults.DatabasesQueueSize
	return cfg
}

// ForWindowsDesktop sets up watch configuration for a Windows desktop service.
func ForWindowsDesktop(cfg Config) Config {
	cfg.target = "windows_desktop"
	cfg.Watches = []types.WatchKind{
		{Kind: types.KindCertAuthority, LoadSecrets: false, Filter: makeAllKnownCAsFilter().IntoMap()},
		{Kind: types.KindClusterName},
		{Kind: types.KindClusterAuditConfig},
		{Kind: types.KindClusterNetworkingConfig},
		{Kind: types.KindClusterAuthPreference},
		{Kind: types.KindSessionRecordingConfig},
		{Kind: types.KindUser},
		{Kind: types.KindRole},
		{Kind: types.KindNamespace, Name: apidefaults.Namespace},
		{Kind: types.KindWindowsDesktopService},
		{Kind: types.KindWindowsDesktop},
	}
	cfg.QueueSize = defaults.WindowsDesktopQueueSize
	return cfg
}

// ForDiscovery sets up watch configuration for discovery servers.
func ForDiscovery(cfg Config) Config {
	cfg.target = "discovery"
	cfg.Watches = []types.WatchKind{
		{Kind: types.KindCertAuthority, LoadSecrets: false, Filter: makeAllKnownCAsFilter().IntoMap()},
		{Kind: types.KindClusterName},
		{Kind: types.KindNamespace, Name: apidefaults.Namespace},
		{Kind: types.KindNode},
		{Kind: types.KindKubernetesCluster},
		{Kind: types.KindKubeServer},
		{Kind: types.KindDatabase},
		{Kind: types.KindApp},
		{Kind: types.KindDiscoveryConfig},
		{Kind: types.KindIntegration},
		{Kind: types.KindProxy},
	}
	cfg.QueueSize = defaults.DiscoveryQueueSize
	return cfg
}

// ForOkta sets up watch configuration for Okta servers.
func ForOkta(cfg Config) Config {
	cfg.target = "okta"
	cfg.Watches = []types.WatchKind{
		{Kind: types.KindClusterName},
		{Kind: types.KindCertAuthority, LoadSecrets: false, Filter: makeAllKnownCAsFilter().IntoMap()},
		{Kind: types.KindUser},
		{Kind: types.KindAppServer},
		{Kind: types.KindClusterNetworkingConfig},
		{Kind: types.KindUserGroup},
		{Kind: types.KindOktaImportRule},
		{Kind: types.KindOktaAssignment},
		{Kind: types.KindProxy},
		{Kind: types.KindRole},
		{Kind: types.KindClusterAuthPreference},
		{Kind: types.KindAccessList},
		{Kind: types.KindAccessListMember},
	}
	cfg.QueueSize = defaults.DiscoveryQueueSize
	return cfg
}

// SetupConfigFn is a function that sets up configuration
// for cache
type SetupConfigFn func(c Config) Config

// Cache implements auth.Cache interface and remembers
// the previously returned upstream value for each API call.
//
// This which can be used if the upstream AccessPoint goes offline
type Cache struct {
	Config

	// Entry is a logging entry
	Logger *log.Entry

	// rw is used to prevent reads of invalid cache states.  From a
	// memory-safety perspective, this RWMutex is used to protect
	// the `ok` and `confirmedKinds` fields. *However*, cache reads
	// must hold the read lock for the duration of the read, not just
	// when checking the `ok` or `confirmedKinds` fields. Since the write
	// lock must be held in order to modify the `ok` field, this serves
	// to ensure that all in-progress reads complete *before* a reset can begin.
	rw sync.RWMutex
	// ok indicates whether the cache is in a valid state for reads.
	// If `ok` is `false`, reads are forwarded directly to the backend.
	ok bool

	// generation is a counter that is incremented each time a healthy
	// state is established.  A generation of zero means that a healthy
	// state was never established.  Note that a generation of zero does
	// not preclude `ok` being true in the case that we have loaded a
	// previously healthy state from the backend.
	generation atomic.Uint64

	// initOnce protects initC and initErr.
	initOnce sync.Once
	// initC is closed on the first attempt to initialize the
	// cache, whether or not it is successful.  Once initC
	// has returned, initErr is safe to read.
	initC chan struct{}
	// initErr is set if the first attempt to initialize the cache
	// fails.
	initErr error

	// ctx is a cache exit context
	ctx context.Context
	// cancel triggers exit context closure
	cancel context.CancelFunc

	// collections is a registry of resource collections
	collections *cacheCollections

	// confirmedKinds is a map of kinds confirmed by the server to be included in the current generation
	// by resource Kind/SubKind
	confirmedKinds map[resourceKind]types.WatchKind

	// fnCache is used to perform short ttl-based caching of the results of
	// regularly called methods.
	fnCache *utils.FnCache

	trustCache                   services.Trust
	clusterConfigCache           services.ClusterConfiguration
	autoUpdateCache              services.AutoUpdateService
	provisionerCache             services.Provisioner
	usersCache                   services.UsersService
	accessCache                  services.Access
	dynamicAccessCache           services.DynamicAccessExt
	presenceCache                services.Presence
	restrictionsCache            services.Restrictions
	appsCache                    services.Apps
	kubernetesCache              services.Kubernetes
	crownJewelsCache             services.CrownJewels
	databaseServicesCache        services.DatabaseServices
	databasesCache               services.Databases
	databaseObjectsCache         *local.DatabaseObjectService
	appSessionCache              services.AppSession
	snowflakeSessionCache        services.SnowflakeSession
	samlIdPSessionCache          services.SAMLIdPSession //nolint:revive // Because we want this to be IdP.
	webSessionCache              types.WebSessionInterface
	webTokenCache                types.WebTokenInterface
	windowsDesktopsCache         services.WindowsDesktops
	samlIdPServiceProvidersCache services.SAMLIdPServiceProviders //nolint:revive // Because we want this to be IdP.
	userGroupsCache              services.UserGroups
	oktaCache                    services.Okta
	integrationsCache            services.Integrations
	discoveryConfigsCache        services.DiscoveryConfigs
	headlessAuthenticationsCache services.HeadlessAuthenticationService
	secReportsCache              services.SecReports
	userLoginStateCache          services.UserLoginStates
	accessListCache              *simple.AccessListService
	eventsFanout                 *services.FanoutV2
	lowVolumeEventsFanout        *utils.RoundRobin[*services.FanoutV2]
	kubeWaitingContsCache        *local.KubeWaitingContainerService
	notificationsCache           services.Notifications
	accessMontoringRuleCache     services.AccessMonitoringRules
	spiffeFederationCache        spiffeFederationCacher
	staticHostUsersCache         *local.StaticHostUserService

	// closed indicates that the cache has been closed
	closed atomic.Bool
}

func (c *Cache) setInitError(err error) {
	c.initOnce.Do(func() {
		c.initErr = err
		close(c.initC)
	})
}

// setReadStatus updates Cache.ok, which determines whether the
// cache is overall accessible for reads, and confirmedKinds
// which stores resource kinds accessible in current generation.
func (c *Cache) setReadStatus(ok bool, confirmedKinds map[resourceKind]types.WatchKind) {
	if c.neverOK {
		// we are running inside of a test where the cache
		// needs to pretend that it never becomes healthy.
		return
	}
	c.rw.Lock()
	defer c.rw.Unlock()
	c.ok = ok
	c.confirmedKinds = confirmedKinds
}

// readCollectionCache acquires the cache read lock and uses getReader() to select the appropriate target for read
// operations on resources of the specified collection. The returned guard *must* be released to prevent deadlocks.
func readCollectionCache[R any](cache *Cache, collection collectionReader[R]) (rg readGuard[R], err error) {
	if collection == nil {
		return rg, trace.BadParameter("cannot read from an uninitialized cache collection")
	}
	return readCache(cache, collection.watchKind(), collection.getReader)
}

// readListResourcesCache acquires the cache read lock and uses getReader() to select the appropriate target
// for listing resources of the specified resourceType. The returned guard *must* be released to prevent deadlocks.
func readListResourcesCache(cache *Cache, resourceType string) (readGuard[resourceGetter], error) {
	getResourceReader := func(cacheOK bool) resourceGetter {
		if cacheOK {
			return cache.presenceCache
		}
		return cache.Config.Presence
	}

	return readCache(cache, types.WatchKind{Kind: resourceType}, getResourceReader)
}

// readCache acquires the cache read lock and uses getReader() to select the appropriate target for read operations
// on resources of the specified kind. The returned guard *must* be released to prevent deadlocks.
func readCache[R any](cache *Cache, kind types.WatchKind, getReader func(cacheOK bool) R) (readGuard[R], error) {
	if cache.closed.Load() {
		return readGuard[R]{}, trace.Errorf("cache is closed")
	}
	cache.rw.RLock()

	if cache.ok {
		if _, kindOK := cache.confirmedKinds[resourceKind{kind: kind.Kind, subkind: kind.SubKind}]; kindOK {
			return readGuard[R]{
				reader:  getReader(true),
				release: cache.rw.RUnlock,
			}, nil
		}
	}

	cache.rw.RUnlock()
	return readGuard[R]{
		reader:  getReader(false),
		release: nil,
	}, nil
}

// readGuard holds a reference to a read-only "backend" R. If the referenced backed is the cache, then readGuard
// also holds the release function for the read lock, and ensures that it is not double-called.
type readGuard[R any] struct {
	reader   R
	release  func()
	released bool
}

// Release releases the read lock if it is held.  This method
// can be called multiple times, but is not thread-safe.
func (r *readGuard[R]) Release() {
	if r.release != nil && !r.released {
		r.release()
		r.released = true
	}
}

// IsCacheRead checks if this readGuard holds a cache reference.
func (r *readGuard[R]) IsCacheRead() bool {
	return r.release != nil
}

// Config defines cache configuration parameters
type Config struct {
	// target is an identifying string that allows errors to
	// indicate the target presets used (e.g. "auth").
	target string
	// Context is context for parent operations
	Context context.Context
	// Watches provides a list of resources
	// for the cache to watch
	Watches []types.WatchKind
	// FanoutShards is the number of event fanout shards to allocate
	FanoutShards int
	// Events provides events watchers
	Events types.Events
	// Trust is a service providing information about certificate
	// authorities
	Trust services.Trust
	// ClusterConfig is a cluster configuration service
	ClusterConfig services.ClusterConfiguration
	// AutoUpdateService is a cluster autoupdate service
	AutoUpdateService services.AutoUpdateService
	// Provisioner is a provisioning service
	Provisioner services.Provisioner
	// Users is a users service
	Users services.UsersService
	// Access is an access service
	Access services.Access
	// DynamicAccess is a dynamic access service
	DynamicAccess services.DynamicAccessCore
	// Presence is a presence service
	Presence services.Presence
	// Restrictions is a restrictions service
	Restrictions services.Restrictions
	// Apps is an apps service.
	Apps services.Apps
	// Kubernetes is an kubernetes service.
	Kubernetes services.Kubernetes
	// CrownJewels is a CrownJewels service.
	CrownJewels services.CrownJewels
	// DatabaseServices is a DatabaseService service.
	DatabaseServices services.DatabaseServices
	// Databases is a databases service.
	Databases services.Databases
	// DatabaseObjects is a database object service.
	DatabaseObjects services.DatabaseObjects
	// SAMLIdPSession holds SAML IdP sessions.
	SAMLIdPSession services.SAMLIdPSession
	// SnowflakeSession holds Snowflake sessions.
	SnowflakeSession services.SnowflakeSession
	// AppSession holds application sessions.
	AppSession services.AppSession
	// WebSession holds regular web sessions.
	WebSession types.WebSessionInterface
	// WebToken holds web tokens.
	WebToken types.WebTokenInterface
	// WindowsDesktops is a windows desktop service.
	WindowsDesktops services.WindowsDesktops
	// SAMLIdPServiceProviders is a SAML IdP service providers service.
	SAMLIdPServiceProviders services.SAMLIdPServiceProviders
	// UserGroups is a user groups service.
	UserGroups services.UserGroups
	// Okta is an Okta service.
	Okta services.Okta
	// Integrations is an Integrations service.
	Integrations services.Integrations
	// DiscoveryConfigs is a DiscoveryConfigs service.
	DiscoveryConfigs services.DiscoveryConfigs
	// UserLoginStates is the user login state service.
	UserLoginStates services.UserLoginStates
	// SecEvents is the security report service.
	SecReports services.SecReports
	// AccessLists is the access lists service.
	AccessLists services.AccessLists
	// KubeWaitingContainers is the Kubernetes waiting container service.
	KubeWaitingContainers services.KubeWaitingContainer
	// Notifications is the notifications service
	Notifications services.Notifications
	// AccessMonitoringRules is the access monitoring rules service.
	AccessMonitoringRules services.AccessMonitoringRules
	// SPIFFEFederations is the SPIFFE federations service.
	SPIFFEFederations SPIFFEFederationReader
	// StaticHostUsers is the static host user service.
	StaticHostUsers services.StaticHostUser
	// Backend is a backend for local cache
	Backend backend.Backend
	// MaxRetryPeriod is the maximum period between cache retries on failures
	MaxRetryPeriod time.Duration
	// WatcherInitTimeout is the maximum acceptable delay for an
	// OpInit after a watcher has been started (default=1m).
	WatcherInitTimeout time.Duration
	// CacheInitTimeout is the maximum amount of time that cache.New
	// will block, waiting for initialization (default=20s).
	CacheInitTimeout time.Duration
	// RelativeExpiryCheckInterval determines how often the cache performs special
	// "relative expiration" checks which are used to compensate for real backends
	// that have suffer from overly lazy ttl'ing of resources.
	RelativeExpiryCheckInterval time.Duration
	// RelativeExpiryLimit determines the maximum number of nodes that may be
	// removed during relative expiration.
	RelativeExpiryLimit int
	// EventsC is a channel for event notifications,
	// used in tests
	EventsC chan Event
	// Clock can be set to control time,
	// uses runtime clock by default
	Clock clockwork.Clock
	// Component is a component used in logs
	Component string
	// MetricComponent is a component used in metrics
	MetricComponent string
	// QueueSize is a desired queue Size
	QueueSize int
	// neverOK is used in tests to create a cache that appears to never
	// becomes healthy, meaning that it will always end up hitting the
	// real backend and the ttl cache.
	neverOK bool
	// Tracer is used to create spans
	Tracer oteltrace.Tracer
	// Unstarted indicates that the cache should not be started during New. The
	// cache is usable before it's started, but it will always hit the backend.
	Unstarted bool
	// DisablePartialHealth disables the default mode in which cache can become
	// healthy even if some of the requested resource kinds aren't
	// supported by the event source.
	DisablePartialHealth bool
	// EnableRelativeExpiry turns on purging expired items from the cache even
	// if delete events have not been received from the backend.
	EnableRelativeExpiry bool
}

// CheckAndSetDefaults checks parameters and sets default values
func (c *Config) CheckAndSetDefaults() error {
	if c.Events == nil {
		return trace.BadParameter("missing Events parameter")
	}
	if c.Backend == nil {
		return trace.BadParameter("missing Backend parameter")
	}
	if c.Context == nil {
		c.Context = context.Background()
	}
	if c.Clock == nil {
		c.Clock = clockwork.NewRealClock()
	}
	if c.MaxRetryPeriod == 0 {
		c.MaxRetryPeriod = defaults.MaxWatcherBackoff

		// non-control-plane caches should use a longer backoff in order to limit
		// thundering herd effects upon restart of control-plane elements.
		if !isControlPlane(c.target) {
			c.MaxRetryPeriod = defaults.MaxLongWatcherBackoff
		}
	}
	if c.WatcherInitTimeout == 0 {
		c.WatcherInitTimeout = defaults.MaxWatcherBackoff

		// permit non-control-plane watchers to take a while to start up. slow receipt of
		// init events is a common symptom of the thundering herd effect caused by restarting
		// control plane elements.
		if !isControlPlane(c.target) {
			c.WatcherInitTimeout = defaults.MaxLongWatcherBackoff
		}
	}
	if c.CacheInitTimeout == 0 {
		c.CacheInitTimeout = time.Second * 20
	}
	if c.RelativeExpiryCheckInterval == 0 {
		c.RelativeExpiryCheckInterval = apidefaults.ServerKeepAliveTTL() + 5*time.Second
	}
	if c.RelativeExpiryLimit == 0 {
		c.RelativeExpiryLimit = 2000
	}
	if c.Component == "" {
		c.Component = teleport.ComponentCache
	}
	if c.Tracer == nil {
		c.Tracer = tracing.NoopTracer(c.Component)
	}
	if c.FanoutShards == 0 {
		c.FanoutShards = 1
	}
	return nil
}

// Event is event used in tests
type Event struct {
	// Type is event type
	Type string
	// Event is event processed
	// by the event cycle
	Event types.Event
}

const (
	// EventProcessed is emitted whenever event is processed
	EventProcessed = "event_processed"
	// WatcherStarted is emitted when a new event watcher is started
	WatcherStarted = "watcher_started"
	// WatcherFailed is emitted when event watcher has failed
	WatcherFailed = "watcher_failed"
	// Reloading is emitted when an error occurred watching events
	// and the cache is waiting to create a new watcher
	Reloading = "reloading_cache"
	// RelativeExpiry notifies that relative expiry operations have
	// been run.
	RelativeExpiry = "relative_expiry"
)

// New creates a new instance of Cache
func New(config Config) (*Cache, error) {
	if err := metrics.RegisterPrometheusCollectors(cacheCollectors...); err != nil {
		return nil, trace.Wrap(err)
	}
	if err := config.CheckAndSetDefaults(); err != nil {
		return nil, trace.Wrap(err)
	}

	clusterConfigCache, err := local.NewClusterConfigurationService(config.Backend)
	if err != nil {
		return nil, trace.Wrap(err)
	}

	ctx, cancel := context.WithCancel(config.Context)
	fnCache, err := utils.NewFnCache(utils.FnCacheConfig{
		TTL:     time.Second,
		Clock:   config.Clock,
		Context: ctx,
	})
	if err != nil {
		cancel()
		return nil, trace.Wrap(err)
	}

	//nolint:revive // Because we want this to be IdP.
	samlIdPServiceProvidersCache, err := local.NewSAMLIdPServiceProviderService(config.Backend)
	if err != nil {
		cancel()
		return nil, trace.Wrap(err)
	}

	userGroupsCache, err := local.NewUserGroupService(config.Backend)
	if err != nil {
		cancel()
		return nil, trace.Wrap(err)
	}

	oktaCache, err := local.NewOktaService(config.Backend, config.Clock)
	if err != nil {
		cancel()
		return nil, trace.Wrap(err)
	}

	integrationsCache, err := local.NewIntegrationsService(config.Backend, local.WithIntegrationsServiceCacheMode(true))
	if err != nil {
		cancel()
		return nil, trace.Wrap(err)
	}

	discoveryConfigsCache, err := local.NewDiscoveryConfigService(config.Backend)
	if err != nil {
		cancel()
		return nil, trace.Wrap(err)
	}

	secReportsCache, err := local.NewSecReportsService(config.Backend, config.Clock)
	if err != nil {
		cancel()
		return nil, trace.Wrap(err)
	}

	userLoginStatesCache, err := local.NewUserLoginStateService(config.Backend)
	if err != nil {
		cancel()
		return nil, trace.Wrap(err)
	}

	accessListCache, err := simple.NewAccessListService(config.Backend)
	if err != nil {
		cancel()
		return nil, trace.Wrap(err)
	}

	databaseObjectsCache, err := local.NewDatabaseObjectService(config.Backend)
	if err != nil {
		cancel()
		return nil, trace.Wrap(err)
	}

	notificationsCache, err := local.NewNotificationsService(config.Backend, config.Clock)
	if err != nil {
		cancel()
		return nil, trace.Wrap(err)
	}

	accessMonitoringRuleCache, err := local.NewAccessMonitoringRulesService(config.Backend)
	if err != nil {
		cancel()
		return nil, trace.Wrap(err)
	}

	clusterAutoUpdateCache, err := local.NewClusterAutoUpdateService(config.Backend)
	if err != nil {
		cancel()
		return nil, trace.Wrap(err)
	}

	fanout := services.NewFanoutV2(services.FanoutV2Config{})
	lowVolumeFanouts := make([]*services.FanoutV2, 0, config.FanoutShards)
	for i := 0; i < config.FanoutShards; i++ {
		lowVolumeFanouts = append(lowVolumeFanouts, services.NewFanoutV2(services.FanoutV2Config{}))
	}

	kubeWaitingContsCache, err := local.NewKubeWaitingContainerService(config.Backend)
	if err != nil {
		cancel()
		return nil, trace.Wrap(err)
	}

	crownJewelCache, err := local.NewCrownJewelsService(config.Backend)
	if err != nil {
		cancel()
		return nil, trace.Wrap(err)
	}

	spiffeFederationCache, err := local.NewSPIFFEFederationService(config.Backend)
	if err != nil {
		cancel()
		return nil, trace.Wrap(err)
	}

	staticHostUserCache, err := local.NewStaticHostUserService(config.Backend)
	if err != nil {
		cancel()
		return nil, trace.Wrap(err)
	}

	cs := &Cache{
		ctx:                          ctx,
		cancel:                       cancel,
		Config:                       config,
		initC:                        make(chan struct{}),
		fnCache:                      fnCache,
		trustCache:                   local.NewCAService(config.Backend),
		clusterConfigCache:           clusterConfigCache,
		autoUpdateCache:              clusterAutoUpdateCache,
		provisionerCache:             local.NewProvisioningService(config.Backend),
		usersCache:                   local.NewIdentityService(config.Backend),
		accessCache:                  local.NewAccessService(config.Backend),
		dynamicAccessCache:           local.NewDynamicAccessService(config.Backend),
		presenceCache:                local.NewPresenceService(config.Backend),
		restrictionsCache:            local.NewRestrictionsService(config.Backend),
		appsCache:                    local.NewAppService(config.Backend),
		kubernetesCache:              local.NewKubernetesService(config.Backend),
		crownJewelsCache:             crownJewelCache,
		databaseServicesCache:        local.NewDatabaseServicesService(config.Backend),
		databasesCache:               local.NewDatabasesService(config.Backend),
		appSessionCache:              local.NewIdentityService(config.Backend),
		snowflakeSessionCache:        local.NewIdentityService(config.Backend),
		samlIdPSessionCache:          local.NewIdentityService(config.Backend),
		webSessionCache:              local.NewIdentityService(config.Backend).WebSessions(),
		webTokenCache:                local.NewIdentityService(config.Backend).WebTokens(),
		windowsDesktopsCache:         local.NewWindowsDesktopService(config.Backend),
		accessMontoringRuleCache:     accessMonitoringRuleCache,
		samlIdPServiceProvidersCache: samlIdPServiceProvidersCache,
		userGroupsCache:              userGroupsCache,
		oktaCache:                    oktaCache,
		integrationsCache:            integrationsCache,
		discoveryConfigsCache:        discoveryConfigsCache,
		headlessAuthenticationsCache: local.NewIdentityService(config.Backend),
		secReportsCache:              secReportsCache,
		userLoginStateCache:          userLoginStatesCache,
		accessListCache:              accessListCache,
		databaseObjectsCache:         databaseObjectsCache,
		notificationsCache:           notificationsCache,
		eventsFanout:                 fanout,
		lowVolumeEventsFanout:        utils.NewRoundRobin(lowVolumeFanouts),
		kubeWaitingContsCache:        kubeWaitingContsCache,
		spiffeFederationCache:        spiffeFederationCache,
		staticHostUsersCache:         staticHostUserCache,
		Logger: log.WithFields(log.Fields{
			teleport.ComponentKey: config.Component,
		}),
	}
	collections, err := setupCollections(cs, config.Watches)
	if err != nil {
		cs.Close()
		return nil, trace.Wrap(err)
	}
	cs.collections = collections

	if config.Unstarted {
		return cs, nil
	}

	if err := cs.Start(); err != nil {
		cs.Close()
		return nil, trace.Wrap(err)
	}

	return cs, nil
}

// Start the cache. Should only be called once.
func (c *Cache) Start() error {
	retry, err := retryutils.NewRetryV2(retryutils.RetryV2Config{
		First:  utils.FullJitter(c.MaxRetryPeriod / 16),
		Driver: retryutils.NewExponentialDriver(c.MaxRetryPeriod / 16),
		Max:    c.MaxRetryPeriod,
		Jitter: retryutils.NewHalfJitter(),
		Clock:  c.Clock,
	})
	if err != nil {
		c.Close()
		return trace.Wrap(err)
	}

	go c.update(c.ctx, retry)

	select {
	case <-c.initC:
		if c.initErr == nil {
			c.Logger.Infof("Cache %q first init succeeded.", c.Config.target)
		} else {
			c.Logger.WithError(c.initErr).Warnf("Cache %q first init failed, continuing re-init attempts in background.", c.Config.target)
		}
	case <-c.ctx.Done():
		c.Close()
		return trace.Wrap(c.ctx.Err(), "context closed during cache init")
	case <-time.After(c.Config.CacheInitTimeout):
		c.Logger.Warn("Cache init is taking too long, will continue in background.")
	}
	return nil
}

// NewStream is equivalent to NewWatcher except that it represents the event
// stream as a stream.Stream rather than a channel. Watcher style event handling
// is generally more common, but this API may be preferable for usecases where
// *many* event streams need to be allocated as it is slightly more resource-efficient.
func (c *Cache) NewStream(ctx context.Context, watch types.Watch) (stream.Stream[types.Event], error) {
	ctx, span := c.Tracer.Start(ctx, "cache/NewStream")
	defer span.End()

	validKinds, highVolume, err := c.validateWatchRequest(watch)
	if err != nil {
		return nil, trace.Wrap(err)
	}

	watch.Kinds = validKinds
	if highVolume {
		// watch request includes high volume resources, register with the
		// full fanout instance.
		return c.eventsFanout.NewStream(ctx, watch), nil
	}
	// watch request does not contain high volume resources, register with
	// the low volume fanout instance (improves performance at scale).
	return c.lowVolumeEventsFanout.Next().NewStream(ctx, watch), nil
}

// NewWatcher returns a new event watcher. In case of a cache
// this watcher will return events as seen by the cache,
// not the backend. This feature allows auth server
// to handle subscribers connected to the in-memory caches
// instead of reading from the backend.
func (c *Cache) NewWatcher(ctx context.Context, watch types.Watch) (types.Watcher, error) {
	ctx, span := c.Tracer.Start(ctx, "cache/NewWatcher")
	defer span.End()

	validKinds, highVolume, err := c.validateWatchRequest(watch)
	if err != nil {
		return nil, trace.Wrap(err)
	}

	watch.Kinds = validKinds
	if highVolume {
		// watch request includes high volume resources, register with the
		// full fanout instance.
		return c.eventsFanout.NewWatcher(ctx, watch)
	}
	// watch request does not contain high volume resources, register with
	// the low volume fanout instance (improves performance at scale).
	return c.lowVolumeEventsFanout.Next().NewWatcher(ctx, watch)
}

func (c *Cache) validateWatchRequest(watch types.Watch) (kinds []types.WatchKind, highVolume bool, err error) {
	c.rw.RLock()
	cacheOK := c.ok
	confirmedKinds := c.confirmedKinds
	c.rw.RUnlock()

	validKinds := make([]types.WatchKind, 0, len(watch.Kinds))
	var containsHighVolumeResource bool
Outer:
	for _, requested := range watch.Kinds {
		if isHighVolumeResource(requested.Kind) {
			containsHighVolumeResource = true
		}
		if cacheOK {
			// if cache has been initialized, we already know which kinds are confirmed by the event source
			// and can validate the kinds requested for fanout against that.
			key := resourceKind{kind: requested.Kind, subkind: requested.SubKind}
			if confirmed, ok := confirmedKinds[key]; !ok || !confirmed.Contains(requested) {
				if watch.AllowPartialSuccess {
					continue
				}
				return nil, false, trace.BadParameter("cache %q does not support watching resource %q", c.Config.target, requested.Kind)
			}
			validKinds = append(validKinds, requested)
		} else {
			// otherwise, we can only perform preliminary validation against the kinds that cache has been configured for,
			// and the returned fanout watcher might fail later when cache receives and propagates its OpInit event.
			for _, configured := range c.Config.Watches {
				if requested.Kind == configured.Kind && requested.SubKind == configured.SubKind && configured.Contains(requested) {
					validKinds = append(validKinds, requested)
					continue Outer
				}
			}
			if watch.AllowPartialSuccess {
				continue
			}
			return nil, false, trace.BadParameter("cache %q does not support watching resource %q", c.Config.target, requested.Kind)
		}
	}

	if len(validKinds) == 0 {
		return nil, false, trace.BadParameter("cache %q does not support any of the requested resources", c.Config.target)
	}

	return validKinds, containsHighVolumeResource, nil
}

func (c *Cache) update(ctx context.Context, retry retryutils.Retry) {
	defer func() {
		c.Logger.Debug("Cache is closing, returning from update loop.")
		// ensure that close operations have been run
		c.Close()
	}()
	timer := time.NewTimer(c.Config.WatcherInitTimeout)
	for {
		err := c.fetchAndWatch(ctx, retry, timer)
		c.setInitError(err)
		if c.isClosing() {
			return
		}
		if err != nil {
			c.Logger.Warnf("Re-init the cache on error: %v", err)
		}

		// events cache should be closed as well
		c.Logger.Debug("Reloading cache.")

		c.notify(ctx, Event{Type: Reloading, Event: types.Event{
			Resource: &types.ResourceHeader{
				Kind: retry.Duration().String(),
			},
		}})

		startedWaiting := c.Clock.Now()
		select {
		case t := <-retry.After():
			c.Logger.Debugf("Initiating new watch after waiting %v.", t.Sub(startedWaiting))
			retry.Inc()
		case <-c.ctx.Done():
			return
		}
	}
}

func (c *Cache) notify(ctx context.Context, event Event) {
	if c.EventsC == nil {
		return
	}
	select {
	case c.EventsC <- event:
		return
	case <-ctx.Done():
		return
	}
}

// fetchAndWatch keeps cache up to date by replaying
// events and syncing local cache storage.
//
// Here are some thoughts on consistency in face of errors:
//
// 1. Every client is connected to the database fan-out
// system. This system creates a buffered channel for every
// client and tracks the channel overflow. Thanks to channels every client gets its
// own unique iterator over the event stream. If client loses connection
// or fails to keep up with the stream, the server will terminate
// the channel and client will have to re-initialize.
//
// 2. Replays of stale events. Etcd provides a strong
// mechanism to track the versions of the storage - revisions
// of every operation that are uniquely numbered and monotonically
// and consistently ordered thanks to Raft. Unfortunately, DynamoDB
// does not provide such a mechanism for its event system, so
// some tradeoffs have to be made:
//
//	a. We assume that events are ordered in regards to the
//	individual key operations which is the guarantees both Etcd and DynamoDB
//	provide.
//	b. Thanks to the init event sent by the server on a successful connect,
//	and guarantees 1 and 2a, client assumes that once it connects and receives an event,
//	it will not miss any events, however it can receive stale events.
//	Event could be stale, if it relates to a change that happened before
//	the version read by client from the database, for example,
//	given the event stream: 1. Update a=1 2. Delete a 3. Put a = 2
//	Client could have subscribed before event 1 happened,
//	read the value a=2 and then received events 1 and 2 and 3.
//	The cache will replay all events 1, 2 and 3 and end up in the correct
//	state 3. If we had a consistent revision number, we could
//	have skipped 1 and 2, but in the absence of such mechanism in Dynamo
//	we assume that this cache will eventually end up in a correct state
//	potentially lagging behind the state of the database.
func (c *Cache) fetchAndWatch(ctx context.Context, retry retryutils.Retry, timer *time.Timer) error {
	requestKinds := c.watchKinds()
	watcher, err := c.Events.NewWatcher(c.ctx, types.Watch{
		Name:                c.Component,
		Kinds:               requestKinds,
		QueueSize:           c.QueueSize,
		MetricComponent:     c.MetricComponent,
		AllowPartialSuccess: !c.DisablePartialHealth,
	})
	if err != nil {
		c.notify(c.ctx, Event{Type: WatcherFailed})
		return trace.Wrap(err)
	}
	defer watcher.Close()

	// ensure that the timer is stopped and drained
	timer.Stop()
	select {
	case <-timer.C:
	default:
	}
	// set timer to watcher init timeout
	timer.Reset(c.Config.WatcherInitTimeout)

	var confirmedKinds []types.WatchKind

	// before fetch, make sure watcher is synced by receiving init event,
	// to avoid the scenario:
	// 1. Cache process:   w = NewWatcher()
	// 2. Cache process:   c.fetch()
	// 3. Backend process: addItem()
	// 4. Cache process:   <- w.Events()
	//
	// If there is a way that NewWatcher() on line 1 could
	// return without subscription established first,
	// Code line 3 could execute and line 4 could miss event,
	// wrapping up without of sync replica.
	// To avoid this, before doing fetch,
	// cache process makes sure the connection is established
	// by receiving init event first.
	select {
	case <-watcher.Done():
		return trace.ConnectionProblem(watcher.Error(), "watcher is closed: %v", watcher.Error())
	case <-c.ctx.Done():
		return trace.ConnectionProblem(c.ctx.Err(), "context is closing")
	case event := <-watcher.Events():
		if event.Type != types.OpInit {
			return trace.BadParameter("expected init event, got %v instead", event.Type)
		}
		if watchStatus, ok := event.Resource.(types.WatchStatus); ok {
			confirmedKinds = watchStatus.GetKinds()
		} else {
			// this event was generated by an old Auth service that doesn't support partial success mode,
			// which means that we can assume all requested kinds to be confirmed.
			confirmedKinds = requestKinds
		}
	case <-timer.C:
		return trace.ConnectionProblem(nil, "timeout waiting for watcher init")
	}

	fetchAndApplyStart := time.Now()

	confirmedKindsMap := make(map[resourceKind]types.WatchKind, len(confirmedKinds))
	for _, kind := range confirmedKinds {
		confirmedKindsMap[resourceKind{kind: kind.Kind, subkind: kind.SubKind}] = kind
	}
	if len(confirmedKinds) < len(requestKinds) {
		rejectedKinds := make([]string, 0, len(requestKinds)-len(confirmedKinds))
		for _, kind := range requestKinds {
			key := resourceKind{kind: kind.Kind, subkind: kind.SubKind}
			if _, ok := confirmedKindsMap[key]; !ok {
				rejectedKinds = append(rejectedKinds, key.String())
			}
		}
		c.Logger.WithField("rejected", rejectedKinds).Warn("Some resource kinds unsupported by the server cannot be cached")
	}

	apply, err := c.fetch(ctx, confirmedKindsMap)
	if err != nil {
		return trace.Wrap(err)
	}

	// apply will mutate cache, and possibly leave it in an invalid state
	// if an error occurs, so ensure that cache is not read.
	c.setReadStatus(false, nil)
	err = apply(ctx)
	if err != nil {
		return trace.Wrap(err)
	}

	// apply was successful; cache is now readable.
	c.generation.Add(1)
	c.setReadStatus(true, confirmedKindsMap)
	c.setInitError(nil)

	// watchers have been queuing up since the last time
	// the cache was in a healthy state; broadcast OpInit.
	// It is very important that OpInit is not broadcast until
	// after we've placed the cache into a readable state.  This ensures
	// that any derivative caches do not perform their fetch operations
	// until this cache has finished its apply operations.
	c.eventsFanout.SetInit(confirmedKinds)
	c.lowVolumeEventsFanout.ForEach(func(f *services.FanoutV2) {
		f.SetInit(confirmedKinds)
	})
	defer c.eventsFanout.Reset()
	defer c.lowVolumeEventsFanout.ForEach(func(f *services.FanoutV2) {
		f.Reset()
	})

	retry.Reset()

	// Only enable relative node expiry for the auth cache.
	relativeExpiryInterval := interval.NewNoop()
	if c.EnableRelativeExpiry {
		relativeExpiryInterval = interval.New(interval.Config{
			Duration:      c.Config.RelativeExpiryCheckInterval,
			FirstDuration: utils.HalfJitter(c.Config.RelativeExpiryCheckInterval),
			Jitter:        retryutils.NewSeventhJitter(),
		})
	}
	defer relativeExpiryInterval.Stop()

	c.notify(c.ctx, Event{Type: WatcherStarted})

	fetchAndApplyDuration := time.Since(fetchAndApplyStart)
	if fetchAndApplyDuration > time.Second*20 {
		c.Logger.WithFields(log.Fields{
			"cache_target": c.Config.target,
			"duration":     fetchAndApplyDuration.String(),
		}).Warn("slow fetch and apply")
	} else {
		c.Logger.WithFields(log.Fields{
			"cache_target": c.Config.target,
			"duration":     fetchAndApplyDuration.String(),
		}).Debug("fetch and apply")
	}

	var lastStalenessWarning time.Time
	var staleEventCount int
	for {
		select {
		case <-watcher.Done():
			return trace.ConnectionProblem(watcher.Error(), "watcher is closed: %v", watcher.Error())
		case <-c.ctx.Done():
			return trace.ConnectionProblem(c.ctx.Err(), "context is closing")
		case <-relativeExpiryInterval.Next():
			if err := c.performRelativeNodeExpiry(ctx); err != nil {
				return trace.Wrap(err)
			}
			c.notify(ctx, Event{Type: RelativeExpiry})
		case event := <-watcher.Events():
			// check for expired resources in OpPut events and log them periodically. stale OpPut events
			// may be an indicator of poor performance, and can lead to confusing and inconsistent state
			// as the cache may prune items that aught to exist.
			//
			// NOTE: The inconsistent state mentioned above is a symptom of a deeper issue with the cache
			// design.  The cache should not expire individual items.  It should instead rely on OpDelete events
			// from backend expires. As soon as the cache has expired at least one item, it is no longer
			// a faithful representation of a real backend state, since it is 'anticipating' a change in
			// backend state that may or may not have actually happened.  Instead, it aught to serve the
			// most recent internally-consistent "view" of the backend, and individual consumers should
			// determine if the resources they are handling are sufficiently fresh.  Resource-level expiry
			// is a convenience/cleanup feature and aught not be relied upon for meaningful logic anyhow.
			// If we need to protect against a stale cache, we aught to invalidate the cache in its entirety, rather
			// than pruning the resources that we think *might* have been removed from the real backend.
			// TODO(fspmarshall): ^^^
			//
			cacheEventsReceived.WithLabelValues(c.target).Inc()
			if event.Type == types.OpPut && !event.Resource.Expiry().IsZero() {
				if now := c.Clock.Now(); now.After(event.Resource.Expiry()) {
					cacheStaleEventsReceived.WithLabelValues(c.target).Inc()
					staleEventCount++
					if now.After(lastStalenessWarning.Add(time.Minute)) {
						kind := event.Resource.GetKind()
						if sk := event.Resource.GetSubKind(); sk != "" {
							kind = fmt.Sprintf("%s/%s", kind, sk)
						}
						c.Logger.WithField("last_kind", kind).Warnf("Encountered %d stale event(s), may indicate degraded backend or event system performance.", staleEventCount)
						lastStalenessWarning = now
						staleEventCount = 0
					}
				}
			}

			if err := c.processEvent(ctx, event); err != nil {
				return trace.Wrap(err)
			}
			c.notify(c.ctx, Event{Event: event, Type: EventProcessed})
		}
	}
}

// performRelativeNodeExpiry performs a special kind of active expiration where we remove nodes
// which are clearly stale relative to their more recently heartbeated counterparts as well as
// the current time. This strategy lets us side-step issues of clock drift or general cache
// staleness by only removing items which are stale from within the cache's own "frame of
// reference".
//
// to better understand why we use this expiry strategy, it's important to understand the two
// distinct scenarios that we're trying to accommodate:
//
// 1. Expiry events are being emitted very lazily by the real backend (*hours* after the time
// at which the resource was supposed to expire).
//
// 2. The event stream itself is stale (i.e. all events show up late, not just expiry events).
//
// In the first scenario, removing items from the cache after they have passed some designated
// threshold of staleness seems reasonable.  In the second scenario, your best option is to
// faithfully serve the delayed, but internally consistent, view created by the event stream and
// not expire any items.
//
// Relative expiry is the compromise between the two above scenarios. We calculate a staleness
// threshold after which items would be removed, but we calculate it relative to the most recent
// expiry *or* the current time, depending on which is earlier. The result is that nodes are
// removed only if they are both stale from the perspective of the current clock, *and* stale
// relative to our current view of the world.
//
// *note*: this function is only sane to call when the cache and event stream are healthy, and
// cannot run concurrently with event processing.
func (c *Cache) performRelativeNodeExpiry(ctx context.Context) error {
	// TODO(fspmarshall): Start using dynamic value once it is implemented.

	// because event streams are not necessarily ordered across keys expiring on the
	// server announce TTL may sometimes generate false positives. Using the watcher
	// creation grace period as our safety buffer is mostly an arbitrary choice, but
	// since it approximates our expected worst-case staleness of the event stream its
	// a fairly reasonable one.
	gracePeriod := apidefaults.ServerAnnounceTTL + backend.DefaultCreationGracePeriod

	// latestExp will be the value that we choose to consider the most recent "expired"
	// timestamp.  This will either end up being the most recently seen node expiry, or
	// the current time (whichever is earlier).
	var latestExp time.Time

	nodes, err := c.GetNodes(ctx, apidefaults.Namespace)
	if err != nil {
		return trace.Wrap(err)
	}

	// iterate nodes and determine the most recent expiration value.
	for _, node := range nodes {
		if node.Expiry().IsZero() {
			continue
		}

		if node.Expiry().After(latestExp) || latestExp.IsZero() {
			// this node's expiry is more recent than the previously
			// recorded value.
			latestExp = node.Expiry()
		}
	}

	if latestExp.IsZero() {
		return nil
	}

	// if the most recent expiration value is still in the future, we use the current time
	// as the most recent expiration value instead. Unless the event stream is unhealthy, or
	// all nodes were recently removed, this should always be true.
	if now := c.Clock.Now(); latestExp.After(now) {
		latestExp = now
	}

	// we subtract gracePeriod from our most recent expiry value to get the retention
	// threshold. nodes which expired earlier than the retention threshold will be
	// removed, as we expect well-behaved backends to have emitted an expiry event
	// within the grace period.
	retentionThreshold := latestExp.Add(-gracePeriod)

	var removed int
	for _, node := range nodes {
		if node.Expiry().IsZero() || node.Expiry().After(retentionThreshold) {
			continue
		}

		// remove the node locally without emitting an event, other caches will
		// eventually remove the same node when they run their expiry logic.
		if err := c.processEvent(ctx, types.Event{
			Type: types.OpDelete,
			Resource: &types.ResourceHeader{
				Kind:     types.KindNode,
				Metadata: node.GetMetadata(),
			},
		}); err != nil {
			return trace.Wrap(err)
		}

		// high churn rates can cause purging a very large number of nodes
		// per interval, limit to a sane number such that we don't overwhelm
		// things or get too far out of sync with other caches.
		if removed++; removed >= c.Config.RelativeExpiryLimit {
			break
		}
	}

	if removed > 0 {
		c.Logger.Debugf("Removed %d nodes via relative expiry (retentionThreshold=%s).", removed, retentionThreshold)
	}

	return nil
}

func (c *Cache) watchKinds() []types.WatchKind {
	out := make([]types.WatchKind, 0, len(c.collections.byKind))
	for _, collection := range c.collections.byKind {
		out = append(out, collection.watchKind())
	}
	return out
}

// isClosing checks if the cache has begun closing.
func (c *Cache) isClosing() bool {
	if c.closed.Load() {
		// closing due to Close being called
		return true
	}

	select {
	case <-c.ctx.Done():
		// closing due to context cancellation
		return true
	default:
		// not closing
		return false
	}
}

// Close closes all outstanding and active cache operations
func (c *Cache) Close() error {
	c.closed.Store(true)
	c.cancel()
	c.eventsFanout.Close()
	c.lowVolumeEventsFanout.ForEach(func(f *services.FanoutV2) {
		f.Close()
	})
	return nil
}

// applyFn applies the fetched resources for a
// particular collection
type applyFn func(ctx context.Context) error

// tracedApplyFn wraps an apply function with a span that is
// a child of the provided parent span. Since the context provided
// to the applyFn won't be from fetch, we need to manually link
// the spans.
func tracedApplyFn(parent oteltrace.Span, tracer oteltrace.Tracer, kind resourceKind, f applyFn) applyFn {
	return func(ctx context.Context) (err error) {
		ctx, span := tracer.Start(
			oteltrace.ContextWithSpan(ctx, parent),
			fmt.Sprintf("cache/apply/%s", kind.String()),
		)
		defer func() { apitracing.EndSpan(span, err) }()

		return f(ctx)
	}
}

// fetchLimit determines the parallelism of the
// fetch operations based on the target. Both the
// auth and proxy caches are permitted to run parallel
// fetches for resources, while all other targets are
// throttled to limit load spiking during a mass
// restart of nodes
func fetchLimit(target string) int {
	if isControlPlane(target) {
		return 5
	}

	return 1
}

// isControlPlane checks if the cache target is a control-plane element.
func isControlPlane(target string) bool {
	switch target {
	case "auth", "proxy":
		return true
	}

	return false
}

func (c *Cache) fetch(ctx context.Context, confirmedKinds map[resourceKind]types.WatchKind) (fn applyFn, err error) {
	ctx, fetchSpan := c.Tracer.Start(ctx, "cache/fetch", oteltrace.WithAttributes(attribute.String("target", c.target)))
	defer func() { apitracing.EndSpan(fetchSpan, err) }()

	g, ctx := errgroup.WithContext(ctx)
	g.SetLimit(fetchLimit(c.target))
	applyfns := make([]applyFn, len(c.collections.byKind))
	i := 0
	for kind, collection := range c.collections.byKind {
		kind, collection := kind, collection
		ii := i
		i++

		g.Go(func() (err error) {
			ctx, span := c.Tracer.Start(
				ctx,
				fmt.Sprintf("cache/fetch/%s", kind.String()),
				oteltrace.WithAttributes(
					attribute.String("target", c.target),
				),
			)
			defer func() { apitracing.EndSpan(span, err) }()

			_, cacheOK := confirmedKinds[resourceKind{kind: kind.kind, subkind: kind.subkind}]
			applyfn, err := collection.fetch(ctx, cacheOK)
			if err != nil {
				return trace.Wrap(err, "failed to fetch resource: %q", kind)
			}

			applyfns[ii] = tracedApplyFn(fetchSpan, c.Tracer, kind, applyfn)
			return nil
		})
	}

	if err := g.Wait(); err != nil {
		return nil, trace.Wrap(err)
	}

	return func(ctx context.Context) error {
		for _, applyfn := range applyfns {
			if err := applyfn(ctx); err != nil {
				return trace.Wrap(err)
			}
		}
		return nil
	}, nil
}

// processEvent hands the event off to the appropriate collection for processing. Any
// resources which were not registered are ignored. If processing completed successfully,
// the event will be emitted via the fanout.
func (c *Cache) processEvent(ctx context.Context, event types.Event) error {
	resourceKind := resourceKindFromResource(event.Resource)
	collection, ok := c.collections.byKind[resourceKind]
	if !ok {
		c.Logger.Warnf("Skipping unsupported event %v/%v", event.Resource.GetKind(), event.Resource.GetSubKind())
		return nil
	}
	if err := collection.processEvent(ctx, event); err != nil {
		return trace.Wrap(err)
	}

	c.eventsFanout.Emit(event)
	if !isHighVolumeResource(resourceKind.kind) {
		c.lowVolumeEventsFanout.ForEach(func(f *services.FanoutV2) {
			f.Emit(event)
		})
	}

	return nil
}

type getCertAuthorityCacheKey struct {
	id types.CertAuthID
}

var _ map[getCertAuthorityCacheKey]struct{} // compile-time hashability check

// GetCertAuthority returns certificate authority by given id. Parameter loadSigningKeys
// controls if signing keys are loaded
func (c *Cache) GetCertAuthority(ctx context.Context, id types.CertAuthID, loadSigningKeys bool) (types.CertAuthority, error) {
	ctx, span := c.Tracer.Start(ctx, "cache/GetCertAuthority")
	defer span.End()

	rg, err := readCollectionCache(c, c.collections.certAuthorities)
	if err != nil {
		return nil, trace.Wrap(err)
	}
	defer rg.Release()

	if !rg.IsCacheRead() && !loadSigningKeys {
		cachedCA, err := utils.FnCacheGet(ctx, c.fnCache, getCertAuthorityCacheKey{id}, func(ctx context.Context) (types.CertAuthority, error) {
			ca, err := rg.reader.GetCertAuthority(ctx, id, loadSigningKeys)
			return ca, err
		})
		if err != nil {
			return nil, trace.Wrap(err)
		}
		return cachedCA.Clone(), nil
	}

	ca, err := rg.reader.GetCertAuthority(ctx, id, loadSigningKeys)
	if trace.IsNotFound(err) && rg.IsCacheRead() {
		// release read lock early
		rg.Release()
		// fallback is sane because method is never used
		// in construction of derivative caches.
		if ca, err := c.Config.Trust.GetCertAuthority(ctx, id, loadSigningKeys); err == nil {
			return ca, nil
		}
	}
	return ca, trace.Wrap(err)
}

type getCertAuthoritiesCacheKey struct {
	caType types.CertAuthType
}

var _ map[getCertAuthoritiesCacheKey]struct{} // compile-time hashability check

// GetCertAuthorities returns a list of authorities of a given type
// loadSigningKeys controls whether signing keys should be loaded or not
func (c *Cache) GetCertAuthorities(ctx context.Context, caType types.CertAuthType, loadSigningKeys bool) ([]types.CertAuthority, error) {
	ctx, span := c.Tracer.Start(ctx, "cache/GetCertAuthorities")
	defer span.End()

	rg, err := readCollectionCache(c, c.collections.certAuthorities)
	if err != nil {
		return nil, trace.Wrap(err)
	}
	defer rg.Release()
	if !rg.IsCacheRead() && !loadSigningKeys {
		cachedCAs, err := utils.FnCacheGet(ctx, c.fnCache, getCertAuthoritiesCacheKey{caType}, func(ctx context.Context) ([]types.CertAuthority, error) {
			cas, err := rg.reader.GetCertAuthorities(ctx, caType, loadSigningKeys)
			return cas, trace.Wrap(err)
		})
		if err != nil || cachedCAs == nil {
			return nil, trace.Wrap(err)
		}
		cas := make([]types.CertAuthority, 0, len(cachedCAs))
		for _, ca := range cachedCAs {
			cas = append(cas, ca.Clone())
		}
		return cas, nil
	}
	return rg.reader.GetCertAuthorities(ctx, caType, loadSigningKeys)
}

// GetStaticTokens gets the list of static tokens used to provision nodes.
func (c *Cache) GetStaticTokens() (types.StaticTokens, error) {
	_, span := c.Tracer.Start(context.TODO(), "cache/GetStaticTokens")
	defer span.End()

	rg, err := readCollectionCache(c, c.collections.staticTokens)
	if err != nil {
		return nil, trace.Wrap(err)
	}
	defer rg.Release()
	return rg.reader.GetStaticTokens()
}

// GetTokens returns all active (non-expired) provisioning tokens
func (c *Cache) GetTokens(ctx context.Context) ([]types.ProvisionToken, error) {
	ctx, span := c.Tracer.Start(ctx, "cache/GetTokens")
	defer span.End()

	rg, err := readCollectionCache(c, c.collections.tokens)
	if err != nil {
		return nil, trace.Wrap(err)
	}
	defer rg.Release()
	return rg.reader.GetTokens(ctx)
}

// GetToken finds and returns token by ID
func (c *Cache) GetToken(ctx context.Context, name string) (types.ProvisionToken, error) {
	ctx, span := c.Tracer.Start(ctx, "cache/GetToken")
	defer span.End()

	rg, err := readCollectionCache(c, c.collections.tokens)
	if err != nil {
		return nil, trace.Wrap(err)
	}
	defer rg.Release()

	token, err := rg.reader.GetToken(ctx, name)
	if trace.IsNotFound(err) && rg.IsCacheRead() {
		// release read lock early
		rg.Release()
		// fallback is sane because method is never used
		// in construction of derivative caches.
		if token, err := c.Config.Provisioner.GetToken(ctx, name); err == nil {
			return token, nil
		}
	}
	return token, trace.Wrap(err)
}

type clusterConfigCacheKey struct {
	kind string
}

var _ map[clusterConfigCacheKey]struct{} // compile-time hashability check

// GetClusterAuditConfig gets ClusterAuditConfig from the backend.
func (c *Cache) GetClusterAuditConfig(ctx context.Context) (types.ClusterAuditConfig, error) {
	ctx, span := c.Tracer.Start(ctx, "cache/GetClusterAuditConfig")
	defer span.End()

	rg, err := readCollectionCache(c, c.collections.clusterAuditConfigs)
	if err != nil {
		return nil, trace.Wrap(err)
	}
	defer rg.Release()
	if !rg.IsCacheRead() {
		cachedCfg, err := utils.FnCacheGet(ctx, c.fnCache, clusterConfigCacheKey{"audit"}, func(ctx context.Context) (types.ClusterAuditConfig, error) {
			cfg, err := rg.reader.GetClusterAuditConfig(ctx)
			return cfg, err
		})
		if err != nil {
			return nil, trace.Wrap(err)
		}
		return cachedCfg.Clone(), nil
	}
	return rg.reader.GetClusterAuditConfig(ctx)
}

// GetClusterNetworkingConfig gets ClusterNetworkingConfig from the backend.
func (c *Cache) GetClusterNetworkingConfig(ctx context.Context) (types.ClusterNetworkingConfig, error) {
	ctx, span := c.Tracer.Start(ctx, "cache/GetClusterNetworkingConfig")
	defer span.End()

	rg, err := readCollectionCache(c, c.collections.clusterNetworkingConfigs)
	if err != nil {
		return nil, trace.Wrap(err)
	}
	defer rg.Release()
	if !rg.IsCacheRead() {
		cachedCfg, err := utils.FnCacheGet(ctx, c.fnCache, clusterConfigCacheKey{"networking"}, func(ctx context.Context) (types.ClusterNetworkingConfig, error) {
			cfg, err := rg.reader.GetClusterNetworkingConfig(ctx)
			return cfg, err
		})
		if err != nil {
			return nil, trace.Wrap(err)
		}
		return cachedCfg.Clone(), nil
	}
	return rg.reader.GetClusterNetworkingConfig(ctx)
}

// GetClusterName gets the name of the cluster from the backend.
func (c *Cache) GetClusterName(opts ...services.MarshalOption) (types.ClusterName, error) {
	ctx, span := c.Tracer.Start(context.TODO(), "cache/GetClusterName")
	defer span.End()

	rg, err := readCollectionCache(c, c.collections.clusterNames)
	if err != nil {
		return nil, trace.Wrap(err)
	}
	defer rg.Release()
	if !rg.IsCacheRead() {
		cachedName, err := utils.FnCacheGet(ctx, c.fnCache, clusterConfigCacheKey{"name"}, func(ctx context.Context) (types.ClusterName, error) {
			cfg, err := rg.reader.GetClusterName(opts...)
			return cfg, err
		})
		if err != nil {
			return nil, trace.Wrap(err)
		}
		return cachedName.Clone(), nil
	}
	return rg.reader.GetClusterName(opts...)
}

// GetClusterAutoUpdateConfig gets the cluster autoupdate config from the backend.
func (c *Cache) GetClusterAutoUpdateConfig(ctx context.Context) (*autoupdate.ClusterAutoUpdateConfig, error) {
	ctx, span := c.Tracer.Start(ctx, "cache/GetClusterAutoUpdateConfig")
	defer span.End()

	rg, err := readCollectionCache(c, c.collections.autoUpdateConfigs)
	if err != nil {
		return nil, trace.Wrap(err)
	}
	defer rg.Release()
	if !rg.IsCacheRead() {
		cachedConfig, err := utils.FnCacheGet(ctx, c.fnCache, clusterConfigCacheKey{"name"}, func(ctx context.Context) (*autoupdate.ClusterAutoUpdateConfig, error) {
			cfg, err := rg.reader.GetClusterAutoUpdateConfig(ctx)
			return cfg, err
		})
		if err != nil {
			return nil, trace.Wrap(err)
		}
		return protobuf.Clone(cachedConfig).(*autoupdate.ClusterAutoUpdateConfig), nil
	}
	return rg.reader.GetClusterAutoUpdateConfig(ctx)
}

// GetAutoUpdateVersion gets the autoupdate version from the backend.
func (c *Cache) GetAutoUpdateVersion(ctx context.Context) (*autoupdate.AutoUpdateVersion, error) {
	ctx, span := c.Tracer.Start(ctx, "cache/GetAutoUpdateVersion")
	defer span.End()

	rg, err := readCollectionCache(c, c.collections.autoUpdateVersions)
	if err != nil {
		return nil, trace.Wrap(err)
	}
	defer rg.Release()
	if !rg.IsCacheRead() {
		cachedVersion, err := utils.FnCacheGet(ctx, c.fnCache, clusterConfigCacheKey{"name"}, func(ctx context.Context) (*autoupdate.AutoUpdateVersion, error) {
			version, err := rg.reader.GetAutoUpdateVersion(ctx)
			return version, err
		})
		if err != nil {
			return nil, trace.Wrap(err)
		}
		return protobuf.Clone(cachedVersion).(*autoupdate.AutoUpdateVersion), nil
	}
	return rg.reader.GetAutoUpdateVersion(ctx)
}

func (c *Cache) GetUIConfig(ctx context.Context) (types.UIConfig, error) {
	ctx, span := c.Tracer.Start(ctx, "cache/GetUIConfig")
	defer span.End()

	rg, err := readCollectionCache(c, c.collections.uiConfigs)
	if err != nil {
		return nil, trace.Wrap(err)
	}
	defer rg.Release()

	uiconfig, err := rg.reader.GetUIConfig(ctx)
	return uiconfig, trace.Wrap(err)
}

// GetInstaller gets the installer script resource for the cluster
func (c *Cache) GetInstaller(ctx context.Context, name string) (types.Installer, error) {
	ctx, span := c.Tracer.Start(ctx, "cache/GetInstaller")
	defer span.End()

	rg, err := readCollectionCache(c, c.collections.installers)
	if err != nil {
		return nil, trace.Wrap(err)
	}
	defer rg.Release()

	inst, err := rg.reader.GetInstaller(ctx, name)
	return inst, trace.Wrap(err)
}

// GetInstallers gets all the installer script resources for the cluster
func (c *Cache) GetInstallers(ctx context.Context) ([]types.Installer, error) {
	ctx, span := c.Tracer.Start(ctx, "cache/GetInstallers")
	defer span.End()

	rg, err := readCollectionCache(c, c.collections.installers)
	if err != nil {
		return nil, trace.Wrap(err)
	}
	defer rg.Release()

	inst, err := rg.reader.GetInstallers(ctx)
	return inst, trace.Wrap(err)
}

// GetRoles is a part of auth.Cache implementation
func (c *Cache) GetRoles(ctx context.Context) ([]types.Role, error) {
	ctx, span := c.Tracer.Start(ctx, "cache/GetRoles")
	defer span.End()

	rg, err := readCollectionCache(c, c.collections.roles)
	if err != nil {
		return nil, trace.Wrap(err)
	}
	defer rg.Release()
	return rg.reader.GetRoles(ctx)
}

// ListRoles is a paginated role getter.
func (c *Cache) ListRoles(ctx context.Context, req *proto.ListRolesRequest) (*proto.ListRolesResponse, error) {
	ctx, span := c.Tracer.Start(ctx, "cache/ListRoles")
	defer span.End()

	rg, err := readCollectionCache(c, c.collections.roles)
	if err != nil {
		return nil, trace.Wrap(err)
	}
	defer rg.Release()
	return rg.reader.ListRoles(ctx, req)
}

// GetRole is a part of auth.Cache implementation
func (c *Cache) GetRole(ctx context.Context, name string) (types.Role, error) {
	ctx, span := c.Tracer.Start(ctx, "cache/GetRole")
	defer span.End()

	rg, err := readCollectionCache(c, c.collections.roles)
	if err != nil {
		return nil, trace.Wrap(err)
	}
	defer rg.Release()
	role, err := rg.reader.GetRole(ctx, name)
	if trace.IsNotFound(err) && rg.IsCacheRead() {
		// release read lock early
		rg.Release()
		// fallback is sane because method is never used
		// in construction of derivative caches.
		if role, err := c.Config.Access.GetRole(ctx, name); err == nil {
			return role, nil
		}
	}
	return role, err
}

// GetNamespace returns namespace
func (c *Cache) GetNamespace(name string) (*types.Namespace, error) {
	_, span := c.Tracer.Start(context.TODO(), "cache/GetNamespace")
	defer span.End()

	rg, err := readCollectionCache(c, c.collections.namespaces)
	if err != nil {
		return nil, trace.Wrap(err)
	}
	defer rg.Release()
	return rg.reader.GetNamespace(name)
}

// GetNamespaces is a part of auth.Cache implementation
func (c *Cache) GetNamespaces() ([]types.Namespace, error) {
	_, span := c.Tracer.Start(context.TODO(), "cache/GetNamespaces")
	defer span.End()

	rg, err := readCollectionCache(c, c.collections.namespaces)
	if err != nil {
		return nil, trace.Wrap(err)
	}
	defer rg.Release()
	return rg.reader.GetNamespaces()
}

// GetNode finds and returns a node by name and namespace.
func (c *Cache) GetNode(ctx context.Context, namespace, name string) (types.Server, error) {
	ctx, span := c.Tracer.Start(ctx, "cache/GetNode")
	defer span.End()

	rg, err := readCollectionCache(c, c.collections.nodes)
	if err != nil {
		return nil, trace.Wrap(err)
	}
	defer rg.Release()
	return rg.reader.GetNode(ctx, namespace, name)
}

type getNodesCacheKey struct {
	namespace string
}

var _ map[getNodesCacheKey]struct{} // compile-time hashability check

// GetNodes is a part of auth.Cache implementation
func (c *Cache) GetNodes(ctx context.Context, namespace string) ([]types.Server, error) {
	ctx, span := c.Tracer.Start(ctx, "cache/GetNodes")
	defer span.End()

	rg, err := readCollectionCache(c, c.collections.nodes)
	if err != nil {
		return nil, trace.Wrap(err)
	}
	defer rg.Release()

	if !rg.IsCacheRead() {
		nodes, err := c.getNodesWithTTLCache(ctx, rg.reader, namespace)
		if err != nil {
			return nil, trace.Wrap(err)
		}
		return nodes, nil
	}

	return rg.reader.GetNodes(ctx, namespace)
}

// getNodesWithTTLCache implements TTL-based caching for the GetNodes endpoint.  All nodes that will be returned from the caching layer
// must be cloned to avoid concurrent modification.
func (c *Cache) getNodesWithTTLCache(ctx context.Context, svc nodeGetter, namespace string, opts ...services.MarshalOption) ([]types.Server, error) {
	cachedNodes, err := utils.FnCacheGet(ctx, c.fnCache, getNodesCacheKey{namespace}, func(ctx context.Context) ([]types.Server, error) {
		nodes, err := svc.GetNodes(ctx, namespace)
		return nodes, err
	})

	// Nodes returned from the TTL caching layer
	// must be cloned to avoid concurrent modification.
	clonedNodes := make([]types.Server, 0, len(cachedNodes))
	for _, node := range cachedNodes {
		clonedNodes = append(clonedNodes, node.DeepCopy())
	}
	return clonedNodes, trace.Wrap(err)
}

// GetAuthServers returns a list of registered servers
func (c *Cache) GetAuthServers() ([]types.Server, error) {
	_, span := c.Tracer.Start(context.TODO(), "cache/GetAuthServers")
	defer span.End()

	rg, err := readCollectionCache(c, c.collections.authServers)
	if err != nil {
		return nil, trace.Wrap(err)
	}
	defer rg.Release()
	return rg.reader.GetAuthServers()
}

// GetReverseTunnels is a part of auth.Cache implementation
func (c *Cache) GetReverseTunnels(ctx context.Context, opts ...services.MarshalOption) ([]types.ReverseTunnel, error) {
	ctx, span := c.Tracer.Start(ctx, "cache/GetReverseTunnels")
	defer span.End()

	rg, err := readCollectionCache(c, c.collections.reverseTunnels)
	if err != nil {
		return nil, trace.Wrap(err)
	}
	defer rg.Release()
	return rg.reader.GetReverseTunnels(ctx, opts...)
}

// GetProxies is a part of auth.Cache implementation
func (c *Cache) GetProxies() ([]types.Server, error) {
	_, span := c.Tracer.Start(context.TODO(), "cache/GetProxies")
	defer span.End()

	rg, err := readCollectionCache(c, c.collections.proxies)
	if err != nil {
		return nil, trace.Wrap(err)
	}
	defer rg.Release()
	return rg.reader.GetProxies()
}

type remoteClustersCacheKey struct {
	name string
}

var _ map[remoteClustersCacheKey]struct{} // compile-time hashability check

// GetRemoteClusters returns a list of remote clusters
func (c *Cache) GetRemoteClusters(ctx context.Context) ([]types.RemoteCluster, error) {
	ctx, span := c.Tracer.Start(ctx, "cache/GetRemoteClusters")
	defer span.End()

	rg, err := readCollectionCache(c, c.collections.remoteClusters)
	if err != nil {
		return nil, trace.Wrap(err)
	}
	defer rg.Release()
	if !rg.IsCacheRead() {
		cachedRemotes, err := utils.FnCacheGet(ctx, c.fnCache, remoteClustersCacheKey{}, func(ctx context.Context) ([]types.RemoteCluster, error) {
			remotes, err := rg.reader.GetRemoteClusters(ctx)
			return remotes, err
		})
		if err != nil || cachedRemotes == nil {
			return nil, trace.Wrap(err)
		}

		remotes := make([]types.RemoteCluster, 0, len(cachedRemotes))
		for _, remote := range cachedRemotes {
			remotes = append(remotes, remote.Clone())
		}
		return remotes, nil
	}
	return rg.reader.GetRemoteClusters(ctx)
}

// GetRemoteCluster returns a remote cluster by name
func (c *Cache) GetRemoteCluster(ctx context.Context, clusterName string) (types.RemoteCluster, error) {
	ctx, span := c.Tracer.Start(ctx, "cache/GetRemoteCluster")
	defer span.End()

	rg, err := readCollectionCache(c, c.collections.remoteClusters)
	if err != nil {
		return nil, trace.Wrap(err)
	}
	defer rg.Release()
	if !rg.IsCacheRead() {
		cachedRemote, err := utils.FnCacheGet(ctx, c.fnCache, remoteClustersCacheKey{clusterName}, func(ctx context.Context) (types.RemoteCluster, error) {
			remote, err := rg.reader.GetRemoteCluster(ctx, clusterName)
			return remote, err
		})
		if err != nil {
			return nil, trace.Wrap(err)
		}

		return cachedRemote.Clone(), nil
	}
	rc, err := rg.reader.GetRemoteCluster(ctx, clusterName)
	if trace.IsNotFound(err) && rg.IsCacheRead() {
		// release read lock early
		rg.Release()
		// fallback is sane because this method is never used
		// in construction of derivative caches.
		if rc, err := c.Config.Trust.GetRemoteCluster(ctx, clusterName); err == nil {
			return rc, nil
		}
	}
	return rc, trace.Wrap(err)
}

// ListRemoteClusters returns a page of remote clusters.
func (c *Cache) ListRemoteClusters(ctx context.Context, pageSize int, nextToken string) ([]types.RemoteCluster, string, error) {
	_, span := c.Tracer.Start(ctx, "cache/ListRemoteClusters")
	defer span.End()

	rg, err := readCollectionCache(c, c.collections.remoteClusters)
	if err != nil {
		return nil, "", trace.Wrap(err)
	}
	defer rg.Release()
	remoteClusters, token, err := rg.reader.ListRemoteClusters(ctx, pageSize, nextToken)
	return remoteClusters, token, trace.Wrap(err)
}

// GetUser is a part of auth.Cache implementation.
func (c *Cache) GetUser(ctx context.Context, name string, withSecrets bool) (types.User, error) {
	_, span := c.Tracer.Start(ctx, "cache/GetUser")
	defer span.End()

	if withSecrets { // cache never tracks user secrets
		return c.Config.Users.GetUser(ctx, name, withSecrets)
	}
	rg, err := readCollectionCache(c, c.collections.users)
	if err != nil {
		return nil, trace.Wrap(err)
	}
	defer rg.Release()

	user, err := rg.reader.GetUser(ctx, name, withSecrets)
	if trace.IsNotFound(err) && rg.IsCacheRead() {
		// release read lock early
		rg.Release()
		// fallback is sane because method is never used
		// in construction of derivative caches.
		if user, err := c.Config.Users.GetUser(ctx, name, withSecrets); err == nil {
			return user, nil
		}
	}
	return user, trace.Wrap(err)
}

// GetUsers is a part of auth.Cache implementation
func (c *Cache) GetUsers(ctx context.Context, withSecrets bool) ([]types.User, error) {
	_, span := c.Tracer.Start(ctx, "cache/GetUsers")
	defer span.End()

	if withSecrets { // cache never tracks user secrets
		return c.Users.GetUsers(ctx, withSecrets)
	}
	rg, err := readCollectionCache(c, c.collections.users)
	if err != nil {
		return nil, trace.Wrap(err)
	}
	defer rg.Release()
	return rg.reader.GetUsers(ctx, withSecrets)
}

// ListUsers returns a page of users.
func (c *Cache) ListUsers(ctx context.Context, req *userspb.ListUsersRequest) (*userspb.ListUsersResponse, error) {
	_, span := c.Tracer.Start(ctx, "cache/ListUsers")
	defer span.End()

	if req.WithSecrets { // cache never tracks user secrets
		rsp, err := c.Users.ListUsers(ctx, req)
		return rsp, trace.Wrap(err)
	}
	rg, err := readCollectionCache(c, c.collections.users)
	if err != nil {
		return nil, trace.Wrap(err)
	}
	defer rg.Release()
	rsp, err := rg.reader.ListUsers(ctx, req)
	return rsp, trace.Wrap(err)
}

// GetTunnelConnections is a part of auth.Cache implementation
func (c *Cache) GetTunnelConnections(clusterName string, opts ...services.MarshalOption) ([]types.TunnelConnection, error) {
	_, span := c.Tracer.Start(context.TODO(), "cache/GetTunnelConnections")
	defer span.End()

	rg, err := readCollectionCache(c, c.collections.tunnelConnections)
	if err != nil {
		return nil, trace.Wrap(err)
	}
	defer rg.Release()
	return rg.reader.GetTunnelConnections(clusterName, opts...)
}

// GetAllTunnelConnections is a part of auth.Cache implementation
func (c *Cache) GetAllTunnelConnections(opts ...services.MarshalOption) (conns []types.TunnelConnection, err error) {
	_, span := c.Tracer.Start(context.TODO(), "cache/GetAllTunnelConnections")
	defer span.End()

	rg, err := readCollectionCache(c, c.collections.tunnelConnections)
	if err != nil {
		return nil, trace.Wrap(err)
	}
	defer rg.Release()
	return rg.reader.GetAllTunnelConnections(opts...)
}

// GetKubernetesServers is a part of auth.Cache implementation
func (c *Cache) GetKubernetesServers(ctx context.Context) ([]types.KubeServer, error) {
	ctx, span := c.Tracer.Start(ctx, "cache/GetKubernetesServers")
	defer span.End()

	rg, err := readCollectionCache(c, c.collections.kubeServers)
	if err != nil {
		return nil, trace.Wrap(err)
	}
	defer rg.Release()
	return rg.reader.GetKubernetesServers(ctx)
}

// ListKubernetesWaitingContainers lists Kubernetes ephemeral
// containers that are waiting to be created until moderated
// session conditions are met.
func (c *Cache) ListKubernetesWaitingContainers(ctx context.Context, pageSize int, pageToken string) ([]*kubewaitingcontainerpb.KubernetesWaitingContainer, string, error) {
	ctx, span := c.Tracer.Start(ctx, "cache/ListKubernetesWaitingContainers")
	defer span.End()

	rg, err := readCollectionCache(c, c.collections.kubeWaitingContainers)
	if err != nil {
		return nil, "", trace.Wrap(err)
	}
	defer rg.Release()
	return rg.reader.ListKubernetesWaitingContainers(ctx, pageSize, pageToken)
}

// GetKubernetesWaitingContainer returns a Kubernetes ephemeral
// container that are waiting to be created until moderated
// session conditions are met.
func (c *Cache) GetKubernetesWaitingContainer(ctx context.Context, req *kubewaitingcontainerpb.GetKubernetesWaitingContainerRequest) (*kubewaitingcontainerpb.KubernetesWaitingContainer, error) {
	ctx, span := c.Tracer.Start(ctx, "cache/GetKubernetesWaitingContainer")
	defer span.End()

	rg, err := readCollectionCache(c, c.collections.kubeWaitingContainers)
	if err != nil {
		return nil, trace.Wrap(err)
	}
	defer rg.Release()
	return rg.reader.GetKubernetesWaitingContainer(ctx, req)
}

// ListStaticHostUsers lists static host users.
func (c *Cache) ListStaticHostUsers(ctx context.Context, pageSize int, pageToken string) ([]*userprovisioningpb.StaticHostUser, string, error) {
	ctx, span := c.Tracer.Start(ctx, "cache/ListStaticHostUsers")
	defer span.End()

	rg, err := readCollectionCache(c, c.collections.staticHostUsers)
	if err != nil {
		return nil, "", trace.Wrap(err)
	}
	defer rg.Release()
	return rg.reader.ListStaticHostUsers(ctx, pageSize, pageToken)
}

// GetStaticHostUser returns a static host user by name.
func (c *Cache) GetStaticHostUser(ctx context.Context, name string) (*userprovisioningpb.StaticHostUser, error) {
	ctx, span := c.Tracer.Start(ctx, "cache/GetStaticHostUser")
	defer span.End()

	rg, err := readCollectionCache(c, c.collections.staticHostUsers)
	if err != nil {
		return nil, trace.Wrap(err)
	}
	defer rg.Release()
	return rg.reader.GetStaticHostUser(ctx, name)
}

// GetApplicationServers returns all registered application servers.
func (c *Cache) GetApplicationServers(ctx context.Context, namespace string) ([]types.AppServer, error) {
	ctx, span := c.Tracer.Start(ctx, "cache/GetApplicationServers")
	defer span.End()

	rg, err := readCollectionCache(c, c.collections.appServers)
	if err != nil {
		return nil, trace.Wrap(err)
	}
	defer rg.Release()
	return rg.reader.GetApplicationServers(ctx, namespace)
}

// GetKubernetesClusters returns all kubernetes cluster resources.
func (c *Cache) GetKubernetesClusters(ctx context.Context) ([]types.KubeCluster, error) {
	ctx, span := c.Tracer.Start(ctx, "cache/GetKubernetesClusters")
	defer span.End()

	rg, err := readCollectionCache(c, c.collections.kubeClusters)
	if err != nil {
		return nil, trace.Wrap(err)
	}
	defer rg.Release()
	return rg.reader.GetKubernetesClusters(ctx)
}

// GetKubernetesCluster returns the specified kubernetes cluster resource.
func (c *Cache) GetKubernetesCluster(ctx context.Context, name string) (types.KubeCluster, error) {
	ctx, span := c.Tracer.Start(ctx, "cache/GetKubernetesCluster")
	defer span.End()

	rg, err := readCollectionCache(c, c.collections.kubeClusters)
	if err != nil {
		return nil, trace.Wrap(err)
	}
	defer rg.Release()
	return rg.reader.GetKubernetesCluster(ctx, name)
}

// GetApps returns all application resources.
func (c *Cache) GetApps(ctx context.Context) ([]types.Application, error) {
	ctx, span := c.Tracer.Start(ctx, "cache/GetApps")
	defer span.End()

	rg, err := readCollectionCache(c, c.collections.apps)
	if err != nil {
		return nil, trace.Wrap(err)
	}
	defer rg.Release()
	return rg.reader.GetApps(ctx)
}

// GetApp returns the specified application resource.
func (c *Cache) GetApp(ctx context.Context, name string) (types.Application, error) {
	ctx, span := c.Tracer.Start(ctx, "cache/GetApp")
	defer span.End()

	rg, err := readCollectionCache(c, c.collections.apps)
	if err != nil {
		return nil, trace.Wrap(err)
	}
	defer rg.Release()
	return rg.reader.GetApp(ctx, name)
}

// GetAppSession gets an application web session.
func (c *Cache) GetAppSession(ctx context.Context, req types.GetAppSessionRequest) (types.WebSession, error) {
	ctx, span := c.Tracer.Start(ctx, "cache/GetAppSession")
	defer span.End()

	rg, err := readCollectionCache(c, c.collections.appSessions)
	if err != nil {
		return nil, trace.Wrap(err)
	}
	defer rg.Release()
	sess, err := rg.reader.GetAppSession(ctx, req)
	if trace.IsNotFound(err) && rg.IsCacheRead() {
		// release read lock early
		rg.Release()
		// fallback is sane because method is never used
		// in construction of derivative caches.
		if sess, err := c.Config.AppSession.GetAppSession(ctx, req); err == nil {
			c.Logger.Debugf("Cache was forced to load session %v/%v from upstream.", sess.GetSubKind(), sess.GetName())
			return sess, nil
		}
	}

	return sess, trace.Wrap(err)
}

// ListAppSessions returns a page of application web sessions.
func (c *Cache) ListAppSessions(ctx context.Context, pageSize int, pageToken, user string) ([]types.WebSession, string, error) {
	ctx, span := c.Tracer.Start(ctx, "cache/ListAppSessions")
	defer span.End()

	rg, err := readCollectionCache(c, c.collections.appSessions)
	if err != nil {
		return nil, "", trace.Wrap(err)
	}
	defer rg.Release()
	return rg.reader.ListAppSessions(ctx, pageSize, pageToken, user)
}

// GetSnowflakeSession gets Snowflake web session.
func (c *Cache) GetSnowflakeSession(ctx context.Context, req types.GetSnowflakeSessionRequest) (types.WebSession, error) {
	ctx, span := c.Tracer.Start(ctx, "cache/GetSnowflakeSession")
	defer span.End()

	rg, err := readCollectionCache(c, c.collections.snowflakeSessions)
	if err != nil {
		return nil, trace.Wrap(err)
	}
	defer rg.Release()

	sess, err := rg.reader.GetSnowflakeSession(ctx, req)
	if trace.IsNotFound(err) && rg.IsCacheRead() {
		// release read lock early
		rg.Release()
		// fallback is sane because method is never used
		// in construction of derivative caches.
		if sess, err := c.Config.SnowflakeSession.GetSnowflakeSession(ctx, req); err == nil {
			c.Logger.Debugf("Cache was forced to load session %v/%v from upstream.", sess.GetSubKind(), sess.GetName())
			return sess, nil
		}
	}

	return sess, trace.Wrap(err)
}

// GetSAMLIdPSession gets a SAML IdP session.
func (c *Cache) GetSAMLIdPSession(ctx context.Context, req types.GetSAMLIdPSessionRequest) (types.WebSession, error) {
	ctx, span := c.Tracer.Start(ctx, "cache/GetSAMLIdPSession")
	defer span.End()

	rg, err := readCollectionCache(c, c.collections.samlIdPSessions)
	if err != nil {
		return nil, trace.Wrap(err)
	}
	defer rg.Release()

	sess, err := rg.reader.GetSAMLIdPSession(ctx, req)
	if trace.IsNotFound(err) && rg.IsCacheRead() {
		// release read lock early
		rg.Release()
		// fallback is sane because method is never used
		// in construction of derivative caches.
		if sess, err := c.Config.SAMLIdPSession.GetSAMLIdPSession(ctx, req); err == nil {
			c.Logger.Debugf("Cache was forced to load session %v/%v from upstream.", sess.GetSubKind(), sess.GetName())
			return sess, nil
		}
	}

	return sess, trace.Wrap(err)
}

// GetDatabaseServers returns all registered database proxy servers.
func (c *Cache) GetDatabaseServers(ctx context.Context, namespace string, opts ...services.MarshalOption) ([]types.DatabaseServer, error) {
	ctx, span := c.Tracer.Start(ctx, "cache/GetDatabaseServers")
	defer span.End()

	rg, err := readCollectionCache(c, c.collections.databaseServers)
	if err != nil {
		return nil, trace.Wrap(err)
	}
	defer rg.Release()
	return rg.reader.GetDatabaseServers(ctx, namespace, opts...)
}

// GetDatabases returns all database resources.
func (c *Cache) GetDatabases(ctx context.Context) ([]types.Database, error) {
	ctx, span := c.Tracer.Start(ctx, "cache/GetDatabases")
	defer span.End()

	rg, err := readCollectionCache(c, c.collections.databases)
	if err != nil {
		return nil, trace.Wrap(err)
	}
	defer rg.Release()
	return rg.reader.GetDatabases(ctx)
}

func (c *Cache) GetDatabaseObject(ctx context.Context, name string) (*dbobjectv1.DatabaseObject, error) {
	ctx, span := c.Tracer.Start(ctx, "cache/GetDatabaseObject")
	defer span.End()

	rg, err := readCollectionCache(c, c.collections.databaseObjects)
	if err != nil {
		return nil, trace.Wrap(err)
	}
	defer rg.Release()
	return rg.reader.GetDatabaseObject(ctx, name)
}

func (c *Cache) ListDatabaseObjects(ctx context.Context, size int, pageToken string) ([]*dbobjectv1.DatabaseObject, string, error) {
	ctx, span := c.Tracer.Start(ctx, "cache/ListWindowsDesktopServices")
	defer span.End()

	rg, err := readCollectionCache(c, c.collections.databaseObjects)
	if err != nil {
		return nil, "", trace.Wrap(err)
	}
	defer rg.Release()
	return rg.reader.ListDatabaseObjects(ctx, size, pageToken)
}

// GetDatabase returns the specified database resource.
func (c *Cache) GetDatabase(ctx context.Context, name string) (types.Database, error) {
	ctx, span := c.Tracer.Start(ctx, "cache/GetDatabase")
	defer span.End()

	rg, err := readCollectionCache(c, c.collections.databases)
	if err != nil {
		return nil, trace.Wrap(err)
	}
	defer rg.Release()
	return rg.reader.GetDatabase(ctx, name)
}

// GetWebSession gets a regular web session.
func (c *Cache) GetWebSession(ctx context.Context, req types.GetWebSessionRequest) (types.WebSession, error) {
	ctx, span := c.Tracer.Start(ctx, "cache/GetWebSession")
	defer span.End()

	rg, err := readCollectionCache(c, c.collections.webSessions)
	if err != nil {
		return nil, trace.Wrap(err)
	}
	defer rg.Release()

	sess, err := rg.reader.Get(ctx, req)

	if trace.IsNotFound(err) && rg.IsCacheRead() {
		// release read lock early
		rg.Release()
		// fallback is sane because method is never used
		// in construction of derivative caches.
		if sess, err := c.Config.WebSession.Get(ctx, req); err == nil {
			c.Logger.Debugf("Cache was forced to load session %v/%v from upstream.", sess.GetSubKind(), sess.GetName())
			return sess, nil
		}
	}
	return sess, trace.Wrap(err)
}

// GetWebToken gets a web token.
func (c *Cache) GetWebToken(ctx context.Context, req types.GetWebTokenRequest) (types.WebToken, error) {
	ctx, span := c.Tracer.Start(ctx, "cache/GetWebToken")
	defer span.End()

	rg, err := readCollectionCache(c, c.collections.webTokens)
	if err != nil {
		return nil, trace.Wrap(err)
	}
	defer rg.Release()
	return rg.reader.Get(ctx, req)
}

// GetAuthPreference gets the cluster authentication config.
func (c *Cache) GetAuthPreference(ctx context.Context) (types.AuthPreference, error) {
	ctx, span := c.Tracer.Start(ctx, "cache/GetAuthPreference")
	defer span.End()

	rg, err := readCollectionCache(c, c.collections.authPreferences)
	if err != nil {
		return nil, trace.Wrap(err)
	}
	defer rg.Release()
	return rg.reader.GetAuthPreference(ctx)
}

// GetSessionRecordingConfig gets session recording configuration.
func (c *Cache) GetSessionRecordingConfig(ctx context.Context) (types.SessionRecordingConfig, error) {
	ctx, span := c.Tracer.Start(ctx, "cache/GetSessionRecordingConfig")
	defer span.End()

	rg, err := readCollectionCache(c, c.collections.sessionRecordingConfigs)
	if err != nil {
		return nil, trace.Wrap(err)
	}
	defer rg.Release()
	return rg.reader.GetSessionRecordingConfig(ctx)
}

// GetNetworkRestrictions gets the network restrictions.
func (c *Cache) GetNetworkRestrictions(ctx context.Context) (types.NetworkRestrictions, error) {
	ctx, span := c.Tracer.Start(ctx, "cache/GetNetworkRestrictions")
	defer span.End()

	rg, err := readCollectionCache(c, c.collections.networkRestrictions)
	if err != nil {
		return nil, trace.Wrap(err)
	}
	defer rg.Release()

	return rg.reader.GetNetworkRestrictions(ctx)
}

// GetLock gets a lock by name.
func (c *Cache) GetLock(ctx context.Context, name string) (types.Lock, error) {
	ctx, span := c.Tracer.Start(ctx, "cache/GetLock")
	defer span.End()

	rg, err := readCollectionCache(c, c.collections.locks)
	if err != nil {
		return nil, trace.Wrap(err)
	}
	defer rg.Release()

	lock, err := rg.reader.GetLock(ctx, name)
	if trace.IsNotFound(err) && rg.IsCacheRead() {
		// release read lock early
		rg.Release()
		// fallback is sane because method is never used
		// in construction of derivative caches.
		if lock, err := c.Config.Access.GetLock(ctx, name); err == nil {
			return lock, nil
		}
	}
	return lock, trace.Wrap(err)
}

// GetLocks gets all/in-force locks that match at least one of the targets
// when specified.
func (c *Cache) GetLocks(ctx context.Context, inForceOnly bool, targets ...types.LockTarget) ([]types.Lock, error) {
	ctx, span := c.Tracer.Start(ctx, "cache/GetLocks")
	defer span.End()

	rg, err := readCollectionCache(c, c.collections.locks)
	if err != nil {
		return nil, trace.Wrap(err)
	}
	defer rg.Release()
	return rg.reader.GetLocks(ctx, inForceOnly, targets...)
}

// GetWindowsDesktopServices returns all registered Windows desktop services.
func (c *Cache) GetWindowsDesktopServices(ctx context.Context) ([]types.WindowsDesktopService, error) {
	ctx, span := c.Tracer.Start(ctx, "cache/GetWindowsDesktopServices")
	defer span.End()

	rg, err := readCollectionCache(c, c.collections.windowsDesktopServices)
	if err != nil {
		return nil, trace.Wrap(err)
	}
	defer rg.Release()
	return rg.reader.GetWindowsDesktopServices(ctx)
}

// GetWindowsDesktopService returns a registered Windows desktop service by name.
func (c *Cache) GetWindowsDesktopService(ctx context.Context, name string) (types.WindowsDesktopService, error) {
	ctx, span := c.Tracer.Start(ctx, "cache/GetWindowsDesktopService")
	defer span.End()

	rg, err := readCollectionCache(c, c.collections.windowsDesktopServices)
	if err != nil {
		return nil, trace.Wrap(err)
	}
	defer rg.Release()
	return rg.reader.GetWindowsDesktopService(ctx, name)
}

// GetWindowsDesktops returns all registered Windows desktop hosts.
func (c *Cache) GetWindowsDesktops(ctx context.Context, filter types.WindowsDesktopFilter) ([]types.WindowsDesktop, error) {
	ctx, span := c.Tracer.Start(ctx, "cache/GetWindowsDesktops")
	defer span.End()

	rg, err := readCollectionCache(c, c.collections.windowsDesktops)
	if err != nil {
		return nil, trace.Wrap(err)
	}
	defer rg.Release()
	return rg.reader.GetWindowsDesktops(ctx, filter)
}

// ListWindowsDesktops returns all registered Windows desktop hosts.
func (c *Cache) ListWindowsDesktops(ctx context.Context, req types.ListWindowsDesktopsRequest) (*types.ListWindowsDesktopsResponse, error) {
	ctx, span := c.Tracer.Start(ctx, "cache/ListWindowsDesktops")
	defer span.End()

	rg, err := readCollectionCache(c, c.collections.windowsDesktops)
	if err != nil {
		return nil, trace.Wrap(err)
	}
	defer rg.Release()
	return rg.reader.ListWindowsDesktops(ctx, req)
}

// ListWindowsDesktopServices returns all registered Windows desktop hosts.
func (c *Cache) ListWindowsDesktopServices(ctx context.Context, req types.ListWindowsDesktopServicesRequest) (*types.ListWindowsDesktopServicesResponse, error) {
	ctx, span := c.Tracer.Start(ctx, "cache/ListWindowsDesktopServices")
	defer span.End()

	rg, err := readCollectionCache(c, c.collections.windowsDesktopServices)
	if err != nil {
		return nil, trace.Wrap(err)
	}
	defer rg.Release()
	return rg.reader.ListWindowsDesktopServices(ctx, req)
}

// ListSAMLIdPServiceProviders returns a paginated list of SAML IdP service provider resources.
func (c *Cache) ListSAMLIdPServiceProviders(ctx context.Context, pageSize int, nextKey string) ([]types.SAMLIdPServiceProvider, string, error) {
	ctx, span := c.Tracer.Start(ctx, "cache/ListSAMLIdPServiceProviders")
	defer span.End()

	rg, err := readCollectionCache(c, c.collections.samlIdPServiceProviders)
	if err != nil {
		return nil, "", trace.Wrap(err)
	}
	defer rg.Release()
	return rg.reader.ListSAMLIdPServiceProviders(ctx, pageSize, nextKey)
}

// GetSAMLIdPServiceProvider returns the specified SAML IdP service provider resources.
func (c *Cache) GetSAMLIdPServiceProvider(ctx context.Context, name string) (types.SAMLIdPServiceProvider, error) {
	ctx, span := c.Tracer.Start(ctx, "cache/GetSAMLIdPServiceProvider")
	defer span.End()

	rg, err := readCollectionCache(c, c.collections.samlIdPServiceProviders)
	if err != nil {
		return nil, trace.Wrap(err)
	}
	defer rg.Release()
	return rg.reader.GetSAMLIdPServiceProvider(ctx, name)
}

// ListUserGroups returns a paginated list of user group resources.
func (c *Cache) ListUserGroups(ctx context.Context, pageSize int, nextKey string) ([]types.UserGroup, string, error) {
	ctx, span := c.Tracer.Start(ctx, "cache/ListUserGroups")
	defer span.End()

	rg, err := readCollectionCache(c, c.collections.userGroups)
	if err != nil {
		return nil, "", trace.Wrap(err)
	}
	defer rg.Release()
	return rg.reader.ListUserGroups(ctx, pageSize, nextKey)
}

// GetUserGroup returns the specified user group resources.
func (c *Cache) GetUserGroup(ctx context.Context, name string) (types.UserGroup, error) {
	ctx, span := c.Tracer.Start(ctx, "cache/GetUserGroup")
	defer span.End()

	rg, err := readCollectionCache(c, c.collections.userGroups)
	if err != nil {
		return nil, trace.Wrap(err)
	}
	defer rg.Release()
	return rg.reader.GetUserGroup(ctx, name)
}

// ListOktaImportRules returns a paginated list of all Okta import rule resources.
func (c *Cache) ListOktaImportRules(ctx context.Context, pageSize int, nextKey string) ([]types.OktaImportRule, string, error) {
	ctx, span := c.Tracer.Start(ctx, "cache/ListOktaImportRules")
	defer span.End()

	rg, err := readCollectionCache(c, c.collections.oktaImportRules)
	if err != nil {
		return nil, "", trace.Wrap(err)
	}
	defer rg.Release()
	return rg.reader.ListOktaImportRules(ctx, pageSize, nextKey)
}

// GetOktaImportRule returns the specified Okta import rule resources.
func (c *Cache) GetOktaImportRule(ctx context.Context, name string) (types.OktaImportRule, error) {
	ctx, span := c.Tracer.Start(ctx, "cache/GetOktaImportRule")
	defer span.End()

	rg, err := readCollectionCache(c, c.collections.oktaImportRules)
	if err != nil {
		return nil, trace.Wrap(err)
	}
	defer rg.Release()
	return rg.reader.GetOktaImportRule(ctx, name)
}

// ListOktaAssignments returns a paginated list of all Okta assignment resources.
func (c *Cache) ListOktaAssignments(ctx context.Context, pageSize int, nextKey string) ([]types.OktaAssignment, string, error) {
	ctx, span := c.Tracer.Start(ctx, "cache/ListOktaAssignments")
	defer span.End()

	rg, err := readCollectionCache(c, c.collections.oktaAssignments)
	if err != nil {
		return nil, "", trace.Wrap(err)
	}
	defer rg.Release()
	return rg.reader.ListOktaAssignments(ctx, pageSize, nextKey)
}

// GetOktaAssignment returns the specified Okta assignment resources.
func (c *Cache) GetOktaAssignment(ctx context.Context, name string) (types.OktaAssignment, error) {
	ctx, span := c.Tracer.Start(ctx, "cache/GetOktaAssignment")
	defer span.End()

	rg, err := readCollectionCache(c, c.collections.oktaAssignments)
	if err != nil {
		return nil, trace.Wrap(err)
	}
	defer rg.Release()
	return rg.reader.GetOktaAssignment(ctx, name)
}

// ListIntegrations returns a paginated list of all Integrations resources.
func (c *Cache) ListIntegrations(ctx context.Context, pageSize int, nextKey string) ([]types.Integration, string, error) {
	ctx, span := c.Tracer.Start(ctx, "cache/ListIntegrations")
	defer span.End()

	rg, err := readCollectionCache(c, c.collections.integrations)
	if err != nil {
		return nil, "", trace.Wrap(err)
	}
	defer rg.Release()
	return rg.reader.ListIntegrations(ctx, pageSize, nextKey)
}

// GetIntegration returns the specified Integration resources.
func (c *Cache) GetIntegration(ctx context.Context, name string) (types.Integration, error) {
	ctx, span := c.Tracer.Start(ctx, "cache/GetIntegration")
	defer span.End()

	rg, err := readCollectionCache(c, c.collections.integrations)
	if err != nil {
		return nil, trace.Wrap(err)
	}
	defer rg.Release()
	return rg.reader.GetIntegration(ctx, name)
}

// ListDiscoveryConfigs returns a paginated list of all DiscoveryConfig resources.
func (c *Cache) ListDiscoveryConfigs(ctx context.Context, pageSize int, nextKey string) ([]*discoveryconfig.DiscoveryConfig, string, error) {
	ctx, span := c.Tracer.Start(ctx, "cache/ListDiscoveryConfigs")
	defer span.End()

	rg, err := readCollectionCache(c, c.collections.discoveryConfigs)
	if err != nil {
		return nil, "", trace.Wrap(err)
	}
	defer rg.Release()
	return rg.reader.ListDiscoveryConfigs(ctx, pageSize, nextKey)
}

// GetDiscoveryConfig returns the specified DiscoveryConfig resource.
func (c *Cache) GetDiscoveryConfig(ctx context.Context, name string) (*discoveryconfig.DiscoveryConfig, error) {
	ctx, span := c.Tracer.Start(ctx, "cache/GetDiscoveryConfig")
	defer span.End()

	rg, err := readCollectionCache(c, c.collections.discoveryConfigs)
	if err != nil {
		return nil, trace.Wrap(err)
	}
	defer rg.Release()
	return rg.reader.GetDiscoveryConfig(ctx, name)
}

// ListCrownJewels returns a list of CrownJewel resources.
func (c *Cache) ListCrownJewels(ctx context.Context, pageSize int64, nextKey string) ([]*crownjewelv1.CrownJewel, string, error) {
	ctx, span := c.Tracer.Start(ctx, "cache/ListCrownJewels")
	defer span.End()

	rg, err := readCollectionCache(c, c.collections.crownJewels)
	if err != nil {
		return nil, "", trace.Wrap(err)
	}
	defer rg.Release()
	return rg.reader.ListCrownJewels(ctx, pageSize, nextKey)
}

// GetCrownJewel returns the specified CrownJewel resource.
func (c *Cache) GetCrownJewel(ctx context.Context, name string) (*crownjewelv1.CrownJewel, error) {
	ctx, span := c.Tracer.Start(ctx, "cache/GetCrownJewel")
	defer span.End()

	rg, err := readCollectionCache(c, c.collections.crownJewels)
	if err != nil {
		return nil, trace.Wrap(err)
	}
	defer rg.Release()
	return rg.reader.GetCrownJewel(ctx, name)
}

// GetSecurityAuditQuery returns the specified audit query resource.
func (c *Cache) GetSecurityAuditQuery(ctx context.Context, name string) (*secreports.AuditQuery, error) {
	ctx, span := c.Tracer.Start(ctx, "cache/GetSecurityAuditQuery")
	defer span.End()

	rg, err := readCollectionCache(c, c.collections.auditQueries)
	if err != nil {
		return nil, trace.Wrap(err)
	}
	defer rg.Release()
	return rg.reader.GetSecurityAuditQuery(ctx, name)
}

// GetSecurityAuditQueries returns a list of all audit query resources.
func (c *Cache) GetSecurityAuditQueries(ctx context.Context) ([]*secreports.AuditQuery, error) {
	ctx, span := c.Tracer.Start(ctx, "cache/GetSecurityAuditQueries")
	defer span.End()

	rg, err := readCollectionCache(c, c.collections.auditQueries)
	if err != nil {
		return nil, trace.Wrap(err)
	}
	defer rg.Release()
	return rg.reader.GetSecurityAuditQueries(ctx)
}

// ListSecurityAuditQueries returns a paginated list of all audit query resources.
func (c *Cache) ListSecurityAuditQueries(ctx context.Context, pageSize int, nextKey string) ([]*secreports.AuditQuery, string, error) {
	ctx, span := c.Tracer.Start(ctx, "cache/ListSecurityAuditQueries")
	defer span.End()

	rg, err := readCollectionCache(c, c.collections.auditQueries)
	if err != nil {
		return nil, "", trace.Wrap(err)
	}
	defer rg.Release()
	return rg.reader.ListSecurityAuditQueries(ctx, pageSize, nextKey)
}

// GetSecurityReport returns the specified security report resource.
func (c *Cache) GetSecurityReport(ctx context.Context, name string) (*secreports.Report, error) {
	ctx, span := c.Tracer.Start(ctx, "cache/GetSecurityReport")
	defer span.End()

	rg, err := readCollectionCache(c, c.collections.secReports)
	if err != nil {
		return nil, trace.Wrap(err)
	}
	defer rg.Release()
	return rg.reader.GetSecurityReport(ctx, name)
}

// GetSecurityReports returns a list of all security report resources.
func (c *Cache) GetSecurityReports(ctx context.Context) ([]*secreports.Report, error) {
	ctx, span := c.Tracer.Start(ctx, "cache/GetSecurityReports")
	defer span.End()

	rg, err := readCollectionCache(c, c.collections.secReports)
	if err != nil {
		return nil, trace.Wrap(err)
	}
	defer rg.Release()
	return rg.reader.GetSecurityReports(ctx)
}

// ListSecurityReports returns a paginated list of all security report resources.
func (c *Cache) ListSecurityReports(ctx context.Context, pageSize int, nextKey string) ([]*secreports.Report, string, error) {
	ctx, span := c.Tracer.Start(ctx, "cache/ListSecurityReports")
	defer span.End()

	rg, err := readCollectionCache(c, c.collections.secReports)
	if err != nil {
		return nil, "", trace.Wrap(err)
	}
	defer rg.Release()
	return rg.reader.ListSecurityReports(ctx, pageSize, nextKey)
}

// GetSecurityReportState returns the specified security report state resource.
func (c *Cache) GetSecurityReportState(ctx context.Context, name string) (*secreports.ReportState, error) {
	ctx, span := c.Tracer.Start(ctx, "cache/GetSecurityReportState")
	defer span.End()

	rg, err := readCollectionCache(c, c.collections.secReportsStates)
	if err != nil {
		return nil, trace.Wrap(err)
	}
	defer rg.Release()
	return rg.reader.GetSecurityReportState(ctx, name)
}

// GetSecurityReportsStates returns a list of all security report resources.
func (c *Cache) GetSecurityReportsStates(ctx context.Context) ([]*secreports.ReportState, error) {
	ctx, span := c.Tracer.Start(ctx, "cache/GetSecurityReportsStates")
	defer span.End()

	rg, err := readCollectionCache(c, c.collections.secReportsStates)
	if err != nil {
		return nil, trace.Wrap(err)
	}
	defer rg.Release()
	return rg.reader.GetSecurityReportsStates(ctx)
}

// ListSecurityReportsStates returns a paginated list of all security report resources.
func (c *Cache) ListSecurityReportsStates(ctx context.Context, pageSize int, nextKey string) ([]*secreports.ReportState, string, error) {
	ctx, span := c.Tracer.Start(ctx, "cache/ListSecurityReportsStates")
	defer span.End()

	rg, err := readCollectionCache(c, c.collections.secReportsStates)
	if err != nil {
		return nil, "", trace.Wrap(err)
	}
	defer rg.Release()
	return rg.reader.ListSecurityReportsStates(ctx, pageSize, nextKey)
}

// GetUserLoginStates returns the all user login state resources.
func (c *Cache) GetUserLoginStates(ctx context.Context) ([]*userloginstate.UserLoginState, error) {
	ctx, span := c.Tracer.Start(ctx, "cache/GetUserLoginStates")
	defer span.End()

	rg, err := readCollectionCache(c, c.collections.userLoginStates)
	if err != nil {
		return nil, trace.Wrap(err)
	}
	defer rg.Release()
	return rg.reader.GetUserLoginStates(ctx)
}

// GetUserLoginState returns the specified user login state resource.
func (c *Cache) GetUserLoginState(ctx context.Context, name string) (*userloginstate.UserLoginState, error) {
	ctx, span := c.Tracer.Start(ctx, "cache/GetUserLoginState")
	defer span.End()

	rg, err := readCollectionCache(c, c.collections.userLoginStates)
	if err != nil {
		return nil, trace.Wrap(err)
	}

	uls, err := rg.reader.GetUserLoginState(ctx, name)
	if trace.IsNotFound(err) && rg.IsCacheRead() {
		// release read lock early
		rg.Release()
		// fallback is sane because method is never used
		// in construction of derivative caches.
		if uls, err := c.Config.UserLoginStates.GetUserLoginState(ctx, name); err == nil {
			return uls, nil
		}
	}
	defer rg.Release()
	return uls, trace.Wrap(err)
}

// GetAccessLists returns a list of all access lists.
func (c *Cache) GetAccessLists(ctx context.Context) ([]*accesslist.AccessList, error) {
	ctx, span := c.Tracer.Start(ctx, "cache/GetAccessLists")
	defer span.End()

	rg, err := readCollectionCache(c, c.collections.accessLists)
	if err != nil {
		return nil, trace.Wrap(err)
	}
	defer rg.Release()
	return rg.reader.GetAccessLists(ctx)
}

// ListAccessLists returns a paginated list of access lists.
func (c *Cache) ListAccessLists(ctx context.Context, pageSize int, nextToken string) ([]*accesslist.AccessList, string, error) {
	ctx, span := c.Tracer.Start(ctx, "cache/ListAccessLists")
	defer span.End()

	rg, err := readCollectionCache(c, c.collections.accessLists)
	if err != nil {
		return nil, "", trace.Wrap(err)
	}
	defer rg.Release()
	return rg.reader.ListAccessLists(ctx, pageSize, nextToken)
}

// GetAccessList returns the specified access list resource.
func (c *Cache) GetAccessList(ctx context.Context, name string) (*accesslist.AccessList, error) {
	ctx, span := c.Tracer.Start(ctx, "cache/GetAccessList")
	defer span.End()

	rg, err := readCollectionCache(c, c.collections.accessLists)
	if err != nil {
		return nil, trace.Wrap(err)
	}
	defer rg.Release()
	item, err := rg.reader.GetAccessList(ctx, name)
	if trace.IsNotFound(err) && rg.IsCacheRead() {
		// release read lock early
		rg.Release()
		// fallback is sane because method is never used
		// in construction of derivative caches.
		if item, err := c.Config.AccessLists.GetAccessList(ctx, name); err == nil {
			return item, nil
		}
	}
	return item, trace.Wrap(err)
}

// CountAccessListMembers will count all access list members.
func (c *Cache) CountAccessListMembers(ctx context.Context, accessListName string) (uint32, error) {
	ctx, span := c.Tracer.Start(ctx, "cache/CountAccessListMembers")
	defer span.End()

	rg, err := readCollectionCache(c, c.collections.accessListMembers)
	if err != nil {
		return 0, trace.Wrap(err)
	}
	defer rg.Release()
	return rg.reader.CountAccessListMembers(ctx, accessListName)
}

// ListAccessListMembers returns a paginated list of all access list members.
// May return a DynamicAccessListError if the requested access list has an
// implicit member list and the underlying implementation does not have
// enough information to compute the dynamic member list.
func (c *Cache) ListAccessListMembers(ctx context.Context, accessListName string, pageSize int, pageToken string) (members []*accesslist.AccessListMember, nextToken string, err error) {
	ctx, span := c.Tracer.Start(ctx, "cache/ListAccessListMembers")
	defer span.End()

	rg, err := readCollectionCache(c, c.collections.accessListMembers)
	if err != nil {
		return nil, "", trace.Wrap(err)
	}
	defer rg.Release()
	return rg.reader.ListAccessListMembers(ctx, accessListName, pageSize, pageToken)
}

// ListAllAccessListMembers returns a paginated list of all access list members for all access lists.
func (c *Cache) ListAllAccessListMembers(ctx context.Context, pageSize int, pageToken string) (members []*accesslist.AccessListMember, nextToken string, err error) {
	ctx, span := c.Tracer.Start(ctx, "cache/ListAllAccessListMembers")
	defer span.End()

	rg, err := readCollectionCache(c, c.collections.accessListMembers)
	if err != nil {
		return nil, "", trace.Wrap(err)
	}
	defer rg.Release()
	return rg.reader.ListAllAccessListMembers(ctx, pageSize, pageToken)
}

// GetAccessListMember returns the specified access list member resource.
// May return a DynamicAccessListError if the requested access list has an
// implicit member list and the underlying implementation does not have
// enough information to compute the dynamic member record.
func (c *Cache) GetAccessListMember(ctx context.Context, accessList string, memberName string) (*accesslist.AccessListMember, error) {
	ctx, span := c.Tracer.Start(ctx, "cache/GetAccessListMember")
	defer span.End()

	rg, err := readCollectionCache(c, c.collections.accessListMembers)
	if err != nil {
		return nil, trace.Wrap(err)
	}
	defer rg.Release()
	return rg.reader.GetAccessListMember(ctx, accessList, memberName)
}

// ListAccessListReviews will list access list reviews for a particular access list.
func (c *Cache) ListAccessListReviews(ctx context.Context, accessList string, pageSize int, pageToken string) (reviews []*accesslist.Review, nextToken string, err error) {
	ctx, span := c.Tracer.Start(ctx, "cache/ListAccessListReviews")
	defer span.End()

	rg, err := readCollectionCache(c, c.collections.accessListReviews)
	if err != nil {
		return nil, "", trace.Wrap(err)
	}
	defer rg.Release()
	return rg.reader.ListAccessListReviews(ctx, accessList, pageSize, pageToken)
}

// ListUserNotifications returns a paginated list of user-specific notifications for all users.
func (c *Cache) ListUserNotifications(ctx context.Context, pageSize int, startKey string) ([]*notificationsv1.Notification, string, error) {
	ctx, span := c.Tracer.Start(ctx, "cache/ListUserNotifications")
	defer span.End()

	rg, err := readCollectionCache(c, c.collections.userNotifications)
	if err != nil {
		return nil, "", trace.Wrap(err)
	}

	defer rg.Release()

	out, nextKey, err := rg.reader.ListUserNotifications(ctx, pageSize, startKey)
	return out, nextKey, trace.Wrap(err)
}

// ListGlobalNotifications returns a paginated list of global notifications.
func (c *Cache) ListGlobalNotifications(ctx context.Context, pageSize int, startKey string) ([]*notificationsv1.GlobalNotification, string, error) {
	ctx, span := c.Tracer.Start(ctx, "cache/ListGlobalNotifications")
	defer span.End()

	rg, err := readCollectionCache(c, c.collections.globalNotifications)
	if err != nil {
		return nil, "", trace.Wrap(err)
	}
	defer rg.Release()
	out, nextKey, err := rg.reader.ListGlobalNotifications(ctx, pageSize, startKey)
	return out, nextKey, trace.Wrap(err)
}

// ListAccessMonitoringRules returns a paginated list of access monitoring rules.
func (c *Cache) ListAccessMonitoringRules(ctx context.Context, pageSize int, nextToken string) ([]*accessmonitoringrulesv1.AccessMonitoringRule, string, error) {
	ctx, span := c.Tracer.Start(ctx, "cache/ListAccessMonitoringRules")
	defer span.End()

	rg, err := readCollectionCache(c, c.collections.accessMonitoringRules)

	if err != nil {
		return nil, "", trace.Wrap(err)
	}
	defer rg.Release()
	out, nextKey, err := rg.reader.ListAccessMonitoringRules(ctx, pageSize, nextToken)
	return out, nextKey, trace.Wrap(err)
}

// ListAccessMonitoringRulesWithFilter returns a paginated list of access monitoring rules.
func (c *Cache) ListAccessMonitoringRulesWithFilter(ctx context.Context, pageSize int, nextToken string, subjects []string, notificationName string) ([]*accessmonitoringrulesv1.AccessMonitoringRule, string, error) {
	ctx, span := c.Tracer.Start(ctx, "cache/ListAccessMonitoringRules")
	defer span.End()

	rg, err := readCollectionCache(c, c.collections.accessMonitoringRules)

	if err != nil {
		return nil, "", trace.Wrap(err)
	}
	defer rg.Release()
	out, nextKey, err := rg.reader.ListAccessMonitoringRulesWithFilter(ctx, pageSize, nextToken, subjects, notificationName)
	return out, nextKey, trace.Wrap(err)
}

// GetAccessMonitoringRule returns the specified AccessMonitoringRule resources.
func (c *Cache) GetAccessMonitoringRule(ctx context.Context, name string) (*accessmonitoringrulesv1.AccessMonitoringRule, error) {
	ctx, span := c.Tracer.Start(ctx, "cache/GetAccessMonitoringRule")
	defer span.End()

	rg, err := readCollectionCache(c, c.collections.accessMonitoringRules)
	if err != nil {
		return nil, trace.Wrap(err)
	}
	defer rg.Release()
	return rg.reader.GetAccessMonitoringRule(ctx, name)
}

// ListResources is a part of auth.Cache implementation
func (c *Cache) ListResources(ctx context.Context, req proto.ListResourcesRequest) (*types.ListResourcesResponse, error) {
	ctx, span := c.Tracer.Start(ctx, "cache/ListResources")
	defer span.End()

	rg, err := readListResourcesCache(c, req.ResourceType)
	if err != nil {
		return nil, trace.Wrap(err)
	}
	defer rg.Release()

	// Cache is not healthy, but right now, only `Node` kind has an
	// implementation that falls back to TTL cache.
	if !rg.IsCacheRead() {
		switch req.ResourceType {
		case types.KindNode:
			cachedNodes, err := c.getNodesWithTTLCache(ctx, c.Config.Presence, req.Namespace)
			if err != nil {
				return nil, trace.Wrap(err)
			}

			servers := types.Servers(cachedNodes)
			// Since TTLCaching falls back to retrieving all resources upfront, we also support
			// sorting.
			if err := servers.SortByCustom(req.SortBy); err != nil {
				return nil, trace.Wrap(err)
			}

			params := local.FakePaginateParams{
				ResourceType:   req.ResourceType,
				Limit:          req.Limit,
				Labels:         req.Labels,
				SearchKeywords: req.SearchKeywords,
				StartKey:       req.StartKey,
			}

			if req.PredicateExpression != "" {
				expression, err := services.NewResourceExpression(req.PredicateExpression)
				if err != nil {
					return nil, trace.Wrap(err)
				}
				params.PredicateExpression = expression
			}

			return local.FakePaginate(servers.AsResources(), params)
		}
	}

	return rg.reader.ListResources(ctx, req)
}

// GetAccessGraphSettings gets AccessGraphSettings from the backend.
func (c *Cache) GetAccessGraphSettings(ctx context.Context) (*clusterconfigpb.AccessGraphSettings, error) {
	ctx, span := c.Tracer.Start(ctx, "cache/GetAccessGraphSettings")
	defer span.End()

	rg, err := readCollectionCache(c, c.collections.accessGraphSettings)
	if err != nil {
		return nil, trace.Wrap(err)
	}
	defer rg.Release()
	if !rg.IsCacheRead() {
		cachedCfg, err := utils.FnCacheGet(ctx, c.fnCache, clusterConfigCacheKey{"access_graph_settings"}, func(ctx context.Context) (*clusterconfigpb.AccessGraphSettings, error) {
			cfg, err := rg.reader.GetAccessGraphSettings(ctx)
			return cfg, err
		})
		if err != nil {
			return nil, trace.Wrap(err)
		}

		clone := protobuf.Clone(cachedCfg).(*clusterconfigpb.AccessGraphSettings)
		return clone, nil
	}
	return rg.reader.GetAccessGraphSettings(ctx)
}<|MERGE_RESOLUTION|>--- conflicted
+++ resolved
@@ -184,13 +184,10 @@
 		{Kind: types.KindAccessMonitoringRule},
 		{Kind: types.KindDatabaseObject},
 		{Kind: types.KindAccessGraphSettings},
-<<<<<<< HEAD
+		{Kind: types.KindSPIFFEFederation},
+		{Kind: types.KindStaticHostUser},
 		{Kind: types.KindAutoUpdateVersion},
 		{Kind: types.KindClusterAutoUpdateConfig},
-=======
-		{Kind: types.KindSPIFFEFederation},
-		{Kind: types.KindStaticHostUser},
->>>>>>> a47041bd
 	}
 	cfg.QueueSize = defaults.AuthQueueSize
 	// We don't want to enable partial health for auth cache because auth uses an event stream
