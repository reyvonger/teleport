// Teleport
// Copyright (C) 2024 Gravitational, Inc.
//
// This program is free software: you can redistribute it and/or modify
// it under the terms of the GNU Affero General Public License as published by
// the Free Software Foundation, either version 3 of the License, or
// (at your option) any later version.
//
// This program is distributed in the hope that it will be useful,
// but WITHOUT ANY WARRANTY; without even the implied warranty of
// MERCHANTABILITY or FITNESS FOR A PARTICULAR PURPOSE.  See the
// GNU Affero General Public License for more details.
//
// You should have received a copy of the GNU Affero General Public License
// along with this program.  If not, see <http://www.gnu.org/licenses/>.

package vnet

import (
	"bytes"
	"cmp"
	"context"
	"crypto/rand"
	"crypto/tls"
	"crypto/x509"
	"crypto/x509/pkix"
	"errors"
	"fmt"
	"io"
	"log/slog"
	"maps"
	"math/big"
	"net"
	"os"
	"slices"
	"strings"
	"sync"
	"sync/atomic"
	"testing"
	"time"

	"github.com/gravitational/trace"
	"github.com/jonboulle/clockwork"
	"github.com/stretchr/testify/assert"
	"github.com/stretchr/testify/require"
	"golang.org/x/crypto/ssh"
	"google.golang.org/grpc"
	grpccredentials "google.golang.org/grpc/credentials"
	"gvisor.dev/gvisor/pkg/tcpip"
	"gvisor.dev/gvisor/pkg/tcpip/adapters/gonet"
	"gvisor.dev/gvisor/pkg/tcpip/link/channel"
	"gvisor.dev/gvisor/pkg/tcpip/network/ipv6"
	"gvisor.dev/gvisor/pkg/tcpip/stack"

	"github.com/gravitational/teleport/api/client/proto"
	"github.com/gravitational/teleport/api/defaults"
	headerv1 "github.com/gravitational/teleport/api/gen/proto/go/teleport/header/v1"
	"github.com/gravitational/teleport/api/gen/proto/go/teleport/vnet/v1"
	"github.com/gravitational/teleport/api/types"
	typesvnet "github.com/gravitational/teleport/api/types/vnet"
	"github.com/gravitational/teleport/api/utils/grpc/interceptors"
	"github.com/gravitational/teleport/api/utils/keypaths"
	"github.com/gravitational/teleport/api/utils/sshutils"
	vnetv1 "github.com/gravitational/teleport/gen/proto/go/teleport/lib/vnet/v1"
	"github.com/gravitational/teleport/lib/auth/authclient"
	"github.com/gravitational/teleport/lib/client"
	"github.com/gravitational/teleport/lib/cryptosuites"
	alpncommon "github.com/gravitational/teleport/lib/srv/alpnproxy/common"
	"github.com/gravitational/teleport/lib/tlsca"
	"github.com/gravitational/teleport/lib/utils"
	"github.com/gravitational/teleport/lib/utils/testutils"
)

const (
	appCertLifetime = time.Hour
)

func TestMain(m *testing.M) {
	utils.InitLogger(utils.LoggingForCLI, slog.LevelDebug)
	os.Exit(m.Run())
}

type testPack struct {
	vnetIPv6Prefix tcpip.Address
	dnsIPv6        tcpip.Address
	ns             *networkStack

	testStack        *stack.Stack
	testLinkEndpoint *channel.Endpoint
	localAddress     tcpip.Address
}

type testPackConfig struct {
	clock         clockwork.Clock
	fakeClientApp *fakeClientApp
	homePath      string
}

func newTestPack(t *testing.T, ctx context.Context, cfg testPackConfig) *testPack {
	if cfg.homePath == "" {
		cfg.homePath = t.TempDir()
	}

	// Create two sides of an emulated TUN interface: writes to one can be read on the other, and vice versa.
	tun1, tun2 := newSplitTUN()

	// Create an isolated userspace networking stack that can be manipulated from test code. It will be
	// connected to the VNet over the TUN interface. This emulates the host networking stack.
	// This is a completely separate gvisor network stack than the one that will be created in
	// NewNetworkStack - the two will be connected over a fake TUN interface. This exists so that the
	// test can setup IP routes without affecting the host running the Test.
	testStack, testLinkEndpoint, err := createStack()
	require.NoError(t, err)

	errIsOK := func(err error) bool {
		return err == nil || errors.Is(err, context.Canceled) || utils.IsOKNetworkError(err) || errors.Is(err, errFakeTUNClosed)
	}

	testutils.RunTestBackgroundTask(ctx, t, &testutils.TestBackgroundTask{
		Name: "test network stack",
		Task: func(ctx context.Context) error {
			if err := forwardBetweenTunAndNetstack(ctx, tun1, testLinkEndpoint); !errIsOK(err) {
				return trace.Wrap(err)
			}
			return nil
		},
		Terminate: func() error {
			testLinkEndpoint.Close()
			return trace.Wrap(tun1.Close())
		},
	})

	// Assign a local IP address to the test stack.
	localAddress, err := randomULAAddress()
	require.NoError(t, err)
	protocolAddr, err := protocolAddress(localAddress)
	require.NoError(t, err)
	tcpErr := testStack.AddProtocolAddress(nicID, protocolAddr, stack.AddressProperties{})
	require.Nil(t, tcpErr)

	// Route the VNet range to the TUN interface - this emulates the route that will be installed on the host.
	vnetIPv6Prefix, err := newIPv6Prefix()
	require.NoError(t, err)
	subnet, err := tcpip.NewSubnet(vnetIPv6Prefix, tcpip.MaskFromBytes(net.CIDRMask(64, 128)))
	require.NoError(t, err)
	testStack.SetRouteTable([]tcpip.Route{{
		Destination: subnet,
		NIC:         nicID,
	}})

	dnsIPv6 := ipv6WithSuffix(vnetIPv6Prefix, []byte{2})

	// In reality the VNet networking stack runs in a separate process from the
	// client application and communicates over gRPC. For the test, everything
	// runs in a single process, but we still set up the gRPC service and only
	// interface with fakeClientApp via the gRPC client.
	clt := runTestClientApplicationService(t, ctx, cfg)
	appProvider := newAppProvider(clt)
	sshProvider, err := newSSHProvider(ctx, sshProviderConfig{
		clt:                clt,
		clock:              cfg.clock,
		overrideNodeDialer: cfg.fakeClientApp.dialSSHNode,
	})
	require.NoError(t, err)
	tcpHandlerResolver := newTCPHandlerResolver(&tcpHandlerResolverConfig{
		clt:                      clt,
		appProvider:              appProvider,
		sshProvider:              sshProvider,
		clock:                    cfg.clock,
		alwaysTrustRootClusterCA: true,
	})

	// Create the VNet and connect it to the other side of the TUN.
	ns, err := newNetworkStack(&networkStackConfig{
		tunDevice:                tun2,
		ipv6Prefix:               vnetIPv6Prefix,
		dnsIPv6:                  dnsIPv6,
		tcpHandlerResolver:       tcpHandlerResolver,
		upstreamNameserverSource: noUpstreamNameservers{},
	})
	require.NoError(t, err)

	testutils.RunTestBackgroundTask(ctx, t, &testutils.TestBackgroundTask{
		Name: "VNet",
		Task: func(ctx context.Context) error {
			if err := ns.run(ctx); !errIsOK(err) {
				return trace.Wrap(err)
			}
			return nil
		},
	})

	return &testPack{
		vnetIPv6Prefix:   vnetIPv6Prefix,
		dnsIPv6:          dnsIPv6,
		ns:               ns,
		testStack:        testStack,
		testLinkEndpoint: testLinkEndpoint,
		localAddress:     localAddress,
	}
}

// dialIPPort dials the VNet address [addr] from the test virtual netstack.
func (p *testPack) dialIPPort(ctx context.Context, addr tcpip.Address, port uint16) (*gonet.TCPConn, error) {
	conn, err := gonet.DialTCPWithBind(
		ctx,
		p.testStack,
		tcpip.FullAddress{
			NIC:      nicID,
			Addr:     p.localAddress,
			LinkAddr: p.testLinkEndpoint.LinkAddress(),
		},
		tcpip.FullAddress{
			NIC:      nicID,
			Addr:     addr,
			Port:     port,
			LinkAddr: p.ns.linkEndpoint.LinkAddress(),
		},
		ipv6.ProtocolNumber,
	)
	return conn, trace.Wrap(err)
}

func (p *testPack) dialUDP(ctx context.Context, addr tcpip.Address, port uint16) (net.Conn, error) {
	conn, err := gonet.DialUDP(
		p.testStack,
		&tcpip.FullAddress{
			NIC:      nicID,
			Addr:     p.localAddress,
			LinkAddr: p.testLinkEndpoint.LinkAddress(),
		},
		&tcpip.FullAddress{
			NIC:      nicID,
			Addr:     addr,
			Port:     port,
			LinkAddr: p.ns.linkEndpoint.LinkAddress(),
		},
		ipv6.ProtocolNumber,
	)
	return conn, trace.Wrap(err)
}

func (p *testPack) lookupHost(ctx context.Context, host string) ([]string, error) {
	resolver := &net.Resolver{
		PreferGo: true,
		Dial: func(ctx context.Context, network, address string) (net.Conn, error) {
			conn, err := p.dialUDP(ctx, p.dnsIPv6, 53)
			return conn, err
		},
	}
	return resolver.LookupHost(ctx, host)
}

func (p *testPack) dialHost(ctx context.Context, host string, port int) (net.Conn, error) {
	addrs, err := p.lookupHost(ctx, host)
	if err != nil {
		return nil, trace.Wrap(err)
	}
	var allErrs []error
	for _, addr := range addrs {
		netIP := net.ParseIP(addr)
		ip := tcpip.AddrFromSlice(netIP)
		conn, err := p.dialIPPort(ctx, ip, uint16(port))
		if err != nil {
			allErrs = append(allErrs, trace.Wrap(err, "dialing %s", addr))
			continue
		}
		return conn, nil
	}
	return nil, trace.Wrap(trace.NewAggregate(allErrs...), "dialing %s", host)
}

// runTestClientApplicationService runs the gRPC service that's normally used to
// expose the client application and Teleport client methods to the VNet
// admin/networking process over gRPC. It returns a client of the gRPC service.
func runTestClientApplicationService(t *testing.T, ctx context.Context, cfg testPackConfig) *clientApplicationServiceClient {
	clusterConfigCache := NewClusterConfigCache(cfg.clock)
	leafClusterCache, err := newLeafClusterCache(cfg.clock)
	require.NoError(t, err)
	fqdnResolver := newFQDNResolver(&fqdnResolverConfig{
		clientApplication:  cfg.fakeClientApp,
		clusterConfigCache: clusterConfigCache,
		leafClusterCache:   leafClusterCache,
	})
	clientApplicationService, err := newClientApplicationService(&clientApplicationServiceConfig{
		clientApplication: cfg.fakeClientApp,
		fqdnResolver:      fqdnResolver,
		homePath:          cfg.homePath,
		clock:             cfg.clock,
	})
	require.NoError(t, err)

	ipcCredentials, err := newIPCCredentials()
	require.NoError(t, err)
	serverTLSConfig, err := ipcCredentials.server.serverTLSConfig()
	require.NoError(t, err)

	grpcServer := grpc.NewServer(
		grpc.Creds(grpccredentials.NewTLS(serverTLSConfig)),
		grpc.UnaryInterceptor(interceptors.GRPCServerUnaryErrorInterceptor),
		grpc.StreamInterceptor(interceptors.GRPCServerStreamErrorInterceptor),
	)
	vnetv1.RegisterClientApplicationServiceServer(grpcServer, clientApplicationService)

	listener, err := net.Listen("tcp", "localhost:0")
	require.NoError(t, err)
	testutils.RunTestBackgroundTask(ctx, t, &testutils.TestBackgroundTask{
		Name: "user process gRPC server",
		Task: func(ctx context.Context) error {
			return trace.Wrap(grpcServer.Serve(listener), "serving VNet user process gRPC service")
		},
		Terminate: func() error {
			grpcServer.Stop()
			return nil
		},
	})

	// Write the service credentials to and from disk as that's what really
	// happens outside of tests.
	credDir := t.TempDir()
	require.NoError(t, ipcCredentials.client.write(credDir, 0400), "writing service credentials to disk")
	clientCreds, err := readCredentials(credDir)
	require.NoError(t, err, "reading service credentials from disk")

	clt, err := newClientApplicationServiceClient(ctx, clientCreds, listener.Addr().String())
	require.NoError(t, err)
	t.Cleanup(func() { clt.close() })
	return clt
}

type noUpstreamNameservers struct{}

func (n noUpstreamNameservers) UpstreamNameservers(ctx context.Context) ([]string, error) {
	return nil, nil
}

type appSpec struct {
	// publicAddr is used both as the name of the app and its public address in the final spec.
	publicAddr string
	tcpPorts   []*types.PortRange
}

type nodeSpec struct {
	denyAccess bool
}

type testClusterSpec struct {
	apps           []appSpec
	nodes          map[string]nodeSpec
	cidrRange      string
	customDNSZones []string
	leafClusters   map[string]testClusterSpec
}

type fakeClientApp struct {
	cfg *fakeClientAppConfig

	tlsCA    tls.Certificate
	dialOpts *vnetv1.DialOptions

	userTLSCertMu      sync.Mutex
	userTLSCert        tls.Certificate
	userTLSCertExpires time.Time

	teleportHostCA ssh.Signer
	teleportUserCA ssh.Signer

	onNewConnectionCallCount    atomic.Uint32
	onInvalidLocalPortCallCount atomic.Uint32
	// requestedRouteToApps indexed by public address.
	requestedRouteToApps   map[string][]*proto.RouteToApp
	requestedRouteToAppsMu sync.RWMutex
}

type fakeClientAppConfig struct {
	clusters                map[string]testClusterSpec
	clock                   clockwork.Clock
	signatureAlgorithmSuite types.SignatureAlgorithmSuite
}

// newFakeClientApp returns a faked implementation of [ClientApplication].
// This is what ultimately defines the environment for the test. VNet should be
// able to run with any implementation of [ClientApplication] and little to no
// other configuration.
func newFakeClientApp(ctx context.Context, t *testing.T, cfg *fakeClientAppConfig) *fakeClientApp {
	teleportHostCAKey, err := cryptosuites.GenerateKeyWithAlgorithm(cryptosuites.Ed25519)
	require.NoError(t, err)
	teleportHostCA, err := ssh.NewSignerFromSigner(teleportHostCAKey)
	require.NoError(t, err)

	teleportUserCAKey, err := cryptosuites.GenerateKeyWithAlgorithm(cryptosuites.Ed25519)
	require.NoError(t, err)
	teleportUserCA, err := ssh.NewSignerFromSigner(teleportUserCAKey)
	require.NoError(t, err)

	tlsCA := newSelfSignedCA(t)
	dialOpts := mustStartFakeWebProxy(ctx, t, fakeWebProxyConfig{
		tlsCA:  tlsCA,
		hostCA: teleportHostCA,
		userCA: teleportUserCA,
		clock:  cfg.clock,
		suite:  cfg.signatureAlgorithmSuite,
	})

	return &fakeClientApp{
		cfg:                  cfg,
		tlsCA:                tlsCA,
		dialOpts:             dialOpts,
		teleportHostCA:       teleportHostCA,
		teleportUserCA:       teleportUserCA,
		requestedRouteToApps: make(map[string][]*proto.RouteToApp),
	}
}

// ListProfiles lists the names of all profiles saved for the user.
func (p *fakeClientApp) ListProfiles() ([]string, error) {
	return slices.Collect(maps.Keys(p.cfg.clusters)), nil
}

// GetCachedClient returns a [ClusterClient] for the given profile and leaf cluster.
// [leafClusterName] may be empty when requesting a client for the root cluster.
// Returned clients are expected to be cached, as this may be called frequently.
func (p *fakeClientApp) GetCachedClient(ctx context.Context, profileName, leafClusterName string) (ClusterClient, error) {
	rootCluster, ok := p.cfg.clusters[profileName]
	if !ok {
		return nil, trace.NotFound("no cluster for %s", profileName)
	}
	if leafClusterName == "" {
		return &fakeClusterClient{
			authClient: &fakeAuthClient{
				clusterSpec:     rootCluster,
				clusterName:     profileName,
				rootClusterName: profileName,
			},
			clusterSpec:    &rootCluster,
			teleportHostCA: p.teleportHostCA,
			teleportUserCA: p.teleportUserCA,
			clock:          p.cfg.clock,
		}, nil
	}
	leafCluster, ok := rootCluster.leafClusters[leafClusterName]
	if !ok {
		return nil, trace.NotFound("no cluster for %s.%s", profileName, leafClusterName)
	}
	return &fakeClusterClient{
		authClient: &fakeAuthClient{
			clusterSpec:     leafCluster,
			clusterName:     leafClusterName,
			rootClusterName: profileName,
		},
		clusterSpec:    &leafCluster,
		teleportHostCA: p.teleportHostCA,
		teleportUserCA: p.teleportUserCA,
		clock:          p.cfg.clock,
	}, nil
}

func (p *fakeClientApp) ReissueAppCert(ctx context.Context, appInfo *vnetv1.AppInfo, targetPort uint16) (tls.Certificate, error) {
	p.requestedRouteToAppsMu.Lock()
	defer p.requestedRouteToAppsMu.Unlock()

	routeToApp := RouteToApp(appInfo, targetPort)
	p.requestedRouteToApps[routeToApp.PublicAddr] = append(p.requestedRouteToApps[routeToApp.PublicAddr], routeToApp)

	return newClientCert(ctx,
		p.tlsCA,
		"testclient",
		p.cfg.clock.Now().Add(appCertLifetime),
		p.cfg.signatureAlgorithmSuite,
		cryptosuites.UserTLS)
}

func (p *fakeClientApp) UserTLSCert(ctx context.Context, profileName string) (tls.Certificate, error) {
	p.userTLSCertMu.Lock()
	defer p.userTLSCertMu.Unlock()

	now := p.cfg.clock.Now()
	if now.Before(p.userTLSCertExpires) {
		return p.userTLSCert, nil
	}
	expiry := now.Add(defaults.CertDuration)
	userTLSCert, err := newClientCert(ctx,
		p.tlsCA,
		"testuser",
		expiry,
		p.cfg.signatureAlgorithmSuite,
		cryptosuites.UserTLS)
	if err != nil {
		return tls.Certificate{}, trace.Wrap(err)
	}
	p.userTLSCert = userTLSCert
	p.userTLSCertExpires = expiry
	return userTLSCert, nil
}

func (p *fakeClientApp) RequestedRouteToApps(publicAddr string) []*proto.RouteToApp {
	p.requestedRouteToAppsMu.RLock()
	defer p.requestedRouteToAppsMu.RUnlock()

	requestedRoutes := p.requestedRouteToApps[publicAddr]
	returnedRoutes := make([]*proto.RouteToApp, len(requestedRoutes))
	copy(returnedRoutes, requestedRoutes)

	return returnedRoutes
}

func (p *fakeClientApp) GetDialOptions(ctx context.Context, profileName string) (*vnetv1.DialOptions, error) {
	return p.dialOpts, nil
}

func (p *fakeClientApp) GetVnetConfig(ctx context.Context, profileName, leafClusterName string) (*vnet.VnetConfig, error) {
	rootCluster, ok := p.cfg.clusters[profileName]
	if !ok {
		return nil, trace.Errorf("no cluster for %s", profileName)
	}
	if leafClusterName == "" {
		if rootCluster.cidrRange == "" {
			return nil, trace.NotFound("vnet_config not found")
		}
		cfg := &vnet.VnetConfig{
			Kind:    types.KindVnetConfig,
			Version: types.V1,
			Metadata: &headerv1.Metadata{
				Name: "vnet-config",
			},
			Spec: &vnet.VnetConfigSpec{
				Ipv4CidrRange: rootCluster.cidrRange,
			},
		}
		for _, zone := range rootCluster.customDNSZones {
			cfg.Spec.CustomDnsZones = append(cfg.Spec.CustomDnsZones,
				&vnet.CustomDNSZone{Suffix: zone},
			)
		}
		return cfg, nil
	}
	leafCluster, ok := rootCluster.leafClusters[leafClusterName]
	if !ok {
		return nil, trace.Errorf("no cluster for %s.%s", profileName, leafClusterName)
	}
	if leafCluster.cidrRange == "" {
		return nil, trace.NotFound("vnet_config not found")
	}
	cfg := &vnet.VnetConfig{
		Kind:    types.KindVnetConfig,
		Version: types.V1,
		Metadata: &headerv1.Metadata{
			Name: "vnet-config",
		},
		Spec: &vnet.VnetConfigSpec{
			Ipv4CidrRange: leafCluster.cidrRange,
		},
	}
	for _, zone := range leafCluster.customDNSZones {
		cfg.Spec.CustomDnsZones = append(cfg.Spec.CustomDnsZones,
			&vnet.CustomDNSZone{Suffix: zone},
		)
	}
	return cfg, nil
}

func (p *fakeClientApp) OnNewConnection(_ context.Context, _ *vnetv1.AppKey) error {
	p.onNewConnectionCallCount.Add(1)
	return nil
}

func (p *fakeClientApp) OnInvalidLocalPort(_ context.Context, _ *vnetv1.AppInfo, _ uint16) {
	p.onInvalidLocalPortCallCount.Add(1)
}

func (p *fakeClientApp) dialSSHNode(
	ctx context.Context,
	target dialTarget,
	tlsConfig *tls.Config,
	dialOpts *vnetv1.DialOptions,
) (net.Conn, error) {
	targetCluster, ok := p.cfg.clusters[target.profile]
	if !ok {
		return nil, trace.NotFound("no such profile")
	}
	if target.cluster != target.profile {
		targetCluster, ok = targetCluster.leafClusters[target.cluster]
		if !ok {
			return nil, trace.NotFound("no such cluster")
		}
	}
	if _, ok := targetCluster.nodes[target.hostname]; !ok {
		return nil, trace.NotFound("no such host")
	}
	tlsConfig.NextProtos = []string{string(alpncommon.ProtocolProxySSH)}
	return tls.Dial("tcp", dialOpts.GetWebProxyAddr(), tlsConfig)
}

type fakeClusterClient struct {
	authClient     *fakeAuthClient
	clusterSpec    *testClusterSpec
	teleportHostCA ssh.Signer
	teleportUserCA ssh.Signer
	clock          clockwork.Clock
}

func (c *fakeClusterClient) CurrentCluster() authclient.ClientI {
	return c.authClient
}

func (c *fakeClusterClient) ClusterName() string {
	return c.authClient.clusterName
}

func (c *fakeClusterClient) RootClusterName() string {
	return c.authClient.rootClusterName
}

func (c *fakeClusterClient) SessionSSHKeyRing(ctx context.Context, user string, target client.NodeDetails) (*client.KeyRing, bool, error) {
	targetHost, _, err := net.SplitHostPort(target.Addr)
	if err != nil {
		return nil, false, trace.Wrap(err)
	}
	nodeSpec, ok := c.clusterSpec.nodes[targetHost]
	if !ok {
		return nil, false, trace.NotFound("no such node")
	}
	if nodeSpec.denyAccess {
		return nil, false, trace.AccessDenied("access denied to %s", targetHost)
	}
	userSSHKey, err := cryptosuites.GeneratePrivateKeyWithAlgorithm(cryptosuites.Ed25519)
	if err != nil {
		return nil, false, trace.Wrap(err)
	}
	userSSHSigner, err := ssh.NewSignerFromSigner(userSSHKey)
	if err != nil {
		return nil, false, trace.Wrap(err)
	}
	now := c.clock.Now()
	cert := &ssh.Certificate{
		Key:             userSSHSigner.PublicKey(),
		Serial:          1,
		CertType:        ssh.UserCert,
		ValidPrincipals: []string{user},
		ValidAfter:      uint64(now.Add(-1 * time.Minute).Unix()),
		ValidBefore:     uint64(now.Add(time.Minute).Unix()),
	}
	if err := cert.SignCert(rand.Reader, c.teleportUserCA); err != nil {
		return nil, false, trace.Wrap(err)
	}
	trustedCert := ssh.MarshalAuthorizedKey(c.teleportHostCA.PublicKey())
	k := &client.KeyRing{
		SSHPrivateKey: userSSHKey,
		Cert:          ssh.MarshalAuthorizedKey(cert),
		TrustedCerts: []authclient.TrustedCerts{
			{
				ClusterName:    c.ClusterName(),
				AuthorizedKeys: [][]byte{trustedCert},
			},
		},
	}
	return k, false, nil
}

// fakeAuthClient is a fake auth client that answers GetResources requests with a static list of apps and
// basic/faked predicate filtering.
type fakeAuthClient struct {
	authclient.ClientI
	clusterSpec     testClusterSpec
	clusterName     string
	rootClusterName string
}

func (c *fakeAuthClient) GetResources(ctx context.Context, req *proto.ListResourcesRequest) (*proto.ListResourcesResponse, error) {
	resp := &proto.ListResourcesResponse{}
	for _, app := range c.clusterSpec.apps {
		// Poor-man's predicate expression filter.
		if !strings.Contains(req.PredicateExpression, app.publicAddr) {
			continue
		}
		spec := &types.AppV3{
			Metadata: types.Metadata{
				Name: app.publicAddr,
			},
			Spec: types.AppSpecV3{
				PublicAddr: app.publicAddr,
				URI:        "tcp://" + app.publicAddr,
			},
		}

		if len(app.tcpPorts) != 0 {
			spec.SetTCPPorts(app.tcpPorts)
		}

		resp.Resources = append(resp.Resources, &proto.PaginatedResource{
			Resource: &proto.PaginatedResource_AppServer{
				AppServer: &types.AppServerV3{
					Kind: types.KindAppServer,
					Metadata: types.Metadata{
						Name: app.publicAddr,
					},
					Spec: types.AppServerSpecV3{
						App: spec,
					},
				},
			},
		})
	}
	resp.TotalCount = int32(len(resp.Resources))
	return resp, nil
}

func (c *fakeAuthClient) ListRemoteClusters(ctx context.Context, pageSize int, pageToken string) ([]types.RemoteCluster, string, error) {
	remoteClusters := make([]types.RemoteCluster, 0, len(c.clusterSpec.leafClusters))
	for leafClusterName := range c.clusterSpec.leafClusters {
		rc, err := types.NewRemoteCluster(leafClusterName)
		if err != nil {
			return nil, "", trace.Wrap(err)
		}
		remoteClusters = append(remoteClusters, rc)
	}
	return remoteClusters, "", nil
}

func (c *fakeAuthClient) Ping(ctx context.Context) (proto.PingResponse, error) {
	return proto.PingResponse{
		ClusterName:     c.clusterName,
		ProxyPublicAddr: c.clusterName,
	}, nil
}

func (c *fakeAuthClient) GetVnetConfig(ctx context.Context) (*vnet.VnetConfig, error) {
	vnetConfig := &vnet.VnetConfig{
		Spec: &vnet.VnetConfigSpec{
			Ipv4CidrRange: c.clusterSpec.cidrRange,
		},
	}
	for _, zone := range c.clusterSpec.customDNSZones {
		vnetConfig.Spec.CustomDnsZones = append(vnetConfig.Spec.CustomDnsZones, &vnet.CustomDNSZone{
			Suffix: zone,
		})
	}
	return vnetConfig, nil
}

// TestDialFakeApp tests basic functionality of TCP app access via VNet.
func TestDialFakeApp(t *testing.T) {
	t.Parallel()
	ctx, cancel := context.WithCancel(context.Background())
	t.Cleanup(cancel)
	clock := clockwork.NewFakeClockAt(time.Now())

	clientApp := newFakeClientApp(ctx, t, &fakeClientAppConfig{
		clusters: map[string]testClusterSpec{
			"root1.example.com": {
				apps: []appSpec{
					{publicAddr: "echo1.root1.example.com"},
					{publicAddr: "echo2.root1.example.com"},
					{publicAddr: "echo.myzone.example.com"},
					{publicAddr: "echo.nested.myzone.example.com"},
					{publicAddr: "not.in.a.custom.zone"},
					{
						publicAddr: "multi-port.root1.example.com",
						tcpPorts: []*types.PortRange{
							{Port: 1337},
							{Port: 4242},
						},
					},
				},
				customDNSZones: []string{
					"myzone.example.com",
				},
				cidrRange: "192.168.2.0/24",
				leafClusters: map[string]testClusterSpec{
					"leaf1.example.com": {
						apps: []appSpec{
							{publicAddr: "echo1.leaf1.example.com"},
							{
								publicAddr: "multi-port.leaf1.example.com",
								tcpPorts: []*types.PortRange{
									{Port: 1337},
									{Port: 4242},
								},
							},
						},
					},
					"leaf2.example.com": {
						apps: []appSpec{
							{publicAddr: "echo1.leaf2.example.com"},
						},
					},
				},
			},
			"root2.example.com": {
				apps: []appSpec{
					{publicAddr: "echo1.root2.example.com"},
					{publicAddr: "echo2.root2.example.com"},
				},
				leafClusters: map[string]testClusterSpec{
					"leaf3.example.com": {
						apps: []appSpec{
							{publicAddr: "echo1.leaf3.example.com"},
						},
					},
				},
			},
		},
		clock:                   clock,
		signatureAlgorithmSuite: types.SignatureAlgorithmSuite_SIGNATURE_ALGORITHM_SUITE_BALANCED_V1,
	})

	p := newTestPack(t, ctx, testPackConfig{
		fakeClientApp: clientApp,
		clock:         clock,
	})

	validTestCases := []struct {
		app              string
		port             int
		expectCIDR       string
		expectRouteToApp proto.RouteToApp
	}{
		{
			app:        "echo1.root1.example.com",
			expectCIDR: "192.168.2.0/24",
			expectRouteToApp: proto.RouteToApp{
				Name:        "echo1.root1.example.com",
				PublicAddr:  "echo1.root1.example.com",
				ClusterName: "root1.example.com",
			},
		},
		{
			app:        "echo2.root1.example.com",
			expectCIDR: "192.168.2.0/24",
			expectRouteToApp: proto.RouteToApp{
				Name:        "echo2.root1.example.com",
				PublicAddr:  "echo2.root1.example.com",
				ClusterName: "root1.example.com",
			},
		},
		{
			app:        "echo.myzone.example.com",
			expectCIDR: "192.168.2.0/24",
			expectRouteToApp: proto.RouteToApp{
				Name:        "echo.myzone.example.com",
				PublicAddr:  "echo.myzone.example.com",
				ClusterName: "root1.example.com",
			},
		},
		{
			app:        "echo.nested.myzone.example.com",
			expectCIDR: "192.168.2.0/24",
			expectRouteToApp: proto.RouteToApp{
				Name:        "echo.nested.myzone.example.com",
				PublicAddr:  "echo.nested.myzone.example.com",
				ClusterName: "root1.example.com",
			},
		},
		{
			app:        "echo1.leaf1.example.com",
			expectCIDR: typesvnet.DefaultIPv4CIDRRange,
			expectRouteToApp: proto.RouteToApp{
				Name:        "echo1.leaf1.example.com",
				PublicAddr:  "echo1.leaf1.example.com",
				ClusterName: "leaf1.example.com",
			},
		},
		{
			app:        "echo1.leaf2.example.com",
			expectCIDR: typesvnet.DefaultIPv4CIDRRange,
			expectRouteToApp: proto.RouteToApp{
				Name:        "echo1.leaf2.example.com",
				PublicAddr:  "echo1.leaf2.example.com",
				ClusterName: "leaf2.example.com",
			},
		},
		{
			app:        "echo1.root2.example.com",
			expectCIDR: typesvnet.DefaultIPv4CIDRRange,
			expectRouteToApp: proto.RouteToApp{
				Name:        "echo1.root2.example.com",
				PublicAddr:  "echo1.root2.example.com",
				ClusterName: "root2.example.com",
			},
		},
		{
			app:        "echo2.root2.example.com",
			expectCIDR: typesvnet.DefaultIPv4CIDRRange,
			expectRouteToApp: proto.RouteToApp{
				Name:        "echo2.root2.example.com",
				PublicAddr:  "echo2.root2.example.com",
				ClusterName: "root2.example.com",
			},
		},
		{
			app:        "echo1.leaf3.example.com",
			expectCIDR: typesvnet.DefaultIPv4CIDRRange,
			expectRouteToApp: proto.RouteToApp{
				Name:        "echo1.leaf3.example.com",
				PublicAddr:  "echo1.leaf3.example.com",
				ClusterName: "leaf3.example.com",
			},
		},
		{
			app:        "multi-port.root1.example.com",
			port:       1337,
			expectCIDR: "192.168.2.0/24",
			expectRouteToApp: proto.RouteToApp{
				Name:        "multi-port.root1.example.com",
				PublicAddr:  "multi-port.root1.example.com",
				ClusterName: "root1.example.com",
				TargetPort:  1337,
			},
		},
		{
			app:        "multi-port.leaf1.example.com",
			port:       1337,
			expectCIDR: typesvnet.DefaultIPv4CIDRRange,
			expectRouteToApp: proto.RouteToApp{
				Name:        "multi-port.leaf1.example.com",
				PublicAddr:  "multi-port.leaf1.example.com",
				ClusterName: "leaf1.example.com",
				TargetPort:  1337,
			},
		},
	}

	t.Run("valid", func(t *testing.T) {
		t.Parallel()
		// Connect to each app 3 times, advancing the clock past the cert lifetime between each
		// connection to trigger a cert refresh.
		//
		// It's important not to run these subtests which advance a shared clock in parallel. It's okay for
		// the inner app dial/connection tests to run in parallel because they don't advance the clock.
		for i := 0; i < 3; i++ {
			t.Run(fmt.Sprint(i), func(t *testing.T) {
				for _, tc := range validTestCases {
					if tc.expectRouteToApp.URI == "" && tc.expectRouteToApp.PublicAddr != "" {
						tc.expectRouteToApp.URI = "tcp://" + tc.expectRouteToApp.PublicAddr
					}
					t.Run(tc.app, func(t *testing.T) {
						t.Parallel()

						_, expectNet, err := net.ParseCIDR(tc.expectCIDR)
						require.NoError(t, err)

						const defaultPort = 80
						conn, err := p.dialHost(ctx, tc.app, cmp.Or(tc.port, defaultPort))
						require.NoError(t, err)
						t.Cleanup(func() { assert.NoError(t, conn.Close()) })

						remoteAddr, _, err := net.SplitHostPort(conn.RemoteAddr().String())
						require.NoError(t, err)
						remoteIP := net.ParseIP(remoteAddr)
						require.NotNil(t, remoteIP)

						// The app name may have resolved to a v4 or v6 address, either way the 4-byte suffix should be a
						// valid IPv4 address in the expected CIDR range.
						remoteIPSuffix := remoteIP[len(remoteIP)-4:]
						assert.True(t, expectNet.Contains(remoteIPSuffix), "expected CIDR range %s does not include remote IP %s", expectNet, remoteIPSuffix)

						testEchoConnection(t, conn)

						for _, requestedRouteToApp := range clientApp.RequestedRouteToApps(tc.app) {
							assert.Equal(t, &tc.expectRouteToApp, requestedRouteToApp,
								"requested cert RouteToApp did not match expected for app")
						}
					})
				}
			})
			clock.Advance(2 * appCertLifetime)
		}
	})

	t.Run("invalid FQDN", func(t *testing.T) {
		t.Parallel()
		invalidTestCases := []string{
			"not.an.app.example.com.",
			"not.in.a.custom.zone",
		}
		for _, fqdn := range invalidTestCases {
			t.Run(fqdn, func(t *testing.T) {
				t.Parallel()
				ctx, cancel := context.WithTimeout(ctx, 200*time.Millisecond)
				defer cancel()
				_, err := p.lookupHost(ctx, fqdn)
				require.Error(t, err)
			})
		}
	})

	t.Run("invalid target port", func(t *testing.T) {
		t.Parallel()
		app := "multi-port.root1.example.com"
		port := 1000

		_, err := p.dialHost(ctx, app, port)
		// VNet is expected to refuse the connection rather than let the dial go through and then
		// immediately close it.
		require.ErrorContains(t, err, "connection was refused")

		requestedRoutes := clientApp.RequestedRouteToApps(app)
		require.False(t, slices.ContainsFunc(requestedRoutes, func(route *proto.RouteToApp) bool {
			return int(route.TargetPort) == port
		}), "no certs are supposed to be requested for target port %d in app %s", port, app)
		require.Equal(t, uint32(1), clientApp.onInvalidLocalPortCallCount.Load(), "unexpected number of calls to OnInvalidLocalPort")
	})
}

func testEchoConnection(t *testing.T, conn net.Conn) {
	t.Helper()
	const testString = "1........."
	writeBuf := bytes.Repeat([]byte(testString), 200)
	readBuf := make([]byte, len(writeBuf))

	for i := 0; i < 10; i++ {
		written, err := conn.Write(writeBuf)
		for written < len(writeBuf) && err == nil {
			var n int
			n, err = conn.Write(writeBuf[written:])
			written += n
		}
		require.NoError(t, err)
		require.Equal(t, len(writeBuf), written)

		n, err := io.ReadFull(conn, readBuf)
		require.NoError(t, err)
		require.Equal(t, string(writeBuf), string(readBuf[:n]))
	}
}

// TestOnNewConnection tests that the client applications OnNewConnection method
// is called when a user connects to a valid TCP app.
func TestOnNewConnection(t *testing.T) {
	t.Parallel()
	ctx, cancel := context.WithCancel(context.Background())
	t.Cleanup(cancel)
	clock := clockwork.NewFakeClockAt(time.Now())

	clientApp := newFakeClientApp(ctx, t, &fakeClientAppConfig{
		clusters: map[string]testClusterSpec{
			"root1.example.com": {
				apps: []appSpec{
					{publicAddr: "echo1"},
				},
				cidrRange:    "192.168.2.0/24",
				leafClusters: map[string]testClusterSpec{},
			},
		},
		clock:                   clock,
		signatureAlgorithmSuite: types.SignatureAlgorithmSuite_SIGNATURE_ALGORITHM_SUITE_BALANCED_V1,
	})

	validAppName := "echo1.root1.example.com"
	invalidAppName := "not.an.app.example.com."

	p := newTestPack(t, ctx, testPackConfig{
		clock:         clock,
		fakeClientApp: clientApp,
	})

	// Attempt to establish a connection to an invalid app and verify that OnNewConnection was not
	// called.
	lookupCtx, lookupCtxCancel := context.WithTimeout(ctx, 200*time.Millisecond)
	defer lookupCtxCancel()
	_, err := p.lookupHost(lookupCtx, invalidAppName)
	require.Error(t, err, "Expected lookup of an invalid app to fail")
	require.Equal(t, uint32(0), clientApp.onNewConnectionCallCount.Load())

	// Establish a connection to a valid app and verify that OnNewConnection was called.
	conn, err := p.dialHost(ctx, validAppName, 80 /* bogus port */)
	require.NoError(t, err)
	t.Cleanup(func() { require.NoError(t, conn.Close()) })
	require.Equal(t, uint32(1), clientApp.onNewConnectionCallCount.Load())
}

// TestWithAlgorithmSuites tests basic VNet functionality with each signature
// algorithm suite to make sure that the suite does not break anything. It
// mostly makes a difference when TLS signatures are completed over gRPC with
// the private key only accessible to the client application.
func TestWithAlgorithmSuites(t *testing.T) {
	t.Parallel()
	for _, suite := range []types.SignatureAlgorithmSuite{
		types.SignatureAlgorithmSuite_SIGNATURE_ALGORITHM_SUITE_LEGACY,
		types.SignatureAlgorithmSuite_SIGNATURE_ALGORITHM_SUITE_BALANCED_V1,
		types.SignatureAlgorithmSuite_SIGNATURE_ALGORITHM_SUITE_FIPS_V1,
		types.SignatureAlgorithmSuite_SIGNATURE_ALGORITHM_SUITE_HSM_V1,
	} {
		t.Run(suite.String(), func(t *testing.T) {
			t.Parallel()
			testWithAlgorithmSuite(t, suite)
		})
	}
}

func testWithAlgorithmSuite(t *testing.T, suite types.SignatureAlgorithmSuite) {
	ctx, cancel := context.WithCancel(context.Background())
	t.Cleanup(cancel)
	clock := clockwork.NewFakeClockAt(time.Now())

	clientApp := newFakeClientApp(ctx, t, &fakeClientAppConfig{
		clusters: map[string]testClusterSpec{
			"root.example.com": {
				apps: []appSpec{
					{publicAddr: "echo1"},
					{publicAddr: "echo2"},
				},
				cidrRange: "192.168.2.0/24",
				leafClusters: map[string]testClusterSpec{
					"leaf.example.com": {
						apps: []appSpec{
							{publicAddr: "echo1"},
							{publicAddr: "echo2"},
						},
						cidrRange: "192.168.2.0/24",
					},
				},
			},
		},
		clock:                   clock,
		signatureAlgorithmSuite: suite,
	})

	p := newTestPack(t, ctx, testPackConfig{
		fakeClientApp: clientApp,
		clock:         clock,
	})

	// References to each app private key may be cached so try repeated
	// out-of-order connections to different apps.
	for _, app := range []string{
		"echo1.root.example.com",
		"echo2.root.example.com",
		"echo1.root.example.com",
		"echo1.leaf.example.com",
		"echo2.leaf.example.com",
		"echo1.leaf.example.com",
	} {
		conn, err := p.dialHost(ctx, app, 123)
		require.NoError(t, err)
		testEchoConnection(t, conn)
	}

	// Sanity check connecting to a non-existent app fails.
	dialCtx, cancel := context.WithTimeout(ctx, 100*time.Millisecond)
	defer cancel()
	_, err := p.dialHost(dialCtx, "badapp.root.example.com.", 123)
	require.Error(t, err)
}

// TestSSH tests basic VNet SSH functionality.
func TestSSH(t *testing.T) {
	ctx, cancel := context.WithCancel(context.Background())
	t.Cleanup(cancel)
	clock := clockwork.NewRealClock()
	homePath := t.TempDir()

	const (
		root1CIDR = "192.168.1.0/24"
		leaf1CIDR = "192.168.2.0/24"
		root2CIDR = "192.168.3.0/24"
		leaf2CIDR = "192.168.4.0/24"
	)
	clientApp := newFakeClientApp(ctx, t, &fakeClientAppConfig{
		clusters: map[string]testClusterSpec{
			"root1.example.com": {
				cidrRange: root1CIDR,
				nodes: map[string]nodeSpec{
					"node":     {},
					"denynode": {denyAccess: true},
				},
				leafClusters: map[string]testClusterSpec{
					"leaf1.example.com": {
						cidrRange: leaf1CIDR,
						nodes: map[string]nodeSpec{
							"node": {},
						},
					},
				},
			},
			"root2.example.com": {
				cidrRange: root2CIDR,
				nodes: map[string]nodeSpec{
					"node": {},
				},
				leafClusters: map[string]testClusterSpec{
					"leaf2.example.com": {
						cidrRange: leaf2CIDR,
						nodes: map[string]nodeSpec{
							"node": {},
						},
					},
				},
			},
		},
		clock:                   clock,
		signatureAlgorithmSuite: types.SignatureAlgorithmSuite_SIGNATURE_ALGORITHM_SUITE_BALANCED_V1,
	})

	p := newTestPack(t, ctx, testPackConfig{
		fakeClientApp: clientApp,
		clock:         clock,
		homePath:      homePath,
	})

	// Read the generated vnet_known_hosts file to get the trusted host CA key.
	knownHosts, err := os.ReadFile(keypaths.VNetKnownHostsPath(homePath))
	require.NoError(t, err)
	marker, hosts, hostCAPubKey, _, _, err := ssh.ParseKnownHosts(knownHosts)
	require.NoError(t, err)
	require.Equal(t, "cert-authority", marker)
	require.Equal(t, []string{"*"}, hosts)

	// Read the generated id_vnet file to get the user key.
	sshUserKey, err := os.ReadFile(keypaths.VNetClientSSHKeyPath(homePath))
	require.NoError(t, err)
	sshUserSigner, err := ssh.ParsePrivateKey(sshUserKey)
	require.NoError(t, err)

	// Create a fake user key to test failed authentication.
	badUserKey, err := cryptosuites.GenerateKeyWithAlgorithm(cryptosuites.Ed25519)
	require.NoError(t, err)
	badUserSigner, err := ssh.NewSignerFromSigner(badUserKey)
	require.NoError(t, err)

	for _, tc := range []struct {
		dialAddr                 string
		dialPort                 int
		expectCIDR               string
		expectLookupToFail       bool
		expectDialToFail         bool
		sshUser                  string
		sshUserSigner            ssh.Signer
		expectSSHHandshakeToFail bool
		expectBannerMessages     []string
	}{
		{
			// Connection to node in root cluster should work.
			dialAddr:      "node.root1.example.com",
			dialPort:      22,
			expectCIDR:    root1CIDR,
			sshUser:       "testuser",
			sshUserSigner: sshUserSigner,
		},
		{
			// Fully-qualified hostname should also work.
			dialAddr:      "node.root1.example.com.",
			dialPort:      22,
			expectCIDR:    root1CIDR,
			sshUser:       "testuser",
			sshUserSigner: sshUserSigner,
		},
		{
			// Dial should fail on non-standard SSH port.
			dialAddr:         "node.root1.example.com",
			dialPort:         23,
			expectCIDR:       root1CIDR,
			expectDialToFail: true,
		},
		{
			// SSH handshake should fail if using the wrong user key.
			dialAddr:                 "node.root1.example.com",
			dialPort:                 22,
			expectCIDR:               root1CIDR,
			sshUser:                  "baduser",
			sshUserSigner:            badUserSigner,
			expectSSHHandshakeToFail: true,
		},
		{
			// Access to denied node should be denied with appropriate banner
			// messages.
			dialAddr:      "denynode.root1.example.com",
			dialPort:      22,
			expectCIDR:    root1CIDR,
			sshUser:       "testuser",
			sshUserSigner: sshUserSigner,
			expectBannerMessages: []string{
				"VNet: building SSH client config\n\tcalling SessionSSHConfig rpc\n\t\tgetting KeyRing for SSH session\n\taccess denied to denynode\n",
			},
			expectSSHHandshakeToFail: true,
		},
		{
			// username "denyuser" is hardcoded to be denied.
			dialAddr:      "node.root1.example.com",
			dialPort:      22,
			expectCIDR:    root1CIDR,
			sshUser:       "denyuser",
			sshUserSigner: sshUserSigner,
			expectBannerMessages: []string{
				"VNet: access denied to denyuser connecting to node\n",
			},
			expectSSHHandshakeToFail: true,
		},
		{
			// Connection to node in leaf cluster should work.
			dialAddr:      "node.leaf1.example.com",
			dialPort:      22,
			expectCIDR:    leaf1CIDR,
			sshUser:       "testuser",
			sshUserSigner: sshUserSigner,
		},
		{
			// Connection to node in root cluster in alternate profile should
			// work.
			dialAddr:      "node.root2.example.com",
			dialPort:      22,
			expectCIDR:    root2CIDR,
			sshUser:       "testuser",
			sshUserSigner: sshUserSigner,
		},
		{
			// Connection to node in leaf cluster in alternate profile should
			// work.
			dialAddr:      "node.leaf2.example.com",
			dialPort:      22,
			expectCIDR:    leaf2CIDR,
			sshUser:       "testuser",
			sshUserSigner: sshUserSigner,
		},
		{
			// DNS lookup should fail if the FQDN doesn't match any cluster.
			dialAddr:           "node.bogus.example.com.",
			dialPort:           22,
			expectLookupToFail: true,
		},
		{
			// If the FQDN matches a cluster but no node, the DNS lookup should
			// succeed but the TCP dial should fail.
			dialAddr:         "bogus.root1.example.com",
			dialPort:         22,
			expectCIDR:       root1CIDR,
			expectDialToFail: true,
		},
	} {
		t.Run(fmt.Sprintf("%s@%s:%d", tc.sshUser, tc.dialAddr, tc.dialPort), func(t *testing.T) {
			t.Parallel()

			lookupCtx, cancel := context.WithTimeout(ctx, 100*time.Millisecond)
			defer cancel()
			// The DNS lookup for *.<cluster-name> should resolve to an IP in
			// the expected CIDR range for the cluster.
			resolvedAddrs, err := p.lookupHost(lookupCtx, tc.dialAddr)
			if tc.expectLookupToFail {
				require.Error(t, err)
				return
			}
			require.NoError(t, err)

			_, expectNet, err := net.ParseCIDR(tc.expectCIDR)
			require.NoError(t, err)

			for _, resolvedAddr := range resolvedAddrs {
				resolvedIP := net.ParseIP(resolvedAddr)
				// The query may have resolved to a v4 or v6 address or both,
				// either way the 4-byte suffix should be a valid IPv4 address
				// in the expected CIDR range.
				resolvedIPSuffix := resolvedIP[len(resolvedIP)-4:]
				assert.True(t, expectNet.Contains(resolvedIPSuffix),
					"expected CIDR range %s does not include resolved IP %s", expectNet, resolvedIPSuffix)
			}

			// TCP dial the target address, it should fail if the node doesn't
			// exist.
			dialCtx, cancel := context.WithTimeout(ctx, 100*time.Millisecond)
			defer cancel()
			conn, err := p.dialHost(dialCtx, tc.dialAddr, tc.dialPort)
			if tc.expectDialToFail {
				require.Error(t, err)
				return
			}
			require.NoError(t, err)
			defer conn.Close()

			// Initiate an SSH connection to the target. At this point the
			// handshake should complete successfully as long as the right keys
			// are used, but the SSH connection will be immediately closed by
			// the server.
			certChecker := ssh.CertChecker{
				IsHostAuthority: func(auth ssh.PublicKey, address string) bool {
					return sshutils.KeysEqual(auth, hostCAPubKey)
				},
				Clock: clock.Now,
			}
			var bannerMessages []string
			clientConfig := &ssh.ClientConfig{
				User:            tc.sshUser,
				Auth:            []ssh.AuthMethod{ssh.PublicKeys(tc.sshUserSigner)},
				HostKeyCallback: certChecker.CheckHostKey,
				BannerCallback: func(msg string) error {
					bannerMessages = append(bannerMessages, msg)
					return nil
				},
			}
			sshConn, chans, reqs, err := ssh.NewClientConn(conn, fmt.Sprintf("%s:%d", tc.dialAddr, tc.dialPort), clientConfig)
			assert.Equal(t, tc.expectBannerMessages, bannerMessages, "actual banner messages did not match the expected")
			if tc.expectSSHHandshakeToFail {
				assert.Error(t, err, "expected SSH handshake to fail")
				return
			}
			require.NoError(t, err)
			defer sshConn.Close()

			testConnectionToSshEchoServer(t, sshConn, chans, reqs)
		})
	}

	// Test that a fresh SSH host cert is used on each connection.
	t.Run("ephemeral certs", func(t *testing.T) {
		// Set up the SSH client config to capture the host certs it sees.
		var checkedHostCerts []*ssh.Certificate
		clientConfig := &ssh.ClientConfig{
			User: "testuser",
			Auth: []ssh.AuthMethod{ssh.PublicKeys(sshUserSigner)},
			HostKeyCallback: func(addr string, remote net.Addr, key ssh.PublicKey) error {
				checkedHostCerts = append(checkedHostCerts, key.(*ssh.Certificate))
				return nil
			},
		}
		const connections = 3
		for range connections {
			conn, err := p.dialHost(ctx, "node.root1.example.com", 22)
			require.NoError(t, err)
			sshConn, _, _, err := ssh.NewClientConn(conn, "node.root1.example.com:22", clientConfig)
			require.NoError(t, err)
			sshConn.Close()
		}
		require.Len(t, checkedHostCerts, connections)
		for i := range connections - 1 {
			require.NotEqual(t, checkedHostCerts[i], checkedHostCerts[i+1])
		}
	})
}

func randomULAAddress() (tcpip.Address, error) {
	var bytes [16]byte
	bytes[0] = 0xfd
	if _, err := rand.Read(bytes[1:16]); err != nil {
		return tcpip.Address{}, trace.Wrap(err)
	}
	return tcpip.AddrFrom16(bytes), nil
}

var errFakeTUNClosed = errors.New("TUN closed")

type fakeTUN struct {
	name                            string
	writePacketsTo, readPacketsFrom chan []byte
	closed                          chan struct{}
	closeOnce                       func()
}

// newSplitTUN returns two fake TUN devices that are tied together: writes to one can be read on the other,
// and vice versa.
func newSplitTUN() (*fakeTUN, *fakeTUN) {
	aClosed := make(chan struct{})
	bClosed := make(chan struct{})
	ab := make(chan []byte)
	ba := make(chan []byte)
	return &fakeTUN{
			name:            "tun1",
			writePacketsTo:  ab,
			readPacketsFrom: ba,
			closed:          aClosed,
			closeOnce:       sync.OnceFunc(func() { close(aClosed) }),
		}, &fakeTUN{
			name:            "tun2",
			writePacketsTo:  ba,
			readPacketsFrom: ab,
			closed:          bClosed,
			closeOnce:       sync.OnceFunc(func() { close(bClosed) }),
		}
}

func (f *fakeTUN) BatchSize() int {
	return 1
}

// Write one or more packets to the device (without any additional headers).
// On a successful write it returns the number of packets written. A nonzero
// offset can be used to instruct the Device on where to begin writing from
// each packet contained within the bufs slice.
func (f *fakeTUN) Write(bufs [][]byte, offset int) (int, error) {
	if len(bufs) != 1 {
		return 0, trace.BadParameter("batchsize is 1")
	}
	packet := make([]byte, len(bufs[0][offset:]))
	copy(packet, bufs[0][offset:])
	select {
	case <-f.closed:
		return 0, errFakeTUNClosed
	case f.writePacketsTo <- packet:
	}
	return 1, nil
}

// Read one or more packets from the Device (without any additional headers).
// On a successful read it returns the number of packets read, and sets
// packet lengths within the sizes slice. len(sizes) must be >= len(bufs).
// A nonzero offset can be used to instruct the Device on where to begin
// reading into each element of the bufs slice.
func (f *fakeTUN) Read(bufs [][]byte, sizes []int, offset int) (n int, err error) {
	if len(bufs) != 1 {
		return 0, trace.BadParameter("batchsize is 1")
	}
	var packet []byte
	select {
	case <-f.closed:
		return 0, errFakeTUNClosed
	case packet = <-f.readPacketsFrom:
	}
	sizes[0] = copy(bufs[0][offset:], packet)
	return 1, nil
}

func (f *fakeTUN) Close() error {
	f.closeOnce()
	return nil
}

func newSelfSignedCA(t *testing.T) tls.Certificate {
	signer, err := cryptosuites.GenerateKeyWithAlgorithm(cryptosuites.ECDSAP256)
	require.NoError(t, err)

	template := x509.Certificate{
		SerialNumber: big.NewInt(1),
		Subject: pkix.Name{
			CommonName: "test-ca",
		},
		NotBefore:             time.Now(),
		NotAfter:              time.Now().Add(24 * time.Hour),
		KeyUsage:              x509.KeyUsageCertSign | x509.KeyUsageDigitalSignature,
		BasicConstraintsValid: true,
		IsCA:                  true,
		MaxPathLenZero:        true,
	}
	certBytes, err := x509.CreateCertificate(rand.Reader, &template, &template, signer.Public(), signer)
	require.NoError(t, err)

	return tls.Certificate{
		Certificate: [][]byte{certBytes},
		PrivateKey:  signer,
	}
}

func newServerCert(
	ctx context.Context,
	ca tls.Certificate,
	cn string,
	expires time.Time,
	suite types.SignatureAlgorithmSuite,
	purpose cryptosuites.KeyPurpose,
) (tls.Certificate, error) {
	return newLeafCert(ctx, ca, cn, expires, x509.ExtKeyUsageServerAuth, suite, purpose)
}

func newClientCert(
	ctx context.Context,
	ca tls.Certificate,
	cn string,
	expires time.Time,
	suite types.SignatureAlgorithmSuite,
	purpose cryptosuites.KeyPurpose,
) (tls.Certificate, error) {
	return newLeafCert(ctx, ca, cn, expires, x509.ExtKeyUsageClientAuth, suite, purpose)
}

func newLeafCert(
	ctx context.Context,
	ca tls.Certificate,
	cn string,
	expires time.Time,
	keyUsage x509.ExtKeyUsage,
	suite types.SignatureAlgorithmSuite,
	purpose cryptosuites.KeyPurpose,
) (tls.Certificate, error) {
	signer, err := cryptosuites.GenerateKey(ctx, cryptosuites.StaticAlgorithmSuite(suite), purpose)
	if err != nil {
		return tls.Certificate{}, trace.Wrap(err)
	}
	caCert, err := x509.ParseCertificate(ca.Certificate[0])
	if err != nil {
		return tls.Certificate{}, trace.Wrap(err)
	}
	template := x509.Certificate{
		SerialNumber: big.NewInt(2),
		Subject: pkix.Name{
			CommonName: cn,
		},
		NotBefore:   time.Now(),
		NotAfter:    expires,
		KeyUsage:    x509.KeyUsageDigitalSignature,
		ExtKeyUsage: []x509.ExtKeyUsage{keyUsage},
		DNSNames:    []string{cn},
	}
	certBytes, err := x509.CreateCertificate(rand.Reader, &template, caCert, signer.Public(), ca.PrivateKey)
	if err != nil {
		return tls.Certificate{}, trace.Wrap(err)
	}
	return tls.Certificate{
		Certificate: [][]byte{certBytes},
		PrivateKey:  signer,
	}, nil
}

type fakeWebProxyConfig struct {
	tlsCA  tls.Certificate
	hostCA ssh.Signer
	userCA ssh.Signer
	clock  clockwork.Clock
	suite  types.SignatureAlgorithmSuite
}

func mustStartFakeWebProxy(
	ctx context.Context,
	t *testing.T,
	cfg fakeWebProxyConfig,
) *vnetv1.DialOptions {
	t.Helper()

	roots := x509.NewCertPool()
	caX509, err := x509.ParseCertificate(cfg.tlsCA.Certificate[0])
	require.NoError(t, err)
	roots.AddCert(caX509)

	const proxyCN = "testproxy"
	proxyCert, err := newServerCert(
		ctx,
		cfg.tlsCA,
		proxyCN,
		cfg.clock.Now().Add(365*24*time.Hour),
		cfg.suite,
		cryptosuites.HostIdentity,
	)
	require.NoError(t, err)

	proxyTLSConfig := &tls.Config{
		Certificates: []tls.Certificate{proxyCert},
		ClientAuth:   tls.RequireAndVerifyClientCert,
		ClientCAs:    roots,
		NextProtos: []string{
			string(alpncommon.ProtocolProxySSH),
			string(alpncommon.ProtocolTCP),
		},
	}

	tcpAppHandler := func(conn net.Conn) error {
		// All fake TCP apps for the tests get routed to this handler which
		// simply echos any input back on the tcp connection.
		_, err := io.Copy(conn, conn)
		return trace.Wrap(err, "io.Copy error in proxy echo server")
	}
	sshHandler := func(conn net.Conn) error {
		// All fake SSH nodes for the tests get routed to this handler which
		// terminates the incoming SSH connection with an ephemeral host cert.
		// It trusts cfg.userCA for incoming SSH connections but always denies
		// access for SSH users named "denyuser". After completing the handshake
		// it runs a test "echo" SSH server implemented in
		// runTestSSHServerInstance.
		hostCert, err := newHostCert("node", cfg.hostCA)
		if err != nil {
			return trace.Wrap(err)
		}
		certChecker := ssh.CertChecker{
			IsUserAuthority: func(auth ssh.PublicKey) bool {
				return sshutils.KeysEqual(auth, cfg.userCA.PublicKey())
			},
			Clock: cfg.clock.Now,
		}
		serverConfig := &ssh.ServerConfig{
			PublicKeyCallback: func(conn ssh.ConnMetadata, pubKey ssh.PublicKey) (*ssh.Permissions, error) {
				if conn.User() == "denyuser" {
					return nil, trace.AccessDenied("access denied for denyuser")
				}
				return certChecker.Authenticate(conn, pubKey)
			},
		}
		serverConfig.AddHostKey(hostCert)
		return trace.Wrap(runTestSSHServerInstance(conn, serverConfig))
	}

	// Run a simplified TLS router for the test.
	protocolHandlers := map[alpncommon.Protocol]func(net.Conn) error{
		alpncommon.ProtocolTCP:      tcpAppHandler,
		alpncommon.ProtocolProxySSH: sshHandler,
	}

	listener, err := tls.Listen("tcp", "localhost:0", proxyTLSConfig)
	require.NoError(t, err)

<<<<<<< HEAD
	utils.RunTestBackgroundTask(ctx, t, &utils.TestBackgroundTask{
=======
	testutils.RunTestBackgroundTask(ctx, t, &testutils.TestBackgroundTask{
>>>>>>> fd4588a1
		Name: "web proxy",
		Task: func(ctx context.Context) error {
			for {
				conn, err := listener.Accept()
				if err != nil {
					if utils.IsOKNetworkError(err) {
						return nil
					}
					return trace.Wrap(err)
				}
				go func() {
					defer conn.Close()

					// Not using require/assert here and below because this is not in the right subtest or in
					// the main test goroutine. The test will fail if the conn is not handled.
					tlsConn, ok := conn.(*tls.Conn)
					if !ok {
						t.Log("client conn is not TLS")
						return
					}
					if err := tlsConn.Handshake(); err != nil {
						t.Log("error completing tls handshake")
						return
					}
					clientCerts := tlsConn.ConnectionState().PeerCertificates
					if len(clientCerts) == 0 {
						t.Log("client has no certs")
						return
					}
					// Manually checking the cert expiry compared to the time of the fake clock, since the TLS
					// library will only compare the cert expiry to the real clock.
					// It's important that the fake clock is never far behind the real clock, and that the
					// cert NotBefore is always at/before the real current time, so the TLS library is
					// satisfied.
					if cfg.clock.Now().After(clientCerts[0].NotAfter) {
						t.Logf("client cert is expired: currentTime=%s expiry=%s", cfg.clock.Now(), clientCerts[0].NotAfter)
						return
					}

					protocol := tlsConn.ConnectionState().NegotiatedProtocol
					handler, ok := protocolHandlers[alpncommon.Protocol(protocol)]
					if !ok {
						t.Logf("unhandled proxy protocol %s", protocol)
						return
					}
					if err := handler(conn); err != nil {
						t.Logf("error in protocol handler: %v", err)
					}
				}()
			}
		},
		Terminate: func() error {
			if err := listener.Close(); !utils.IsOKNetworkError(err) {
				return trace.Wrap(err)
			}
			return nil
		},
	})

	caPEM, err := tlsca.MarshalCertificatePEM(caX509)
	require.NoError(t, err)
	dialOpts := &vnetv1.DialOptions{
		WebProxyAddr:          listener.Addr().String(),
		RootClusterCaCertPool: caPEM,
		Sni:                   proxyCN,
	}
	return dialOpts
}<|MERGE_RESOLUTION|>--- conflicted
+++ resolved
@@ -1682,11 +1682,7 @@
 	listener, err := tls.Listen("tcp", "localhost:0", proxyTLSConfig)
 	require.NoError(t, err)
 
-<<<<<<< HEAD
-	utils.RunTestBackgroundTask(ctx, t, &utils.TestBackgroundTask{
-=======
 	testutils.RunTestBackgroundTask(ctx, t, &testutils.TestBackgroundTask{
->>>>>>> fd4588a1
 		Name: "web proxy",
 		Task: func(ctx context.Context) error {
 			for {
