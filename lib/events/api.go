/*
 * Teleport
 * Copyright (C) 2023  Gravitational, Inc.
 *
 * This program is free software: you can redistribute it and/or modify
 * it under the terms of the GNU Affero General Public License as published by
 * the Free Software Foundation, either version 3 of the License, or
 * (at your option) any later version.
 *
 * This program is distributed in the hope that it will be useful,
 * but WITHOUT ANY WARRANTY; without even the implied warranty of
 * MERCHANTABILITY or FITNESS FOR A PARTICULAR PURPOSE.  See the
 * GNU Affero General Public License for more details.
 *
 * You should have received a copy of the GNU Affero General Public License
 * along with this program.  If not, see <http://www.gnu.org/licenses/>.
 */

package events

import (
	"context"
	"fmt"
	"io"
	"math"
	"time"

	"github.com/gravitational/trace"

	"github.com/gravitational/teleport/api/types"
	apievents "github.com/gravitational/teleport/api/types/events"
	"github.com/gravitational/teleport/lib/session"
	"github.com/gravitational/teleport/lib/utils"
)

const (
	// EventType is event type/kind
	EventType = "event"
	// EventID is a unique event identifier
	EventID = "uid"
	// EventCode is a code that uniquely identifies a particular event type
	EventCode = "code"
	// EventTime is event time
	EventTime = "time"
	// EventLogin is OS login
	EventLogin = "login"
	// EventUser is teleport user name
	EventUser = "user"
	// EventProtocol specifies protocol that was captured
	EventProtocol = "proto"
	// EventProtocolsSSH specifies SSH as a type of captured protocol
	EventProtocolSSH = "ssh"
	// EventProtocolKube specifies kubernetes as a type of captured protocol
	EventProtocolKube = "kube"
	// EventProtocolTDP specifies Teleport Desktop Protocol (TDP)
	// as a type of captured protocol
	EventProtocolTDP = "tdp"
	// LocalAddr is a target address on the host
	LocalAddr = "addr.local"
	// RemoteAddr is a client (user's) address
	RemoteAddr = "addr.remote"
	// EventCursor is an event ID (used as cursor value for enumeration, not stored)
	EventCursor = "id"

	// EventIndex is an event index as received from the logging server
	EventIndex = "ei"

	// EventNamespace is a namespace of the session event
	EventNamespace = "namespace"

	// SessionPrintEvent event happens every time a write occurs to
	// terminal I/O during a session
	SessionPrintEvent = "print"

	// SessionPrintEventBytes says how many bytes have been written into the session
	// during "print" event
	SessionPrintEventBytes = "bytes"

	// SessionEventTimestamp is an offset (in milliseconds) since the beginning of the
	// session when the terminal IO event happened
	SessionEventTimestamp = "ms"

	// SessionStartEvent indicates that session has been initiated
	// or updated by a joining party on the server
	SessionStartEvent = "session.start"

	// SessionEndEvent indicates that a session has ended
	SessionEndEvent = "session.end"

	// SessionUploadEvent indicates that session has been uploaded to the external storage
	SessionUploadEvent = "session.upload"

	// URL is used for a session upload URL
	URL = "url"

	// SessionEventID is a unique UUID of the session.
	SessionEventID = "sid"

	// SessionServerID is the UUID of the server the session occurred on.
	SessionServerID = "server_id"

	// SessionServerHostname is the hostname of the server the session occurred on.
	SessionServerHostname = "server_hostname"

	// SessionServerAddr is the address of the server the session occurred on.
	SessionServerAddr = "server_addr"

	// SessionStartTime is the timestamp at which the session began.
	SessionStartTime = "session_start"

	// SessionRecordingType is the type of session recording.
	// Possible values are node (default), proxy, node-sync, proxy-sync, or off.
	SessionRecordingType = "session_recording"

	// SessionEndTime is the timestamp at which the session ended.
	SessionEndTime = "session_stop"

	// SessionEnhancedRecording is used to indicate if the recording was an
	// enhanced recording or not.
	SessionEnhancedRecording = "enhanced_recording"

	// SessionInteractive is used to indicate if the session was interactive
	// (has PTY attached) or not (exec session).
	SessionInteractive = "interactive"

	// SessionParticipants is a list of participants in the session.
	SessionParticipants = "participants"

	// SessionServerLabels are the labels (static and dynamic) of the server the
	// session occurred on.
	SessionServerLabels = "server_labels"

	// SessionClusterName is the cluster name that the session occurred in
	SessionClusterName = "cluster_name"

	// SessionByteOffset is the number of bytes written to session stream since
	// the beginning
	SessionByteOffset = "offset"

	// SessionJoinEvent indicates that someone joined a session
	SessionJoinEvent = "session.join"
	// SessionLeaveEvent indicates that someone left a session
	SessionLeaveEvent = "session.leave"

	// Data transfer events.
	SessionDataEvent = "session.data"
	DataTransmitted  = "tx"
	DataReceived     = "rx"

	// ClientDisconnectEvent is emitted when client is disconnected
	// by the server due to inactivity or any other reason
	ClientDisconnectEvent = "client.disconnect"

	// Reason is a field that specifies reason for event, e.g. in disconnect
	// event it explains why server disconnected the client
	Reason = "reason"

	// UserLoginEvent indicates that a user logged into web UI or via tsh
	UserLoginEvent = "user.login"
	// LoginMethod is the event field indicating how the login was performed
	LoginMethod = "method"
	// LoginMethodLocal represents login with username/password
	LoginMethodLocal = "local"
	// LoginMethodClientCert represents login with client certificate
	LoginMethodClientCert = "client.cert"
	// LoginMethodOIDC represents login with OIDC
	LoginMethodOIDC = "oidc"
	// LoginMethodSAML represents login with SAML
	LoginMethodSAML = "saml"
	// LoginMethodGithub represents login with Github
	LoginMethodGithub = "github"
	// LoginMethodHeadless represents headless login request
	LoginMethodHeadless = "headless"

	// UserUpdatedEvent is emitted when the user is updated.
	UserUpdatedEvent = "user.update"

	// UserDeleteEvent is emitted when the user is deleted.
	UserDeleteEvent = "user.delete"

	// UserCreateEvent is emitted when the user is created.
	UserCreateEvent = "user.create"

	// UserPasswordChangeEvent is when the user changes their own password.
	UserPasswordChangeEvent = "user.password_change"

	// UserExpires is when the user will expire.
	UserExpires = "expires"

	// UserRoles is a list of roles for the user.
	UserRoles = "roles"

	// IdentityAttributes is a map of user attributes
	// received from identity provider
	IdentityAttributes = "attributes"

	// UserConnector is the connector used to create the user.
	UserConnector = "connector"

	// AccessRequestCreateEvent is emitted when a new access request is created.
	AccessRequestCreateEvent = "access_request.create"
	// AccessRequestUpdateEvent is emitted when a request's state is updated.
	AccessRequestUpdateEvent = "access_request.update"
	// AccessRequestReviewEvent is emitted when a review is applied to a request.
	AccessRequestReviewEvent = "access_request.review"
	// AccessRequestDeleteEvent is emitted when a new access request is deleted.
	AccessRequestDeleteEvent = "access_request.delete"
	// AccessRequestResourceSearch is emitted when a user searches for
	// resources as part of a search-based access request.
	AccessRequestResourceSearch = "access_request.search"
	// AccessRequestDelegator is used by teleport plugins to indicate the identity
	// which caused them to update state.
	AccessRequestDelegator = "delegator"
	// AccessRequestState is the state of a request.
	AccessRequestState = "state"
	// AccessRequestID is the ID of an access request.
	AccessRequestID = "id"

	// BillingCardCreateEvent is emitted when a user creates a new credit card.
	BillingCardCreateEvent = "billing.create_card"
	// BillingCardDeleteEvent is emitted when a user deletes a credit card.
	BillingCardDeleteEvent = "billing.delete_card"
	// BillingCardUpdateEvent is emitted when a user updates an existing credit card.
	BillingCardUpdateEvent = "billing.update_card"
	// BillingInformationUpdateEvent is emitted when a user updates their billing information.
	BillingInformationUpdateEvent = "billing.update_info"

	// UpdatedBy indicates the user who modified some resource:
	//  - updating a request state
	//  - updating a user record
	UpdatedBy = "updated_by"

	// RecoveryTokenCreateEvent is emitted when a new recovery token is created.
	RecoveryTokenCreateEvent = "recovery_token.create"
	// ResetPasswordTokenCreateEvent is emitted when a new reset password token is created.
	ResetPasswordTokenCreateEvent = "reset_password_token.create"
	// ResetPasswordTokenTTL is TTL of reset password token.
	ResetPasswordTokenTTL = "ttl"
	// PrivilegeTokenCreateEvent is emitted when a new user privilege token is created.
	PrivilegeTokenCreateEvent = "privilege_token.create"

	// FieldName contains name, e.g. resource name, etc.
	FieldName = "name"

	// ExecEvent is an exec command executed by script or user on
	// the server side
	ExecEvent        = "exec"
	ExecEventCommand = "command"
	ExecEventCode    = "exitCode"
	ExecEventError   = "exitError"

	// SubsystemEvent is the result of the execution of a subsystem.
	SubsystemEvent = "subsystem"
	SubsystemName  = "name"
	SubsystemError = "exitError"

	// X11 forwarding event
	X11ForwardEvent   = "x11-forward"
	X11ForwardSuccess = "success"
	X11ForwardErr     = "error"

	// Port forwarding event
	PortForwardEvent   = "port"
	PortForwardAddr    = "addr"
	PortForwardSuccess = "success"
	PortForwardErr     = "error"

	// AuthAttemptEvent is authentication attempt that either
	// succeeded or failed based on event status
	AuthAttemptEvent   = "auth"
	AuthAttemptSuccess = "success"
	AuthAttemptErr     = "error"
	AuthAttemptMessage = "message"

	// SCPEvent means data transfer that occurred on the server
	SCPEvent          = "scp"
	SCPPath           = "path"
	SCPLengh          = "len"
	SCPAction         = "action"
	SCPActionUpload   = "upload"
	SCPActionDownload = "download"

	// SFTPEvent means a user attempted a file operation
	SFTPEvent = "sftp"
	SFTPPath  = "path"

	// ResizeEvent means that some user resized PTY on the client
	ResizeEvent  = "resize"
	TerminalSize = "size" // expressed as 'W:H'

	// SessionUploadIndex is a very large number of the event index
	// to indicate that this is the last event in the chain
	// used for the last event of the sesion - session upload
	SessionUploadIndex = math.MaxInt32
	// SessionDataIndex is a very large number of the event index
	// to indicate one of the last session events, used to report
	// data transfer
	SessionDataIndex = math.MaxInt32 - 1

	// SessionCommandEvent is emitted when an executable is run within a session.
	SessionCommandEvent = "session.command"

	// SessionDiskEvent is emitted when a file is opened within an session.
	SessionDiskEvent = "session.disk"

	// SessionNetworkEvent is emitted when a network connection is initiated with a
	// session.
	SessionNetworkEvent = "session.network"

	// PID is the ID of the process.
	PID = "pid"

	// PPID is the PID of the parent process.
	PPID = "ppid"

	// CgroupID is the internal cgroupv2 ID of the event.
	CgroupID = "cgroup_id"

	// Program is name of the executable.
	Program = "program"

	// Path is the full path to the executable.
	Path = "path"

	// Argv is the list of arguments to the program. Note, the first element does
	// not contain the name of the process.
	Argv = "argv"

	// ReturnCode is the return code of execve.
	ReturnCode = "return_code"

	// Flags are the flags passed to open.
	Flags = "flags"

	// SrcAddr is the source IP address of the connection.
	SrcAddr = "src_addr"

	// DstAddr is the destination IP address of the connection.
	DstAddr = "dst_addr"

	// DstPort is the destination port of the connection.
	DstPort = "dst_port"

	// TCPVersion is the version of TCP (4 or 6).
	TCPVersion = "version"

	// RoleCreatedEvent fires when role is created or upserted.
	RoleCreatedEvent = "role.created"
	// RoleUpdatedEvent fires when role is updated.
	RoleUpdatedEvent = "role.updated"
	// RoleDeletedEvent fires when role is deleted.
	RoleDeletedEvent = "role.deleted"

	// TrustedClusterCreateEvent is the event for creating a trusted cluster.
	TrustedClusterCreateEvent = "trusted_cluster.create"
	// TrustedClusterDeleteEvent is the event for removing a trusted cluster.
	TrustedClusterDeleteEvent = "trusted_cluster.delete"
	// TrustedClusterTokenCreateEvent is the event for creating new provisioning
	// token for a trusted cluster. Deprecated in favor of
	// [ProvisionTokenCreateEvent].
	TrustedClusterTokenCreateEvent = "trusted_cluster_token.create"

	// ProvisionTokenCreateEvent is the event for creating a provisioning token,
	// also known as Join Token. See [types.ProvisionToken].
	ProvisionTokenCreateEvent = "join_token.create"

	// GithubConnectorCreatedEvent fires when a Github connector is created.
	GithubConnectorCreatedEvent = "github.created"
	// GithubConnectorUpdatedEvent fires when a Github connector is updated.
	GithubConnectorUpdatedEvent = "github.updated"
	// GithubConnectorDeletedEvent fires when a Github connector is deleted.
	GithubConnectorDeletedEvent = "github.deleted"
	// OIDCConnectorCreatedEvent fires when OIDC connector is created.
	OIDCConnectorCreatedEvent = "oidc.created"
	// OIDCConnectorUpdatedEvent fires when OIDC connector is updated.
	OIDCConnectorUpdatedEvent = "oidc.updated"
	// OIDCConnectorDeletedEvent fires when OIDC connector is deleted.
	OIDCConnectorDeletedEvent = "oidc.deleted"
	// SAMLConnectorCreatedEvent fires when SAML connector is created.
	SAMLConnectorCreatedEvent = "saml.created"
	// SAMLConnectorUpdatedEvent fires when SAML connector is updated.
	SAMLConnectorUpdatedEvent = "saml.updated"
	// SAMLConnectorDeletedEvent fires when SAML connector is deleted.
	SAMLConnectorDeletedEvent = "saml.deleted"

	// SessionRejectedEvent fires when a user's attempt to create an authenticated
	// session has been rejected due to exceeding a session control limit.
	SessionRejectedEvent = "session.rejected"

	// SessionConnectEvent is emitted when any ssh connection is made
	SessionConnectEvent = "session.connect"

	// AppCreateEvent is emitted when an application resource is created.
	AppCreateEvent = "app.create"
	// AppUpdateEvent is emitted when an application resource is updated.
	AppUpdateEvent = "app.update"
	// AppDeleteEvent is emitted when an application resource is deleted.
	AppDeleteEvent = "app.delete"

	// AppSessionStartEvent is emitted when a user is issued an application certificate.
	AppSessionStartEvent = "app.session.start"
	// AppSessionEndEvent is emitted when a user connects to a TCP application.
	AppSessionEndEvent = "app.session.end"

	// AppSessionChunkEvent is emitted at the start of a 5 minute chunk on each
	// proxy. This chunk is used to buffer 5 minutes of audit events at a time
	// for applications.
	AppSessionChunkEvent = "app.session.chunk"

	// AppSessionRequestEvent is an HTTP request and response.
	AppSessionRequestEvent = "app.session.request"

	// AppSessionDynamoDBRequestEvent is emitted when DynamoDB client sends
	// a request via app access session.
	AppSessionDynamoDBRequestEvent = "app.session.dynamodb.request"

	// DatabaseCreateEvent is emitted when a database resource is created.
	DatabaseCreateEvent = "db.create"
	// DatabaseUpdateEvent is emitted when a database resource is updated.
	DatabaseUpdateEvent = "db.update"
	// DatabaseDeleteEvent is emitted when a database resource is deleted.
	DatabaseDeleteEvent = "db.delete"

	// DatabaseSessionStartEvent is emitted when a database client attempts
	// to connect to a database.
	DatabaseSessionStartEvent = "db.session.start"
	// DatabaseSessionUserCreateEvent is emitted after provisioning new database user.
	DatabaseSessionUserCreateEvent = "db.session.user.create"
	// DatabaseSessionUserDeactivateEvent is emitted after disabling/deleting the auto-provisioned database user.
	DatabaseSessionUserDeactivateEvent = "db.session.user.deactivate"
	// DatabaseSessionPermissionsUpdateEvent is emitted after assigning
	// the auto-provisioned database user permissions.
	DatabaseSessionPermissionsUpdateEvent = "db.session.permissions.update"
	// DatabaseSessionEndEvent is emitted when a database client disconnects
	// from a database.
	DatabaseSessionEndEvent = "db.session.end"
	// DatabaseSessionQueryEvent is emitted when a database client executes
	// a query.
	DatabaseSessionQueryEvent = "db.session.query"
	// DatabaseSessionQueryFailedEvent is emitted when database client's request
	// to execute a database query/command was unsuccessful.
	DatabaseSessionQueryFailedEvent = "db.session.query.failed"

	// DatabaseSessionPostgresParseEvent is emitted when a Postgres client
	// creates a prepared statement using extended query protocol.
	DatabaseSessionPostgresParseEvent = "db.session.postgres.statements.parse"
	// DatabaseSessionPostgresBindEvent is emitted when a Postgres client
	// readies a prepared statement for execution and binds it to parameters.
	DatabaseSessionPostgresBindEvent = "db.session.postgres.statements.bind"
	// DatabaseSessionPostgresExecuteEvent is emitted when a Postgres client
	// executes a previously bound prepared statement.
	DatabaseSessionPostgresExecuteEvent = "db.session.postgres.statements.execute"
	// DatabaseSessionPostgresCloseEvent is emitted when a Postgres client
	// closes an existing prepared statement.
	DatabaseSessionPostgresCloseEvent = "db.session.postgres.statements.close"
	// DatabaseSessionPostgresFunctionEvent is emitted when a Postgres client
	// calls an internal function.
	DatabaseSessionPostgresFunctionEvent = "db.session.postgres.function"

	// DatabaseSessionMySQLStatementPrepareEvent is emitted when a MySQL client
	// creates a prepared statement using the prepared statement protocol.
	DatabaseSessionMySQLStatementPrepareEvent = "db.session.mysql.statements.prepare"
	// DatabaseSessionMySQLStatementExecuteEvent is emitted when a MySQL client
	// executes a prepared statement using the prepared statement protocol.
	DatabaseSessionMySQLStatementExecuteEvent = "db.session.mysql.statements.execute"
	// DatabaseSessionMySQLStatementSendLongDataEvent is emitted when a MySQL
	// client sends long bytes stream using the prepared statement protocol.
	DatabaseSessionMySQLStatementSendLongDataEvent = "db.session.mysql.statements.send_long_data"
	// DatabaseSessionMySQLStatementCloseEvent is emitted when a MySQL client
	// deallocates a prepared statement using the prepared statement protocol.
	DatabaseSessionMySQLStatementCloseEvent = "db.session.mysql.statements.close"
	// DatabaseSessionMySQLStatementResetEvent is emitted when a MySQL client
	// resets the data of a prepared statement using the prepared statement
	// protocol.
	DatabaseSessionMySQLStatementResetEvent = "db.session.mysql.statements.reset"
	// DatabaseSessionMySQLStatementFetchEvent is emitted when a MySQL client
	// fetches rows from a prepared statement using the prepared statement
	// protocol.
	DatabaseSessionMySQLStatementFetchEvent = "db.session.mysql.statements.fetch"
	// DatabaseSessionMySQLStatementBulkExecuteEvent is emitted when a MySQL
	// client executes a bulk insert of a prepared statement using the prepared
	// statement protocol.
	DatabaseSessionMySQLStatementBulkExecuteEvent = "db.session.mysql.statements.bulk_execute"

	// DatabaseSessionMySQLInitDBEvent is emitted when a MySQL client changes
	// the default schema for the connection.
	DatabaseSessionMySQLInitDBEvent = "db.session.mysql.init_db"
	// DatabaseSessionMySQLCreateDBEvent is emitted when a MySQL client creates
	// a schema.
	DatabaseSessionMySQLCreateDBEvent = "db.session.mysql.create_db"
	// DatabaseSessionMySQLDropDBEvent is emitted when a MySQL client drops a
	// schema.
	DatabaseSessionMySQLDropDBEvent = "db.session.mysql.drop_db"
	// DatabaseSessionMySQLShutDownEvent is emitted when a MySQL client asks
	// the server to shut down.
	DatabaseSessionMySQLShutDownEvent = "db.session.mysql.shut_down"
	// DatabaseSessionMySQLProcessKillEvent is emitted when a MySQL client asks
	// the server to terminate a connection.
	DatabaseSessionMySQLProcessKillEvent = "db.session.mysql.process_kill"
	// DatabaseSessionMySQLDebugEvent is emitted when a MySQL client asks the
	// server to dump internal debug info to stdout.
	DatabaseSessionMySQLDebugEvent = "db.session.mysql.debug"
	// DatabaseSessionMySQLRefreshEvent is emitted when a MySQL client sends
	// refresh commands.
	DatabaseSessionMySQLRefreshEvent = "db.session.mysql.refresh"

	// DatabaseSessionSQLServerRPCRequestEvent is emitted when MSServer client sends
	// RPC request command.
	DatabaseSessionSQLServerRPCRequestEvent = "db.session.sqlserver.rpc_request"

	// DatabaseSessionElasticsearchRequestEvent is emitted when Elasticsearch client sends
	// a generic request.
	DatabaseSessionElasticsearchRequestEvent = "db.session.elasticsearch.request"

	// DatabaseSessionOpenSearchRequestEvent is emitted when OpenSearch client sends
	// a request.
	DatabaseSessionOpenSearchRequestEvent = "db.session.opensearch.request"

	// DatabaseSessionDynamoDBRequestEvent is emitted when DynamoDB client sends
	// a request via database-access.
	DatabaseSessionDynamoDBRequestEvent = "db.session.dynamodb.request"

	// DatabaseSessionMalformedPacketEvent is emitted when SQL packet is malformed.
	DatabaseSessionMalformedPacketEvent = "db.session.malformed_packet"

	// DatabaseSessionCassandraBatchEvent is emitted when a Cassandra client executes a batch of queries.
	DatabaseSessionCassandraBatchEvent = "db.session.cassandra.batch"
	// DatabaseSessionCassandraPrepareEvent is emitted when a Cassandra client sends prepare packet.
	DatabaseSessionCassandraPrepareEvent = "db.session.cassandra.prepare"
	// DatabaseSessionCassandraExecuteEvent is emitted when a Cassandra client sends executed packet.
	DatabaseSessionCassandraExecuteEvent = "db.session.cassandra.execute"
	// DatabaseSessionCassandraRegisterEvent is emitted when a Cassandra client sends the register packet.
	DatabaseSessionCassandraRegisterEvent = "db.session.cassandra.register"

	// DatabaseSessionSpannerRPCEvent is emitted when a Spanner client
	// calls a Spanner RPC.
	DatabaseSessionSpannerRPCEvent = "db.session.spanner.rpc"

	// SessionRejectedReasonMaxConnections indicates that a session.rejected event
	// corresponds to enforcement of the max_connections control.
	SessionRejectedReasonMaxConnections = "max_connections limit reached"
	// SessionRejectedReasonMaxSessions indicates that a session.rejected event
	// corresponds to enforcement of the max_sessions control.
	SessionRejectedReasonMaxSessions = "max_sessions limit reached"

	// Maximum is an event field specifying a maximal value (e.g. the value
	// of `max_connections` for a `session.rejected` event).
	Maximum = "max"

	// KubeRequestEvent fires when a proxy handles a generic kubernetes
	// request.
	KubeRequestEvent = "kube.request"

	// KubernetesClusterCreateEvent is emitted when a kubernetes cluster resource is created.
	KubernetesClusterCreateEvent = "kube.create"
	// KubernetesClusterUpdateEvent is emitted when a kubernetes cluster resource is updated.
	KubernetesClusterUpdateEvent = "kube.update"
	// KubernetesClusterDeleteEvent is emitted when a kubernetes cluster resource is deleted.
	KubernetesClusterDeleteEvent = "kube.delete"

	// MFADeviceAddEvent is an event type for users adding MFA devices.
	MFADeviceAddEvent = "mfa.add"
	// MFADeviceDeleteEvent is an event type for users deleting MFA devices.
	MFADeviceDeleteEvent = "mfa.delete"

	// LockCreatedEvent fires when a lock is created/updated.
	LockCreatedEvent = "lock.created"
	// LockDeletedEvent fires when a lock is deleted.
	LockDeletedEvent = "lock.deleted"

	// RecoveryCodeGeneratedEvent is an event type for generating a user's recovery tokens.
	RecoveryCodeGeneratedEvent = "recovery_code.generated"
	// RecoveryCodeUsedEvent is an event type when a recovery token was used.
	RecoveryCodeUsedEvent = "recovery_code.used"

	// WindowsDesktopSessionStartEvent is emitted when a user attempts
	// to connect to a desktop.
	WindowsDesktopSessionStartEvent = "windows.desktop.session.start"
	// WindowsDesktopSessionEndEvent is emitted when a user disconnects
	// from a desktop.
	WindowsDesktopSessionEndEvent = "windows.desktop.session.end"

	// CertificateCreateEvent is emitted when a certificate is issued.
	CertificateCreateEvent = "cert.create"

	// RenewableCertificateGenerationMismatchEvent is emitted when a renewable
	// certificate's generation counter is invalid.
	RenewableCertificateGenerationMismatchEvent = "cert.generation_mismatch"

	// CertificateTypeUser is the CertificateType for certificate events pertaining to user certificates.
	CertificateTypeUser = "user"

	// DesktopRecordingEvent is emitted as a desktop access session is recorded.
	DesktopRecordingEvent = "desktop.recording"
	// DesktopClipboardReceiveEvent is emitted when Teleport receives
	// clipboard data from a remote desktop.
	DesktopClipboardReceiveEvent = "desktop.clipboard.receive"
	// DesktopClipboardSendEvent is emitted when local clipboard data
	// is sent to Teleport.
	DesktopClipboardSendEvent = "desktop.clipboard.send"
	// DesktopSharedDirectoryStartEvent is emitted when when Teleport
	// successfully begins sharing a new directory to a remote desktop.
	DesktopSharedDirectoryStartEvent = "desktop.directory.share"
	// DesktopSharedDirectoryReadEvent is emitted when data is read from a shared directory.
	DesktopSharedDirectoryReadEvent = "desktop.directory.read"
	// DesktopSharedDirectoryWriteEvent is emitted when data is written to a shared directory.
	DesktopSharedDirectoryWriteEvent = "desktop.directory.write"
	// UpgradeWindowStartUpdateEvent is emitted when the upgrade window start time
	// is updated. Used only for teleport cloud.
	UpgradeWindowStartUpdateEvent = "upgradewindowstart.update"

	// SessionRecordingAccessEvent is emitted when a session recording is accessed
	SessionRecordingAccessEvent = "session.recording.access"

	// SSMRunEvent is emitted when a run of an install script
	// completes on a discovered EC2 node
	SSMRunEvent = "ssm.run"

	// DeviceEvent is the catch-all event for Device Trust events.
	// Deprecated: Use one of the more specific event codes below.
	DeviceEvent = "device"
	// DeviceCreateEvent is emitted on device registration.
	// This is an inventory management event.
	DeviceCreateEvent = "device.create"
	// DeviceDeleteEvent is emitted on device deletion.
	// This is an inventory management event.
	DeviceDeleteEvent = "device.delete"
	// DeviceUpdateEvent is emitted on device updates.
	// This is an inventory management event.
	DeviceUpdateEvent = "device.update"
	// DeviceEnrollEvent is emitted when a device is enrolled.
	// Enrollment events are issued due to end-user action, using the trusted
	// device itself.
	DeviceEnrollEvent = "device.enroll"
	// DeviceAuthenticateEvent is emitted when a device is authenticated.
	// Authentication events are issued due to end-user action, using the trusted
	// device itself.
	DeviceAuthenticateEvent = "device.authenticate"
	// DeviceEnrollTokenCreateEvent is emitted when a new enrollment token is
	// issued for a device.
	// Device enroll tokens are issued by either a device admin or during
	// client-side auto-enrollment.
	DeviceEnrollTokenCreateEvent = "device.token.create"
	// DeviceWebTokenCreateEvent is emitted when a new device web token is issued.
	// Device web tokens are issued during Web login for users that own a suitable
	// trusted device.
	// Tokens are spent in exchange for a single on-behalf-of device
	// authentication attempt.
	DeviceWebTokenCreateEvent = "device.webtoken.create"
	// DeviceAuthenticateConfirmEvent is emitted when a device web authentication
	// attempt is confirmed (via the ConfirmDeviceWebAuthentication RPC).
	// A confirmed web authentication means the WebSession itself now holds
	// augmented TLS and SSH certificates.
	DeviceAuthenticateConfirmEvent = "device.authenticate.confirm"

	// BotJoinEvent is emitted when a bot joins
	BotJoinEvent = "bot.join"
	// BotCreateEvent is emitted when a bot is created
	BotCreateEvent = "bot.create"
	// BotUpdateEvent is emitted when a bot is updated
	BotUpdateEvent = "bot.update"
	// BotDeleteEvent is emitted when a bot is deleted
	BotDeleteEvent = "bot.delete"

	// InstanceJoinEvent is emitted when an instance joins
	InstanceJoinEvent = "instance.join"

	// LoginRuleCreateEvent is emitted when a login rule is created or updated.
	LoginRuleCreateEvent = "login_rule.create"
	// LoginRuleDeleteEvent is emitted when a login rule is deleted.
	LoginRuleDeleteEvent = "login_rule.delete"

	// SAMLIdPAuthAttemptEvent is emitted when a user has attempted to authorize against the SAML IdP.
	SAMLIdPAuthAttemptEvent = "saml.idp.auth"

	// SAMLIdPServiceProviderCreateEvent is emitted when a service provider has been created.
	SAMLIdPServiceProviderCreateEvent = "saml.idp.service.provider.create"

	// SAMLIdPServiceProviderUpdateEvent is emitted when a service provider has been updated.
	SAMLIdPServiceProviderUpdateEvent = "saml.idp.service.provider.update"

	// SAMLIdPServiceProviderDeleteEvent is emitted when a service provider has been deleted.
	SAMLIdPServiceProviderDeleteEvent = "saml.idp.service.provider.delete"

	// SAMLIdPServiceProviderDeleteAllEvent is emitted when all service providers have been deleted.
	SAMLIdPServiceProviderDeleteAllEvent = "saml.idp.service.provider.delete_all"

	// OktaGroupsUpdate event is emitted when the groups synced from Okta have been updated.
	OktaGroupsUpdateEvent = "okta.groups.update"

	// OktaApplicationsUpdateEvent is emitted when the applications synced from Okta have been updated.
	OktaApplicationsUpdateEvent = "okta.applications.update"

	// OktaSyncFailureEvent is emitted when the Okta synchronization fails.
	OktaSyncFailureEvent = "okta.sync.failure"

	// OktaAssignmentProcessEvent is emitted when an assignment is processed.
	OktaAssignmentProcessEvent = "okta.assignment.process"

	// OktaAssignmentCleanupEvent is emitted when an assignment is cleaned up.
	OktaAssignmentCleanupEvent = "okta.assignment.cleanup"

	// OktaAccessListSyncEvent is emitted when an access list synchronization has completed.
	OktaAccessListSyncEvent = "okta.access_list.sync"

	// OktaUserSyncEvent is emitted when an access list synchronization has completed.
	OktaUserSyncEvent = "okta.user.sync"

	// AccessListCreateEvent is emitted when an access list is created.
	AccessListCreateEvent = "access_list.create"

	// AccessListUpdateEvent is emitted when an access list is updated.
	AccessListUpdateEvent = "access_list.update"

	// AccessListDeleteEvent is emitted when an access list is deleted.
	AccessListDeleteEvent = "access_list.delete"

	// AccessListReviewEvent is emitted when an access list is reviewed.
	AccessListReviewEvent = "access_list.review"

	// AccessListMemberCreateEvent is emitted when a member is added to an access list.
	AccessListMemberCreateEvent = "access_list.member.create"

	// AccessListMemberUpdateEvent is emitted when a member is updated in an access list.
	AccessListMemberUpdateEvent = "access_list.member.update"

	// AccessListMemberDeleteEvent is emitted when a member is deleted from an access list.
	AccessListMemberDeleteEvent = "access_list.member.delete"

	// AccessListMemberDeleteAllForAccessListEvent is emitted when all members are deleted from an access list.
	AccessListMemberDeleteAllForAccessListEvent = "access_list.member.delete_all_for_access_list"

	// UnknownEvent is any event received that isn't recognized as any other event type.
	UnknownEvent = apievents.UnknownEvent

	// SecReportsAuditQueryRunEvent is emitted when a security report query is run.
	SecReportsAuditQueryRunEvent = "secreports.audit.query.run"

	// SecReportsReportRunEvent is emitted when a security report is run.
	SecReportsReportRunEvent = "secreports.report.run"

	// ExternalAuditStorageEnableEvent is emitted when External Audit Storage is
	// enabled.
	ExternalAuditStorageEnableEvent = "external_audit_storage.enable"
	// ExternalAuditStorageDisableEvent is emitted when External Audit Storage is
	// disabled.
	ExternalAuditStorageDisableEvent = "external_audit_storage.disable"

	// CreateMFAAuthChallengeEvent is emitted when an MFA auth challenge is created.
	CreateMFAAuthChallengeEvent = "mfa_auth_challenge.create"

	// ValidateMFAAuthResponseEvent is emitted when an MFA auth challenge is validated.
	ValidateMFAAuthResponseEvent = "mfa_auth_challenge.validate"

	// SPIFFESVIDIssuedEvent is emitted when a SPIFFE SVID is issued.
	SPIFFESVIDIssuedEvent = "spiffe.svid.issued"

	// AuthPreferenceUpdateEvent is emitted when a user updates the cluster authentication preferences.
	AuthPreferenceUpdateEvent = "auth_preference.update"
	// ClusterNetworkingConfigUpdateEvent is emitted when a user updates the cluster networking configuration.
	ClusterNetworkingConfigUpdateEvent = "cluster_networking_config.update"
	// SessionRecordingConfigUpdateEvent is emitted when a user updates the cluster session recording configuration.
	SessionRecordingConfigUpdateEvent = "session_recording_config.update"

<<<<<<< HEAD
	// SCIMProvisionEvent is emitted when a new resource is provisioned by the
	// SCIM service. This includes taking ownership of existing users.
	SCIMProvisionEvent = "scim.provision"

	// SCIMUpdateEvent is emitted when a resource is updated via the SCIM
	// service. Includes "deactivating" resources (per Okta).
	SCIMUpdateEvent = "scim.update"

	// SCIMDeleteEvent is emitted when a resource is deleted via SCIM.
	SCIMDeleteEvent = "scim.delete"
=======
	// AccessGraphAccessPathChanged is emitted when an access path is changed in the access graph
	// and an identity/resource is affected.
	AccessGraphAccessPathChanged = "access_graph.access_path_changed"
>>>>>>> 4d3b141a
)

const (
	// MaxChunkBytes defines the maximum size of a session stream chunk that
	// can be requested via AuditLog.GetSessionChunk(). Set to 5MB
	MaxChunkBytes = 1024 * 1024 * 5
)

const (
	// V1 is the V1 version of slice chunks API,
	// it is 0 because it was not defined before
	V1 = 0
	// V2 is the V2 version of slice chunks  API
	V2 = 2
	// V3 is almost like V2, but it assumes
	// that session recordings are being uploaded
	// at the end of the session, so it skips writing session event index
	// on the fly
	V3 = 3
)

// ServerMetadataGetter represents interface
// that provides information about its server id
type ServerMetadataGetter interface {
	// GetServerID returns event server ID
	GetServerID() string

	// GetServerNamespace returns event server namespace
	GetServerNamespace() string

	// GetClusterName returns the originating teleport cluster name
	GetClusterName() string

	// GetForwardedBy returns the ID of the server that forwarded this event.
	GetForwardedBy() string
}

// ServerMetadataSetter represents interface
// that provides information about its server id
type ServerMetadataSetter interface {
	// SetServerID sets server ID of the event
	SetServerID(string)

	// SetServerNamespace returns event server namespace
	SetServerNamespace(string)
}

// SessionMetadataGetter represents interface
// that provides information about events' session metadata
type SessionMetadataGetter interface {
	// GetSessionID returns event session ID
	GetSessionID() string
}

// SessionMetadataSetter represents interface
// that sets session metadata
type SessionMetadataSetter interface {
	// SetSessionID sets event session ID
	SetSessionID(string)

	// SetClusterName sets teleport cluster name
	SetClusterName(string)
}

// Streamer creates and resumes event streams for session IDs
type Streamer interface {
	// CreateAuditStream creates event stream
	CreateAuditStream(context.Context, session.ID) (apievents.Stream, error)
	// ResumeAuditStream resumes the stream for session upload that
	// has not been completed yet.
	ResumeAuditStream(ctx context.Context, sid session.ID, uploadID string) (apievents.Stream, error)
}

// StreamPart represents uploaded stream part
type StreamPart struct {
	// Number is a part number
	Number int64
	// ETag is a part e-tag
	ETag string
}

// StreamUpload represents stream multipart upload
type StreamUpload struct {
	// ID is unique upload ID
	ID string
	// SessionID is a session ID of the upload
	SessionID session.ID
	// Initiated contains the timestamp of when the upload
	// was initiated, not always initialized
	Initiated time.Time
}

// String returns user friendly representation of the upload
func (u StreamUpload) String() string {
	return fmt.Sprintf("Upload(session=%v, id=%v, initiated=%v)", u.SessionID, u.ID, u.Initiated)
}

// CheckAndSetDefaults checks and sets default values
func (u *StreamUpload) CheckAndSetDefaults() error {
	if u.ID == "" {
		return trace.BadParameter("missing parameter ID")
	}
	if u.SessionID == "" {
		return trace.BadParameter("missing parameter SessionID")
	}
	return nil
}

// MultipartUploader handles multipart uploads and downloads for session streams
type MultipartUploader interface {
	// CreateUpload creates a multipart upload
	CreateUpload(ctx context.Context, sessionID session.ID) (*StreamUpload, error)
	// CompleteUpload completes the upload
	CompleteUpload(ctx context.Context, upload StreamUpload, parts []StreamPart) error
	// ReserveUploadPart reserves an upload part. Reserve is used to identify
	// upload errors beforehand.
	ReserveUploadPart(ctx context.Context, upload StreamUpload, partNumber int64) error
	// UploadPart uploads part and returns the part
	UploadPart(ctx context.Context, upload StreamUpload, partNumber int64, partBody io.ReadSeeker) (*StreamPart, error)
	// ListParts returns all uploaded parts for the completed upload in sorted order
	ListParts(ctx context.Context, upload StreamUpload) ([]StreamPart, error)
	// ListUploads lists uploads that have been initiated but not completed with
	// earlier uploads returned first
	ListUploads(ctx context.Context) ([]StreamUpload, error)
	// GetUploadMetadata gets the upload metadata
	GetUploadMetadata(sessionID session.ID) UploadMetadata
}

// UploadMetadata contains data about the session upload
type UploadMetadata struct {
	// URL is the url at which the session recording is located
	// it is free-form and uploader-specific
	URL string
	// SessionID is the event session ID
	SessionID session.ID
}

// UploadMetadataGetter gets the metadata for session upload
type UploadMetadataGetter interface {
	GetUploadMetadata(sid session.ID) UploadMetadata
}

// SessionEventPreparer will set necessary event fields for session-related
// events and must be called before the event is used, regardless
// of whether the event will be recorded, emitted, or both.
type SessionEventPreparer interface {
	PrepareSessionEvent(event apievents.AuditEvent) (apievents.PreparedSessionEvent, error)
}

// SessionRecorder records session events. It can be used both as a
// [io.Writer] when recording raw session data and as a [apievents.Recorder]
// when recording session events.
type SessionRecorder interface {
	io.Writer
	apievents.Stream
}

// SessionPreparerRecorder sets necessary session event fields and records them.
type SessionPreparerRecorder interface {
	SessionEventPreparer
	SessionRecorder
}

// StreamEmitter supports emitting single events to the audit log
// and streaming events to a session recording.
type StreamEmitter interface {
	apievents.Emitter
	Streamer
}

// AuditLogSessionStreamer is the primary (and the only external-facing)
// interface for AuditLogger and SessionStreamer.
type AuditLogSessionStreamer interface {
	AuditLogger
	SessionStreamer
}

// SessionStreamer supports streaming session chunks or events.
type SessionStreamer interface {
	// GetSessionChunk returns a reader which can be used to read a byte stream
	// of a recorded session starting from 'offsetBytes' (pass 0 to start from the
	// beginning) up to maxBytes bytes.
	//
	// If maxBytes > MaxChunkBytes, it gets rounded down to MaxChunkBytes
	GetSessionChunk(namespace string, sid session.ID, offsetBytes, maxBytes int) ([]byte, error)

	// Returns all events that happen during a session sorted by time
	// (oldest first).
	//
	// after is used to return events after a specified cursor ID
	GetSessionEvents(namespace string, sid session.ID, after int) ([]EventFields, error)

	// StreamSessionEvents streams all events from a given session recording. An error is returned on the first
	// channel if one is encountered. Otherwise the event channel is closed when the stream ends.
	// The event channel is not closed on error to prevent race conditions in downstream select statements.
	StreamSessionEvents(ctx context.Context, sessionID session.ID, startIndex int64) (chan apievents.AuditEvent, chan error)
}

type SearchEventsRequest struct {
	// From is oldest date of returned events, can be zero.
	From time.Time
	// To is the newest date of returned events.
	To time.Time
	// EventTypes is optional, if not set, returns all events.
	EventTypes []string
	// Limit is the maximum amount of events returned.
	Limit int
	// Order specifies an ascending or descending order of events.
	Order types.EventOrder
	// StartKey is used to resume a query in order to enable pagination.
	// If the previous response had LastKey set then this should be
	// set to its value. Otherwise leave empty.
	StartKey string
}

type SearchSessionEventsRequest struct {
	// From is oldest date of returned events, can be zero.
	From time.Time
	// To is the newest date of returned events.
	To time.Time
	// Limit is the maximum amount of events returned.
	Limit int
	// Order specifies an ascending or descending order of events.
	Order types.EventOrder
	// StartKey is used to resume a query in order to enable pagination.
	// If the previous response had LastKey set then this should be
	// set to its value. Otherwise leave empty.
	StartKey string
	// Cond can be used to pass additional expression to query, can be empty.
	Cond *types.WhereExpr
	// SessionID is optional parameter to return session events only to given session.
	SessionID string
}

// AuditLogger defines which methods need to implemented by audit loggers.
type AuditLogger interface {
	// Closer releases connection and resources associated with log if any
	io.Closer

	// Emitter emits an audit event
	apievents.Emitter

	// SearchEvents is a flexible way to find events.
	//
	// Event types to filter can be specified and pagination is handled by an iterator key that allows
	// a query to be resumed.
	//
	// The only mandatory requirement is a date range (UTC).
	//
	// This function may never return more than 1 MiB of event data.
	SearchEvents(ctx context.Context, req SearchEventsRequest) ([]apievents.AuditEvent, string, error)

	// SearchSessionEvents is a flexible way to find session events.
	// Only session.end events are returned by this function.
	// This is used to find completed sessions.
	//
	// Event types to filter can be specified and pagination is handled by an iterator key that allows
	// a query to be resumed.
	//
	// This function may never return more than 1 MiB of event data.
	SearchSessionEvents(ctx context.Context, req SearchSessionEventsRequest) ([]apievents.AuditEvent, string, error)
}

// EventFields instance is attached to every logged event
type EventFields utils.Fields

// String returns a string representation of an event structure
func (f EventFields) AsString() string {
	return fmt.Sprintf("%s: login=%s, id=%v, bytes=%v",
		f.GetString(EventType),
		f.GetString(EventLogin),
		f.GetInt(EventCursor),
		f.GetInt(SessionPrintEventBytes))
}

// GetType returns the type (string) of the event
func (f EventFields) GetType() string {
	return f.GetString(EventType)
}

// GetID returns the unique event ID
func (f EventFields) GetID() string {
	return f.GetString(EventID)
}

// GetCode returns the event code
func (f EventFields) GetCode() string {
	return f.GetString(EventCode)
}

// GetTimestamp returns the event timestamp (when it was emitted)
func (f EventFields) GetTimestamp() time.Time {
	return f.GetTime(EventTime)
}

// GetString returns a string representation of a logged field
func (f EventFields) GetString(key string) string {
	return utils.Fields(f).GetString(key)
}

// GetString returns a slice-of-strings representation of a logged field.
func (f EventFields) GetStrings(key string) []string {
	return utils.Fields(f).GetStrings(key)
}

// GetInt returns an int representation of a logged field
func (f EventFields) GetInt(key string) int {
	return utils.Fields(f).GetInt(key)
}

// GetTime returns a time.Time representation of a logged field
func (f EventFields) GetTime(key string) time.Time {
	return utils.Fields(f).GetTime(key)
}

// HasField returns true if the field exists in the event.
func (f EventFields) HasField(key string) bool {
	return utils.Fields(f).HasField(key)
}<|MERGE_RESOLUTION|>--- conflicted
+++ resolved
@@ -762,7 +762,10 @@
 	// SessionRecordingConfigUpdateEvent is emitted when a user updates the cluster session recording configuration.
 	SessionRecordingConfigUpdateEvent = "session_recording_config.update"
 
-<<<<<<< HEAD
+	// AccessGraphAccessPathChanged is emitted when an access path is changed in the access graph
+	// and an identity/resource is affected.
+	AccessGraphAccessPathChanged = "access_graph.access_path_changed"
+
 	// SCIMProvisionEvent is emitted when a new resource is provisioned by the
 	// SCIM service. This includes taking ownership of existing users.
 	SCIMProvisionEvent = "scim.provision"
@@ -773,11 +776,6 @@
 
 	// SCIMDeleteEvent is emitted when a resource is deleted via SCIM.
 	SCIMDeleteEvent = "scim.delete"
-=======
-	// AccessGraphAccessPathChanged is emitted when an access path is changed in the access graph
-	// and an identity/resource is affected.
-	AccessGraphAccessPathChanged = "access_graph.access_path_changed"
->>>>>>> 4d3b141a
 )
 
 const (
