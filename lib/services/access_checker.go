--- conflicted
+++ resolved
@@ -432,8 +432,7 @@
 	isLoggingEnabled := rbacLogger.Enabled(ctx, logutils.TraceLevel)
 
 	for _, resourceID := range a.info.AllowedResourceIDs {
-<<<<<<< HEAD
-		if resourceID.ClusterName == a.localCluster &&
+		if resourceID.ClusterName == a.localCluster && matchesUCRResource(resourceID, r) &&
 			// If the allowed resource has `Kind=types.KindKubePod` or any other
 			// Kubernetes supported kinds - types.KubernetesResourcesKinds-, we allow the user to
 			// access the Kubernetes cluster that it belongs to.
@@ -441,9 +440,6 @@
 			// allowed resources, but that verification happens in the caller function.
 			(resourceID.Kind == r.GetKind() || ((slices.Contains(types.KubernetesResourcesKinds, resourceID.Kind) || strings.HasPrefix(resourceID.Kind, types.AccessRequestPrefixKindKube)) && r.GetKind() == types.KindKubernetesCluster)) &&
 			resourceID.Name == r.GetName() {
-=======
-		if resourceID.ClusterName == a.localCluster && matchesUCRResource(resourceID, r) {
->>>>>>> c0ee6459
 			// Allowed to access this resource by resource ID, move on to role checks.
 
 			if isLoggingEnabled {
