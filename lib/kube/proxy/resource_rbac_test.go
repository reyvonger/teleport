/*
 * Teleport
 * Copyright (C) 2023  Gravitational, Inc.
 *
 * This program is free software: you can redistribute it and/or modify
 * it under the terms of the GNU Affero General Public License as published by
 * the Free Software Foundation, either version 3 of the License, or
 * (at your option) any later version.
 *
 * This program is distributed in the hope that it will be useful,
 * but WITHOUT ANY WARRANTY; without even the implied warranty of
 * MERCHANTABILITY or FITNESS FOR A PARTICULAR PURPOSE.  See the
 * GNU Affero General Public License for more details.
 *
 * You should have received a copy of the GNU Affero General Public License
 * along with this program.  If not, see <http://www.gnu.org/licenses/>.
 */

package proxy

import (
	"context"
	"fmt"
	"io"
	"mime"
	"net/http"
	"path"
	"strings"
	"sync"
	"testing"

	"github.com/google/go-cmp/cmp"
	"github.com/google/uuid"
	"github.com/gravitational/trace"
	"github.com/stretchr/testify/assert"
	"github.com/stretchr/testify/require"
	corev1 "k8s.io/api/core/v1"
	authv1 "k8s.io/api/rbac/v1"
	kubeerrors "k8s.io/apimachinery/pkg/api/errors"
	metav1 "k8s.io/apimachinery/pkg/apis/meta/v1"
	"k8s.io/apimachinery/pkg/apis/meta/v1/unstructured"
	"k8s.io/apimachinery/pkg/runtime"
	"k8s.io/apimachinery/pkg/runtime/schema"
	"k8s.io/apimachinery/pkg/runtime/serializer/streaming"
	kubetypes "k8s.io/apimachinery/pkg/types"
	"k8s.io/apimachinery/pkg/watch"
	restclientwatch "k8s.io/client-go/rest/watch"
	controllerclient "sigs.k8s.io/controller-runtime/pkg/client"

	"github.com/gravitational/teleport/api/types"
	"github.com/gravitational/teleport/lib/kube/proxy/responsewriters"
	tkm "github.com/gravitational/teleport/lib/kube/proxy/testing/kube_server"
	"github.com/gravitational/teleport/lib/utils"
)

func TestListPodRBAC(t *testing.T) {
	const (
		usernameWithFullAccess        = "full_user"
		usernameWithNamespaceAccess   = "default_user"
		usernameWithLimitedAccess     = "limited_user"
		usernameWithDenyRule          = "denied_user"
		usernameWithoutListVerbAccess = "no_list_user"
		usernameWithTraits            = "trait_user"
		testPodName                   = "test"
	)
	// kubeMock is a Kubernetes API mock for the session tests.
	// Once a new session is created, this mock will write to
	// stdout and stdin (if available) the pod name, followed
	// by copying the contents of stdin into both streams.
	kubeMock, err := tkm.NewKubeAPIMock()
	require.NoError(t, err)
	t.Cleanup(func() { kubeMock.Close() })

	// creates a Kubernetes service with a configured cluster pointing to mock api server
	testCtx := SetupTestContext(
		context.Background(),
		t,
		TestConfig{
			Clusters: []KubeClusterConfig{{Name: kubeCluster, APIEndpoint: kubeMock.URL}},
		},
	)
	// close tests
	t.Cleanup(func() { require.NoError(t, testCtx.Close()) })

	// create a user with full access to kubernetes Pods.
	// (kubernetes_user and kubernetes_groups specified)
	userWithFullAccess, _ := testCtx.CreateUserAndRole(
		testCtx.Context,
		t,
		usernameWithFullAccess,
		RoleSpec{
			Name:       usernameWithFullAccess,
			KubeUsers:  roleKubeUsers,
			KubeGroups: roleKubeGroups,

			SetupRoleFunc: func(r types.Role) {
				r.SetKubeResources(types.Allow, []types.KubernetesResource{
					{
						Kind:      "pods",
						Name:      types.Wildcard,
						Namespace: types.Wildcard,
						Verbs:     []string{types.Wildcard},
						APIGroup:  types.Wildcard,
					},
				})
			},
		},
	)
	// create a user with full access to kubernetes Pods.
	// (kubernetes_user and kubernetes_groups specified)
	userWithNamespaceAccess, _ := testCtx.CreateUserAndRole(
		testCtx.Context,
		t,
		usernameWithNamespaceAccess,
		RoleSpec{
			Name:       usernameWithNamespaceAccess,
			KubeUsers:  roleKubeUsers,
			KubeGroups: roleKubeGroups,
			SetupRoleFunc: func(r types.Role) {
				r.SetKubeResources(types.Allow,
					[]types.KubernetesResource{
						{
							Kind:      "pods",
							Name:      types.Wildcard,
							Namespace: metav1.NamespaceDefault,
							Verbs:     []string{types.Wildcard},
							APIGroup:  types.Wildcard,
						},
					})
			},
		},
	)

	userWithTraits, _ := testCtx.CreateUserWithTraitsAndRole(
		testCtx.Context,
		t,
		usernameWithTraits,
		map[string][]string{
			"namespaces": {metav1.NamespaceDefault},
		},
		RoleSpec{
			Name:       usernameWithTraits,
			KubeUsers:  roleKubeUsers,
			KubeGroups: roleKubeGroups,
			SetupRoleFunc: func(r types.Role) {
				r.SetKubeResources(types.Allow,
					[]types.KubernetesResource{
						{
							Kind:      "pods",
							Name:      types.Wildcard,
							Namespace: "{{external.namespaces}}",
							Verbs:     []string{types.Wildcard},
							APIGroup:  types.Wildcard,
						},
					})
			},
		},
	)

	// create a moderator user with access to kubernetes
	// (kubernetes_user and kubernetes_groups specified)
	userWithLimitedAccess, _ := testCtx.CreateUserAndRole(
		testCtx.Context,
		t,
		usernameWithLimitedAccess,
		RoleSpec{
			Name:       usernameWithLimitedAccess,
			KubeUsers:  roleKubeUsers,
			KubeGroups: roleKubeGroups,
			SetupRoleFunc: func(r types.Role) {
				r.SetKubeResources(types.Allow,
					[]types.KubernetesResource{
						{
							Kind:      "pods",
							Name:      "nginx-*",
							Namespace: metav1.NamespaceDefault,
							Verbs:     []string{types.Wildcard},
							APIGroup:  types.Wildcard,
						},
					},
				)
			},
		},
	)
	// create a moderator user with access to kubernetes
	// (kubernetes_user and kubernetes_groups specified)
	userWithoutListVerb, _ := testCtx.CreateUserAndRole(
		testCtx.Context,
		t,
		usernameWithoutListVerbAccess,
		RoleSpec{
			Name:       usernameWithoutListVerbAccess,
			KubeUsers:  roleKubeUsers,
			KubeGroups: roleKubeGroups,
			SetupRoleFunc: func(r types.Role) {
				r.SetKubeResources(types.Allow,
					[]types.KubernetesResource{
						{
							Kind:      "pods",
							Name:      "*",
							Namespace: metav1.NamespaceDefault,
							Verbs:     []string{"get"},
							APIGroup:  types.Wildcard,
						},
					},
				)
			},
		},
	)

	// create a user allowed to access all namespaces except the default namespace.
	// (kubernetes_user and kubernetes_groups specified)
	userWithDenyRule, _ := testCtx.CreateUserAndRole(
		testCtx.Context,
		t,
		usernameWithDenyRule,
		RoleSpec{
			Name:       usernameWithDenyRule,
			KubeUsers:  roleKubeUsers,
			KubeGroups: roleKubeGroups,
			SetupRoleFunc: func(r types.Role) {
				r.SetKubeResources(types.Allow,
					[]types.KubernetesResource{
						{
							Kind:      "pods",
							Name:      types.Wildcard,
							Namespace: types.Wildcard,
							Verbs:     []string{types.Wildcard},
							APIGroup:  types.Wildcard,
						},
					},
				)
				r.SetKubeResources(types.Deny,
					[]types.KubernetesResource{
						{
							Kind:      "pods",
							Name:      types.Wildcard,
							Namespace: metav1.NamespaceDefault,
							Verbs:     []string{types.Wildcard},
							APIGroup:  types.Wildcard,
						},
					},
				)
			},
		},
	)

	type args struct {
		user      types.User
		namespace string
		opts      []GenTestKubeClientTLSCertOptions
	}
	type want struct {
		listPodsResult   []string
		listPodErr       error
		getTestPodResult error
	}
	tests := []struct {
		name string
		args args
		want want
	}{
		{
			name: "list default namespace pods for user with full access",
			args: args{
				user:      userWithFullAccess,
				namespace: metav1.NamespaceDefault,
			},
			want: want{
				listPodsResult: []string{
					"default/nginx-1",
					"default/nginx-2",
					"default/test",
				},
			},
		},
		{
			name: "list pods in every namespace for user with full access",
			args: args{
				user:      userWithFullAccess,
				namespace: metav1.NamespaceAll,
			},
			want: want{
				listPodsResult: []string{
					"default/nginx-1",
					"default/nginx-2",
					"default/test",
					"dev/nginx-1",
					"dev/nginx-2",
				},
			},
		},
		{
			name: "list default namespace pods for user with default namespace",
			args: args{
				user:      userWithNamespaceAccess,
				namespace: metav1.NamespaceDefault,
			},
			want: want{
				listPodsResult: []string{
					"default/nginx-1",
					"default/nginx-2",
					"default/test",
				},
			},
		},
		{
			name: "list pods in every namespace for user with default namespace",
			args: args{
				user:      userWithNamespaceAccess,
				namespace: metav1.NamespaceAll,
			},
			want: want{
				listPodsResult: []string{
					"default/nginx-1",
					"default/nginx-2",
					"default/test",
				},
			},
		},
		{
			name: "list default namespace pods for user with traits for default namespace",
			args: args{
				user:      userWithTraits,
				namespace: metav1.NamespaceDefault,
			},
			want: want{
				listPodsResult: []string{
					"default/nginx-1",
					"default/nginx-2",
					"default/test",
				},
			},
		},
		{
			name: "list pods in every namespace for user with default namespace traits",
			args: args{
				user:      userWithTraits,
				namespace: metav1.NamespaceAll,
			},
			want: want{
				listPodsResult: []string{
					"default/nginx-1",
					"default/nginx-2",
					"default/test",
				},
			},
		},
		{
			name: "list default namespace pods for user with limited access",
			args: args{
				user:      userWithLimitedAccess,
				namespace: metav1.NamespaceDefault,
			},
			want: want{
				listPodsResult: []string{
					"default/nginx-1",
					"default/nginx-2",
				},
				getTestPodResult: &kubeerrors.StatusError{
					ErrStatus: metav1.Status{
						Status:  "Failure",
						Message: "pods \"test\" is forbidden: User \"limited_user\" cannot get resource \"pods\" in API group \"\" in the namespace \"default\"",
						Code:    403,
						Reason:  metav1.StatusReasonForbidden,
					},
				},
			},
		},
		{
			name: "list pods in every namespace for user with default namespace deny rule",
			args: args{
				user: userWithDenyRule,
			},
			want: want{
				listPodsResult: []string{
					"dev/nginx-1",
					"dev/nginx-2",
				},
				getTestPodResult: &kubeerrors.StatusError{
					ErrStatus: metav1.Status{
						Status:  "Failure",
						Message: "pods \"test\" is forbidden: User \"denied_user\" cannot get resource \"pods\" in API group \"\" in the namespace \"default\"",
						Code:    403,
						Reason:  metav1.StatusReasonForbidden,
					},
				},
			},
		},
		{
			name: "list default namespace pods for user with limited access and a resource access request",
			args: args{
				user:      userWithNamespaceAccess,
				namespace: metav1.NamespaceDefault,
				opts: []GenTestKubeClientTLSCertOptions{
					WithResourceAccessRequests(
						types.ResourceID{
							ClusterName:     testCtx.ClusterName,
							Kind:            types.KindKubePod,
							Name:            kubeCluster,
							SubResourceName: "default/nginx-1",
						},
					),
				},
			},
			want: want{
				listPodsResult: []string{
					// Users roles allow access to all pods in default namespace
					// but the access request only allows access to default/nginx-1.
					"default/nginx-1",
				},
				getTestPodResult: &kubeerrors.StatusError{
					ErrStatus: metav1.Status{
						Status:  "Failure",
						Message: "pods \"test\" is forbidden: User \"default_user\" cannot get resource \"pods\" in API group \"\" in the namespace \"default\"",
						Code:    403,
						Reason:  metav1.StatusReasonForbidden,
					},
				},
			},
		},
		{
			name: "user with pod access request that no longer fullfills the role requirements",
			args: args{
				user:      userWithLimitedAccess,
				namespace: metav1.NamespaceDefault,
				opts: []GenTestKubeClientTLSCertOptions{
					WithResourceAccessRequests(
						types.ResourceID{
							ClusterName:     testCtx.ClusterName,
							Kind:            types.KindKubePod,
							Name:            kubeCluster,
							SubResourceName: fmt.Sprintf("%s/%s", metav1.NamespaceDefault, testPodName),
						},
					),
				},
			},
			want: want{
				listPodsResult: []string{},
				listPodErr: &kubeerrors.StatusError{
					ErrStatus: metav1.Status{
						Status:  "Failure",
						Message: "pods is forbidden: User \"limited_user\" cannot list resource \"pods\" in API group \"\" in the namespace \"default\"",
						Code:    403,
						Reason:  metav1.StatusReasonForbidden,
					},
				},
				getTestPodResult: &kubeerrors.StatusError{
					ErrStatus: metav1.Status{
						Status:  "Failure",
						Message: "pods \"test\" is forbidden: User \"limited_user\" cannot get resource \"pods\" in API group \"\" in the namespace \"default\"",
						Code:    403,
						Reason:  metav1.StatusReasonForbidden,
					},
				},
			},
		},

		{
			name: "list default namespace pods for user with limited access",
			args: args{
				user:      userWithoutListVerb,
				namespace: metav1.NamespaceDefault,
			},
			want: want{
				listPodsResult: []string{},
				listPodErr: &kubeerrors.StatusError{
					ErrStatus: metav1.Status{
						Status:  "Failure",
						Message: "pods is forbidden: User \"no_list_user\" cannot list resource \"pods\" in API group \"\" in the namespace \"default\"",
						Code:    403,
						Reason:  metav1.StatusReasonForbidden,
					},
				},
			},
		},
	}
	getPodsFromPodList := func(items []corev1.Pod) []string {
		pods := make([]string, 0, len(items))
		for _, item := range items {
			pods = append(pods, path.Join(item.Namespace, item.Name))
		}
		return pods
	}
	for _, tt := range tests {
		t.Run(tt.name, func(t *testing.T) {
			t.Parallel()
			// generate a kube client with user certs for auth
			client, _ := testCtx.GenTestKubeClientTLSCert(
				t,
				tt.args.user.GetName(),
				kubeCluster,
				tt.args.opts...,
			)

			rsp, err := client.CoreV1().Pods(tt.args.namespace).List(
				testCtx.Context,
				metav1.ListOptions{},
			)
			if tt.want.listPodErr != nil {
				require.Error(t, err)
				require.Contains(t, err.Error(), tt.want.listPodErr.Error())
			} else {
				require.NoError(t, err)
			}
			require.Equal(t, tt.want.listPodsResult, getPodsFromPodList(rsp.Items))

			_, err = client.CoreV1().Pods(metav1.NamespaceDefault).Get(
				testCtx.Context,
				testPodName,
				metav1.GetOptions{},
			)

			if tt.want.getTestPodResult == nil {
				require.NoError(t, err)
			} else {
				require.Error(t, err)
				require.Contains(t, err.Error(), tt.want.getTestPodResult.Error())
			}
		})
	}
}

func TestWatcherResponseWriter(t *testing.T) {
	defaultNamespace := "default"
	devNamespace := "dev"
	t.Parallel()
	statusErr := &metav1.Status{
		TypeMeta: metav1.TypeMeta{
			Kind:       "Status",
			APIVersion: "v1",
		},
		Status:  metav1.StatusFailure,
		Message: "error",
		Code:    http.StatusForbidden,
	}
	fakeEvents := []*metav1.WatchEvent{
		{
			Type:   string(watch.Added),
			Object: newRawExtension("podAdded", devNamespace),
		},
		{
			Type:   string(watch.Modified),
			Object: newRawExtension("podAdded", defaultNamespace),
		},
		{
			Type:   string(watch.Modified),
			Object: newRawExtension("otherPod", defaultNamespace),
		},
	}

	type args struct {
		allowed []types.KubernetesResource
		denied  []types.KubernetesResource
	}
	tests := []struct {
		name       string
		args       args
		wantEvents []*metav1.WatchEvent
		wantStatus *metav1.Status
	}{
		{
			name: "receive every event",
			args: args{
				allowed: []types.KubernetesResource{
					{
						Kind:      "pods",
						Namespace: "*",
						Name:      "*",
						Verbs:     []string{types.Wildcard},
						APIGroup:  "",
					},
				},
			},
			wantEvents: fakeEvents,
		},
		{
			name: "receive events for default namespace",
			args: args{
				allowed: []types.KubernetesResource{
					{
						Kind:      "pods",
						Namespace: defaultNamespace,
						Name:      "*",
						Verbs:     []string{types.Wildcard},
						APIGroup:  "",
					},
				},
			},
			wantEvents: fakeEvents[1:],
		},
		{
			name: "receive events for default namespace but with denied pod",
			args: args{
				allowed: []types.KubernetesResource{
					{
						Kind:      "pods",
						Namespace: defaultNamespace,
						Name:      "*",
						Verbs:     []string{types.Wildcard},
						APIGroup:  "",
					},
				},
				denied: []types.KubernetesResource{
					{
						Kind:      "pods",
						Namespace: defaultNamespace,
						Name:      "otherPod",
						Verbs:     []string{types.Wildcard},
						APIGroup:  "",
					},
				},
			},
			wantEvents: fakeEvents[1:2],
		},
		{
			name: "receive receives no events for default namespace",
			args: args{
				allowed: []types.KubernetesResource{
					{
						Kind:      "pods",
						Namespace: defaultNamespace,
						Name:      "rand*",
						Verbs:     []string{types.Wildcard},
						APIGroup:  "",
					},
				},
			},
			wantStatus: statusErr,
			wantEvents: []*metav1.WatchEvent{
				{
					Type: string(watch.Error),
					Object: runtime.RawExtension{
						Object: statusErr,
					},
				},
			},
		},
	}
	for _, tt := range tests {
		t.Run(tt.name, func(t *testing.T) {
			userReader, userWriter := io.Pipe()
			negotiator := newClientNegotiator(&globalKubeCodecs)
<<<<<<< HEAD
			filterWrapper := newResourceFilterer("pods", "core", types.KubeVerbWatch, false, &globalKubeCodecs, tt.args.allowed, tt.args.denied, utils.NewSlogLoggerForTests())
=======
			filterWrapper := newResourceFilterer("pods", "", types.KubeVerbWatch, &globalKubeCodecs, tt.args.allowed, tt.args.denied, utils.NewSlogLoggerForTests())
>>>>>>> bfc1a1bf
			// watcher parses the data written into itself and if the user is allowed to
			// receive the update, it writes the event into target.
			watcher, err := responsewriters.NewWatcherResponseWriter(newFakeResponseWriter(userWriter) /*target*/, negotiator, filterWrapper)
			require.NoError(t, err)

			// create the encoder that writes frames into watcher ResponseWriter and
			// a decoder that parses the events written into userWriter pipe.
			watchEncoder, decoder := newWatchSerializers(
				t,
				responsewriters.DefaultContentType,
				negotiator,
				watcher,
				userReader,
			)
			// Set the content type header to use `json`.
			watcher.Header().Set(
				responsewriters.ContentTypeHeader, responsewriters.DefaultContentType,
			)
			// Write the status to spin the goroutine that filters the requests.
			watcher.WriteHeader(http.StatusOK)

			var collectedEvents []*metav1.WatchEvent
			wg := sync.WaitGroup{}
			wg.Add(1)
			go func() {
				defer wg.Done()
				for {
					// collects filtered events.
					event, err := decoder.decodeStreamingMessage()
					if err != nil {
						break
					}
					collectedEvents = append(collectedEvents, event)
				}
			}()

			for _, event := range fakeEvents {
				// writes frames into watcher ResponseWrite.
				err := watchEncoder.Encode(&watch.Event{
					Type:   watch.EventType(event.Type),
					Object: event.Object.Object,
				})
				require.NoError(t, err)
			}
			// Write the metav1.Status to make sure it's always forwarded.
			if tt.wantStatus != nil {
				// writes frames into watcher ResponseWrite.
				err := watchEncoder.Encode(&watch.Event{
					Type:   watch.Error,
					Object: tt.wantStatus,
				})
				require.NoError(t, err)
			}

			watcher.Close()
			userReader.CloseWithError(io.EOF)
			userWriter.CloseWithError(io.EOF)
			// Waits until collector finishes.
			wg.Wait()
			// verify events.
			require.Empty(t,
				cmp.Diff(tt.wantEvents, collectedEvents,
					cmp.FilterPath(func(path cmp.Path) bool {
						if field, ok := path.Last().(cmp.StructField); ok {
							// Ignore Raw fields that contain the Object encoded.
							return strings.EqualFold(field.Name(), "Raw")
						}
						return false
					}, cmp.Ignore()),
				),
			)
		})

	}
}

func newRawExtension(name, namespace string) runtime.RawExtension {
	return runtime.RawExtension{
		Object: newFakePod(name, namespace),
	}
}

func newFakePod(name, namespace string) *corev1.Pod {
	return &corev1.Pod{
		TypeMeta: metav1.TypeMeta{
			Kind:       "Pod",
			APIVersion: "v1",
		},
		ObjectMeta: metav1.ObjectMeta{
			Name:      name,
			Namespace: namespace,
		},
	}
}

func newWatchSerializers(
	t *testing.T,
	contentType string,
	negotiator runtime.ClientNegotiator,
	writer io.Writer, reader io.ReadCloser,
) (*restclientwatch.Encoder, *streamDecoder) {
	// parse mime type.
	mediaType, params, err := mime.ParseMediaType(contentType)
	require.NoError(t, err)
	// create a stream decoder based on mediaType.s
	objectDecoder, streamingSerializer, framer, err := negotiator.StreamDecoder(mediaType, params)
	require.NoError(t, err)
	// create a encoder to encode filtered requests to the user.
	encoder, err := negotiator.Encoder(mediaType, params)
	require.NoError(t, err)
	// create a frameReader that waits until the Kubernetes API sends the full
	// event frame.
	frameReader := framer.NewFrameReader(reader)
	t.Cleanup(func() {
		frameReader.Close()
	})
	// create a frameWriter that writes event frames into the user's connection.
	frameWriter := framer.NewFrameWriter(writer)
	// streamingDecoder is the decoder that parses metav1.WatchEvents from the
	// long-lived connection.
	streamingDecoder := streaming.NewDecoder(frameReader, streamingSerializer)
	t.Cleanup(func() {
		streamingDecoder.Close()
	})
	// create encoders
	watchEventEncoder := streaming.NewEncoder(frameWriter, streamingSerializer)
	watchEncoder := restclientwatch.NewEncoder(watchEventEncoder, encoder)

	return watchEncoder,
		&streamDecoder{streamDecoder: streamingDecoder, embeddedEncoder: objectDecoder}
}

type streamDecoder struct {
	streamDecoder   streaming.Decoder
	embeddedEncoder runtime.Decoder
}

func (s *streamDecoder) decodeStreamingMessage() (*metav1.WatchEvent, error) {
	var event metav1.WatchEvent
	res, gvk, err := s.streamDecoder.Decode(nil, &event)
	if err != nil {
		return nil, err
	}
	if gvk != nil {
		res.GetObjectKind().SetGroupVersionKind(*gvk)
	}
	switch res.(type) {
	case *metav1.Status:
		return nil, trace.BadParameter("expected metav1.WatchEvent; got *metav1.Status")
	default:
		switch watch.EventType(event.Type) {
		case watch.Added, watch.Modified, watch.Deleted, watch.Error, watch.Bookmark:
		default:
			return nil, trace.BadParameter("got invalid watch event type: %v", event.Type)
		}
		obj, gvk, err := s.embeddedEncoder.Decode(event.Object.Raw, nil /* defaults */, nil /* into */)
		if err != nil {
			return nil, trace.Wrap(err)
		}
		if gvk != nil {
			obj.GetObjectKind().SetGroupVersionKind(*gvk)
		}
		event.Object.Object = obj
		return &event, nil
	}
}

func newFakeResponseWriter(writer *io.PipeWriter) *fakeResponseWriter {
	return &fakeResponseWriter{
		writer: writer,
		header: http.Header{},
	}
}

type fakeResponseWriter struct {
	writer *io.PipeWriter
	header http.Header
	status int
}

func (f *fakeResponseWriter) Header() http.Header {
	return f.header
}

func (f *fakeResponseWriter) WriteHeader(status int) {
	f.status = status
}

func (f *fakeResponseWriter) Write(b []byte) (int, error) {
	return f.writer.Write(b)
}

func TestDeletePodCollectionRBAC(t *testing.T) {
	const (
		usernameWithFullAccess      = "full_user"
		usernameWithNamespaceAccess = "default_user"
		usernameWithLimitedAccess   = "limited_user"
	)
	// kubeMock is a Kubernetes API mock for the session tests.
	// Once a new session is created, this mock will write to
	// stdout and stdin (if available) the pod name, followed
	// by copying the contents of stdin into both streams.
	kubeMock, err := tkm.NewKubeAPIMock()
	require.NoError(t, err)
	t.Cleanup(func() { kubeMock.Close() })

	// creates a Kubernetes service with a configured cluster pointing to mock api server
	testCtx := SetupTestContext(
		context.Background(),
		t,
		TestConfig{
			Clusters: []KubeClusterConfig{{Name: kubeCluster, APIEndpoint: kubeMock.URL}},
		},
	)
	// close tests
	t.Cleanup(func() { require.NoError(t, testCtx.Close()) })

	// create a user with full access to kubernetes Pods.
	// (kubernetes_user and kubernetes_groups specified)
	userWithFullAccess, _ := testCtx.CreateUserAndRole(
		testCtx.Context,
		t,
		usernameWithFullAccess,
		RoleSpec{
			Name:       usernameWithFullAccess,
			KubeUsers:  roleKubeUsers,
			KubeGroups: roleKubeGroups,

			SetupRoleFunc: func(r types.Role) {
				r.SetKubeResources(types.Allow, []types.KubernetesResource{
					{
						Kind:      "pods",
						Name:      types.Wildcard,
						Namespace: types.Wildcard,
						Verbs:     []string{types.Wildcard},
						APIGroup:  types.Wildcard,
					},
				})
			},
		},
	)
	// create a user with full access to kubernetes Pods.
	// (kubernetes_user and kubernetes_groups specified)
	userWithNamespaceAccess, _ := testCtx.CreateUserAndRole(
		testCtx.Context,
		t,
		usernameWithNamespaceAccess,
		RoleSpec{
			Name:       usernameWithNamespaceAccess,
			KubeUsers:  roleKubeUsers,
			KubeGroups: roleKubeGroups,
			SetupRoleFunc: func(r types.Role) {
				r.SetKubeResources(types.Allow,
					[]types.KubernetesResource{
						{
							Kind:      "pods",
							Name:      types.Wildcard,
							Namespace: metav1.NamespaceDefault,
							Verbs:     []string{types.Wildcard},
							APIGroup:  types.Wildcard,
						},
					})
			},
		},
	)

	// create a moderator user with access to kubernetes
	// (kubernetes_user and kubernetes_groups specified)
	userWithLimitedAccess, _ := testCtx.CreateUserAndRole(
		testCtx.Context,
		t,
		usernameWithLimitedAccess,
		RoleSpec{
			Name:       usernameWithLimitedAccess,
			KubeUsers:  roleKubeUsers,
			KubeGroups: roleKubeGroups,
			SetupRoleFunc: func(r types.Role) {
				r.SetKubeResources(types.Allow,
					[]types.KubernetesResource{
						{
							Kind:      "pods",
							Name:      "nginx-*",
							Namespace: metav1.NamespaceDefault,
							Verbs:     []string{types.Wildcard},
							APIGroup:  types.Wildcard,
						},
					},
				)
			},
		},
	)

	type args struct {
		user      types.User
		namespace string
	}
	tests := []struct {
		name        string
		args        args
		deletedPods []string
		wantErr     bool
	}{
		{
			name: "delete pods in default namespace for user with full access",
			args: args{
				user:      userWithFullAccess,
				namespace: metav1.NamespaceDefault,
			},

			deletedPods: []string{
				"default/nginx-1",
				"default/nginx-2",
				"default/test",
			},
		},
		{
			name: "delete pods for user limited to default namespace",
			args: args{
				user:      userWithNamespaceAccess,
				namespace: metav1.NamespaceDefault,
			},
			deletedPods: []string{
				"default/nginx-1",
				"default/nginx-2",
				"default/test",
			},
		},
		{
			name: "delete pods in dev namespace for user limited to default",
			args: args{
				user:      userWithNamespaceAccess,
				namespace: "dev",
			},
			wantErr:     true,
			deletedPods: []string{},
		},
		{
			name: "delete pods in default namespace for user with limited access",
			args: args{
				user:      userWithLimitedAccess,
				namespace: metav1.NamespaceDefault,
			},

			deletedPods: []string{
				"default/nginx-1",
				"default/nginx-2",
			},
		},
	}

	for _, tt := range tests {
		tt := tt
		t.Run(tt.name, func(t *testing.T) {
			t.Parallel()
			requestID := kubetypes.UID(uuid.NewString())
			// generate a kube client with user certs for auth
			client, _ := testCtx.GenTestKubeClientTLSCert(
				t,
				tt.args.user.GetName(),
				kubeCluster,
			)
			err := client.CoreV1().Pods(tt.args.namespace).DeleteCollection(
				testCtx.Context,
				metav1.DeleteOptions{
					// We send the requestID as precondition to identify the request where it came
					// from. kubemock receives this metav1.DeleteOptions and
					// accumulates the deleted pods per Preconditions.UID.
					Preconditions: &metav1.Preconditions{
						UID: &requestID,
					},
				},
				metav1.ListOptions{},
			)
			if tt.wantErr {
				require.Error(t, err)
			} else {
				require.NoError(t, err)
			}
			require.Equal(t, tt.deletedPods, kubeMock.DeletedPods(string(requestID)))
		})
	}
	require.Empty(t, kubeMock.DeletedPods(""), "a request as received without metav1.DeleteOptions.Preconditions.UID")
}

func TestDeleteCRDCollectionRBAC(t *testing.T) {
	const (
		usernameWithFullAccess      = "full_user"
		usernameWithNamespaceAccess = "default_user"
		usernameWithLimitedAccess   = "limited_user"
	)
	// kubeMock is a Kubernetes API mock for the session tests.
	// Once a new session is created, this mock will write to
	// stdout and stdin (if available) the pod name, followed
	// by copying the contents of stdin into both streams.
	kubeMock, err := tkm.NewKubeAPIMock(tkm.WithTeleportRoleCRD)
	require.NoError(t, err)
	t.Cleanup(func() { kubeMock.Close() })

	// creates a Kubernetes service with a configured cluster pointing to mock api server
	testCtx := SetupTestContext(
		context.Background(),
		t,
		TestConfig{
			Clusters: []KubeClusterConfig{{Name: kubeCluster, APIEndpoint: kubeMock.URL}},
		},
	)
	// close tests
	t.Cleanup(func() { require.NoError(t, testCtx.Close()) })

	// create a user with full access to kubernetes Pods.
	// (kubernetes_user and kubernetes_groups specified)
	userWithFullAccess, _ := testCtx.CreateUserAndRole(
		testCtx.Context,
		t,
		usernameWithFullAccess,
		RoleSpec{
			Name:       usernameWithFullAccess,
			KubeUsers:  roleKubeUsers,
			KubeGroups: roleKubeGroups,

			SetupRoleFunc: func(r types.Role) {
				r.SetKubeResources(types.Allow, []types.KubernetesResource{
					{
						Kind:      "teleportroles",
						Name:      types.Wildcard,
						Namespace: types.Wildcard,
						Verbs:     []string{types.Wildcard},
						APIGroup:  "resources.teleport.dev",
					},
				})
			},
		},
	)
	// create a user with full access to kubernetes Pods.
	// (kubernetes_user and kubernetes_groups specified)
	userWithNamespaceAccess, _ := testCtx.CreateUserAndRole(
		testCtx.Context,
		t,
		usernameWithNamespaceAccess,
		RoleSpec{
			Name:       usernameWithNamespaceAccess,
			KubeUsers:  roleKubeUsers,
			KubeGroups: roleKubeGroups,
			SetupRoleFunc: func(r types.Role) {
				r.SetKubeResources(types.Allow,
					[]types.KubernetesResource{
						{
							Kind:      "teleportroles",
							Name:      types.Wildcard,
							Namespace: metav1.NamespaceDefault,
							Verbs:     []string{types.Wildcard},
							APIGroup:  "resources.teleport.dev",
						},
					})
			},
		},
	)

	// create a moderator user with access to kubernetes
	// (kubernetes_user and kubernetes_groups specified)
	userWithLimitedAccess, _ := testCtx.CreateUserAndRole(
		testCtx.Context,
		t,
		usernameWithLimitedAccess,
		RoleSpec{
			Name:       usernameWithLimitedAccess,
			KubeUsers:  roleKubeUsers,
			KubeGroups: roleKubeGroups,
			SetupRoleFunc: func(r types.Role) {
				r.SetKubeResources(types.Allow,
					[]types.KubernetesResource{
						{
							Kind:      "teleportroles",
							Name:      "*-test",
							Namespace: metav1.NamespaceDefault,
							Verbs:     []string{types.Wildcard},
							APIGroup:  "resources.teleport.dev",
						},
					},
				)
			},
		},
	)

	type args struct {
		user      types.User
		namespace string
	}
	tests := []struct {
		name        string
		args        args
		deletedCRDs []string
		wantErr     bool
	}{
		{
			name: "delete teleportroles in default namespace for user with full access",
			args: args{
				user:      userWithFullAccess,
				namespace: metav1.NamespaceDefault,
			},

			deletedCRDs: []string{
				"default/telerole-1",
				"default/telerole-1",
				"default/telerole-2",
				"default/telerole-test",
			},
		},
		{
			name: "delete teleportroles for user limited to default namespace",
			args: args{
				user:      userWithNamespaceAccess,
				namespace: metav1.NamespaceDefault,
			},
			deletedCRDs: []string{
				"default/telerole-1",
				"default/telerole-1",
				"default/telerole-2",
				"default/telerole-test",
			},
		},
		{
			name: "delete teleportroles in dev namespace for user limited to default",
			args: args{
				user:      userWithNamespaceAccess,
				namespace: "dev",
			},
			wantErr:     true,
			deletedCRDs: []string{},
		},
		{
			name: "delete teleportroles in default namespace for user with limited access",
			args: args{
				user:      userWithLimitedAccess,
				namespace: metav1.NamespaceDefault,
			},

			deletedCRDs: []string{
				"default/telerole-test",
			},
		},
	}

	for _, tt := range tests {
		t.Run(tt.name, func(t *testing.T) {
			t.Parallel()
			requestID := kubetypes.UID(uuid.NewString())
			// generate a kube client with user certs for auth
			_, client, _ := testCtx.GenTestKubeClientsTLSCert(
				t,
				tt.args.user.GetName(),
				kubeCluster,
			)
			err := client.Resource(schema.GroupVersionResource{
				Group:    "resources.teleport.dev",
				Version:  "v6",
				Resource: "teleportroles",
			}).Namespace(tt.args.namespace).DeleteCollection(
				testCtx.Context,
				metav1.DeleteOptions{
					// We send the requestID as precondition to identify the request where it came
					// from. kubemock receives this metav1.DeleteOptions and
					// accumulates the deleted pods per Preconditions.UID.
					Preconditions: &metav1.Preconditions{
						UID: &requestID,
					},
				},
				metav1.ListOptions{},
			)
			if tt.wantErr {
				require.Error(t, err)
			} else {
				require.NoError(t, err)
			}
			require.Equal(t, tt.deletedCRDs, kubeMock.DeletedCRDs("TeleportRole", string(requestID)))
		})
	}
	require.Empty(t, kubeMock.DeletedCRDs("TeleportRole", ""), "a request as received without metav1.DeleteOptions.Preconditions.UID")
}

func TestListClusterRoleRBAC(t *testing.T) {
	const (
		usernameWithFullAccess    = "full_user"
		usernameWithLimitedAccess = "limited_user"
		testPodName               = "test"
	)
	// kubeMock is a Kubernetes API mock for the session tests.
	// Once a new session is created, this mock will write to
	// stdout and stdin (if available) the pod name, followed
	// by copying the contents of stdin into both streams.
	kubeMock, err := tkm.NewKubeAPIMock()
	require.NoError(t, err)
	t.Cleanup(func() { kubeMock.Close() })

	// creates a Kubernetes service with a configured cluster pointing to mock api server
	testCtx := SetupTestContext(
		context.Background(),
		t,
		TestConfig{
			Clusters: []KubeClusterConfig{{Name: kubeCluster, APIEndpoint: kubeMock.URL}},
		},
	)
	// close tests
	t.Cleanup(func() { require.NoError(t, testCtx.Close()) })

	// create a user with full access to kubernetes Pods.
	// (kubernetes_user and kubernetes_groups specified)
	userWithFullAccess, _ := testCtx.CreateUserAndRole(
		testCtx.Context,
		t,
		usernameWithFullAccess,
		RoleSpec{
			Name:       usernameWithFullAccess,
			KubeUsers:  roleKubeUsers,
			KubeGroups: roleKubeGroups,

			SetupRoleFunc: func(r types.Role) {
				r.SetKubeResources(types.Allow, []types.KubernetesResource{
					{
						Kind:     "clusterroles",
						Name:     types.Wildcard,
						Verbs:    []string{types.Wildcard},
						APIGroup: types.Wildcard,
					},
				})
			},
		},
	)

	// Create a moderator user with access to kubernetes
	// (kubernetes_user and kubernetes_groups specified).
	userWithLimitedAccess, _ := testCtx.CreateUserAndRole(
		testCtx.Context,
		t,
		usernameWithLimitedAccess,
		RoleSpec{
			Name:       usernameWithLimitedAccess,
			KubeUsers:  roleKubeUsers,
			KubeGroups: roleKubeGroups,
			SetupRoleFunc: func(r types.Role) {
				r.SetKubeResources(types.Allow,
					[]types.KubernetesResource{
						{
							Kind:     "clusterroles",
							Name:     "nginx-*",
							Verbs:    []string{types.Wildcard},
							APIGroup: types.Wildcard,
						},
					},
				)
			},
		},
	)

	type args struct {
		user types.User
		opts []GenTestKubeClientTLSCertOptions
	}
	type want struct {
		listClusterRolesResult []string
		listClusterErr         error
		getTestResult          error
	}
	tests := []struct {
		name string
		args args
		want want
	}{
		{
			name: "list cluster roles for user with full access",
			args: args{
				user: userWithFullAccess,
			},
			want: want{
				listClusterRolesResult: []string{
					"nginx-1",
					"nginx-2",
					"test",
				},
			},
		},
		{
			name: "list cluster roles for user with limited access",
			args: args{
				user: userWithLimitedAccess,
			},
			want: want{
				listClusterRolesResult: []string{
					"nginx-1",
					"nginx-2",
				},
				getTestResult: &kubeerrors.StatusError{
					ErrStatus: metav1.Status{
						Status:  "Failure",
						Message: "clusterroles \"test\" is forbidden: User \"limited_user\" cannot get resource \"clusterroles\" in API group \"rbac.authorization.k8s.io\"",
						Code:    403,
						Reason:  metav1.StatusReasonForbidden,
					},
				},
			},
		},

		{
			name: "user with cluster role access request that no longer fullfills the role requirements",
			args: args{
				user: userWithLimitedAccess,
				opts: []GenTestKubeClientTLSCertOptions{
					WithResourceAccessRequests(
						types.ResourceID{
							ClusterName:     testCtx.ClusterName,
							Kind:            types.KindKubePod,
							Name:            kubeCluster,
							SubResourceName: fmt.Sprintf("%s/%s", metav1.NamespaceDefault, testPodName),
						},
					),
				},
			},
			want: want{
				listClusterRolesResult: []string{},
				listClusterErr: &kubeerrors.StatusError{
					ErrStatus: metav1.Status{
						Status:  "Failure",
						Message: "clusterroles is forbidden: User \"limited_user\" cannot list resource \"clusterroles\" in API group \"rbac.authorization.k8s.io\" ",
						Code:    403,
						Reason:  metav1.StatusReasonForbidden,
					},
				},
				getTestResult: &kubeerrors.StatusError{
					ErrStatus: metav1.Status{
						Status:  "Failure",
						Message: "clusterroles \"test\" is forbidden: User \"limited_user\" cannot get resource \"clusterroles\" in API group \"rbac.authorization.k8s.io\"",
						Code:    403,
						Reason:  metav1.StatusReasonForbidden,
					},
				},
			},
		},
	}

	getClusterRolesFromList := func(items []authv1.ClusterRole) []string {
		clusterroles := make([]string, 0, len(items))
		for _, item := range items {
			clusterroles = append(clusterroles, item.Name)
		}
		return clusterroles
	}

	for _, tt := range tests {
		t.Run(tt.name, func(t *testing.T) {
			t.Parallel()
			// Generate a kube client with user certs for auth.
			client, _ := testCtx.GenTestKubeClientTLSCert(
				t,
				tt.args.user.GetName(),
				kubeCluster,
				tt.args.opts...,
			)

			rsp, err := client.RbacV1().ClusterRoles().List(
				testCtx.Context,
				metav1.ListOptions{},
			)
			if tt.want.listClusterErr != nil {
				require.Error(t, err)
				require.Contains(t, err.Error(), tt.want.listClusterErr.Error())
			} else {
				require.NoError(t, err)
			}
			require.Equal(t, tt.want.listClusterRolesResult, getClusterRolesFromList(rsp.Items))

			_, err = client.RbacV1().ClusterRoles().Get(
				testCtx.Context,
				testPodName,
				metav1.GetOptions{},
			)

			if tt.want.getTestResult == nil {
				require.NoError(t, err)
			} else {
				require.Error(t, err)
				require.Contains(t, err.Error(), tt.want.getTestResult.Error())
			}
		})
	}
}

func TestGenericCustomResourcesRBAC(t *testing.T) {
	const (
		usernameWithFullAccess     = "full_user"
		usernameWithLimitedAccess  = "limited_user"
		usernameWithSpecificAccess = "specific_user"
		testTeleportRoleName       = "telerole-test"
		testTeleportRoleNamespace  = "default"
	)

	kubeScheme, testCtx := newTestKubeCRDMock(t, tkm.WithTeleportRoleCRD)

	// create a user with full access to all namespaces.
	// (kubernetes_user and kubernetes_groups specified)
	userWithFullAccess, _ := testCtx.CreateUserAndRole(
		testCtx.Context,
		t,
		usernameWithFullAccess,
		RoleSpec{
			Name:       usernameWithFullAccess,
			KubeUsers:  roleKubeUsers,
			KubeGroups: roleKubeGroups,

			SetupRoleFunc: func(r types.Role) {
				r.SetKubeResources(types.Allow, []types.KubernetesResource{
					{
						Kind:     "namespaces",
						Name:     types.Wildcard,
						Verbs:    []string{types.Wildcard},
						APIGroup: types.Wildcard,
					},
				})
			},
		},
	)

	// create a user with limited access to kubernetes namespaces.
	userWithLimitedAccess, _ := testCtx.CreateUserAndRole(
		testCtx.Context,
		t,
		usernameWithLimitedAccess,
		RoleSpec{
			Name:       usernameWithLimitedAccess,
			KubeUsers:  roleKubeUsers,
			KubeGroups: roleKubeGroups,
			SetupRoleFunc: func(r types.Role) {
				r.SetKubeResources(types.Allow,
					[]types.KubernetesResource{
						{
							Kind:     "namespaces",
							Name:     "dev",
							Verbs:    []string{types.Wildcard},
							APIGroup: types.Wildcard,
						},
					},
				)
			},
		},
	)

	// create a user with limited access to kubernetes namespaces.
	userWithSpecificAccess, _ := testCtx.CreateUserAndRole(
		testCtx.Context,
		t,
		usernameWithSpecificAccess,
		RoleSpec{
			Name:       usernameWithSpecificAccess,
			KubeUsers:  roleKubeUsers,
			KubeGroups: roleKubeGroups,
			SetupRoleFunc: func(r types.Role) {
				r.SetKubeResources(types.Allow,
					[]types.KubernetesResource{
						{
							Kind:      "teleportroles",
							Name:      types.Wildcard,
							Namespace: "dev",
							Verbs:     []string{types.Wildcard},
							APIGroup:  "resources.teleport.dev",
						},
					},
				)
			},
		},
	)

	type args struct {
		user types.User
		opts []GenTestKubeClientTLSCertOptions
	}
	type want struct {
		listTeleportRolesResult []string
		wantListErr             bool
		getTestResult           error
		deleteAllTestResult     error
	}
	tests := []struct {
		name string
		args args
		want want
	}{
		{
			name: "list teleport roles for user with full access",
			args: args{
				user: userWithFullAccess,
			},
			want: want{
				listTeleportRolesResult: []string{
					"default/telerole-1",
					"default/telerole-1",
					"default/telerole-2",
					"default/telerole-test",
					"dev/telerole-1",
					"dev/telerole-2",
				},
			},
		},
		{
			name: "list teleport roles for user with specific crd access",
			args: args{
				user: userWithSpecificAccess,
			},
			want: want{
				listTeleportRolesResult: []string{
					"dev/telerole-1",
					"dev/telerole-2",
				},
				getTestResult: &kubeerrors.StatusError{
					ErrStatus: metav1.Status{
						Status: "Failure",
						Message: fmt.Sprintf(
							"teleportroles \"telerole-test\" is forbidden: User %q cannot get resource \"teleportroles\" in API group \"resources.teleport.dev\"",
							usernameWithSpecificAccess,
						),
						Code:   403,
						Reason: metav1.StatusReasonForbidden,
					},
				},
			},
		},
		{
			name: "list teleport roles for user with limited access",
			args: args{
				user: userWithLimitedAccess,
			},
			want: want{
				listTeleportRolesResult: []string{
					"dev/telerole-1",
					"dev/telerole-2",
				},
				getTestResult: &kubeerrors.StatusError{
					ErrStatus: metav1.Status{
						Status:  "Failure",
						Message: "teleportroles \"telerole-test\" is forbidden: User \"limited_user\" cannot get resource \"teleportroles\" in API group \"resources.teleport.dev\"",
						Code:    403,
						Reason:  metav1.StatusReasonForbidden,
					},
				},
			},
		},

		{
			name: "user with namespace access request that no longer fullfills the role requirements",
			args: args{
				user: userWithLimitedAccess,
				opts: []GenTestKubeClientTLSCertOptions{
					WithResourceAccessRequests(
						types.ResourceID{
							ClusterName:     testCtx.ClusterName,
							Kind:            types.KindKubeNamespace,
							Name:            kubeCluster,
							SubResourceName: "default",
						},
					),
				},
			},
			want: want{
				wantListErr: true,
				getTestResult: &kubeerrors.StatusError{
					ErrStatus: metav1.Status{
						Status:  "Failure",
						Message: "teleportroles \"telerole-test\" is forbidden: User \"limited_user\" cannot get resource \"teleportroles\" in API group \"resources.teleport.dev\"",
						Code:    403,
						Reason:  metav1.StatusReasonForbidden,
					},
				},
				deleteAllTestResult: &kubeerrors.StatusError{
					ErrStatus: metav1.Status{
						Status:  "Failure",
						Message: "User \"limited_user\" cannot deletecollection resource \"teleportroles\" in API group \"resources.teleport.dev\" at the cluster scope",
						Code:    403,
						Reason:  metav1.StatusReasonForbidden,
					},
				},
			},
		},

		{
			name: "user with namespace access request that restricts the role requirements",
			args: args{
				user: userWithFullAccess,
				opts: []GenTestKubeClientTLSCertOptions{
					WithResourceAccessRequests(
						types.ResourceID{
							ClusterName:     testCtx.ClusterName,
							Kind:            types.KindKubeNamespace,
							Name:            kubeCluster,
							SubResourceName: "dev",
						},
					),
				},
			},
			want: want{
				listTeleportRolesResult: []string{
					"dev/telerole-1",
					"dev/telerole-2",
				},
				getTestResult: &kubeerrors.StatusError{
					ErrStatus: metav1.Status{
						Status:  "Failure",
						Message: "teleportroles \"telerole-test\" is forbidden: User \"full_user\" cannot get resource \"teleportroles\" in API group \"resources.teleport.dev\"",
						Code:    403,
						Reason:  metav1.StatusReasonForbidden,
					},
				},
			},
		},
	}

	for _, tt := range tests {
		t.Run(tt.name, func(t *testing.T) {
			t.Parallel()

			// Generate a kube client with user certs for auth.
			_, rest := testCtx.GenTestKubeClientTLSCert(
				t,
				tt.args.user.GetName(),
				kubeCluster,
				tt.args.opts...,
			)

			client, err := controllerclient.New(rest, controllerclient.Options{
				Scheme: kubeScheme,
			})
			require.NoError(t, err)

			t.Run("list", func(t *testing.T) {
				t.Parallel()

				list := tkm.NewTeleportRoleCRD()

				if err := client.List(context.Background(), list); tt.want.wantListErr {
					require.Error(t, err)
					return
				} else {
					require.NoError(t, err)
				}

				require.True(t, list.IsList())

				var teleportRolesList []string
				// Iterate over the list of teleport roles and get the namespace and name
				// of each role in the format <namespace>/<name>.
				require.NoError(
					t,
					list.EachListItem(
						func(itemI runtime.Object) error {
							item := itemI.(*unstructured.Unstructured)
							teleportRolesList = append(teleportRolesList, item.GetNamespace()+"/"+item.GetName())
							return nil
						},
					))
				require.ElementsMatch(t, tt.want.listTeleportRolesResult, teleportRolesList)
			})

			t.Run("get", func(t *testing.T) {
				t.Parallel()

				get := tkm.NewTeleportRoleCRD()

				if err := client.Get(context.Background(),
					kubetypes.NamespacedName{
						Name:      testTeleportRoleName,
						Namespace: testTeleportRoleNamespace,
					},
					get,
				); tt.want.getTestResult == nil {
					require.NoError(t, err)
					require.Equal(t, testTeleportRoleName, get.GetName())
					require.Equal(t, testTeleportRoleNamespace, get.GetNamespace())
				} else {
					require.Error(t, err)
					require.ErrorContains(t, err, tt.want.getTestResult.Error())
				}
			})

			t.Run("delete_collection", func(t *testing.T) {
				t.Parallel()

				dl := tkm.NewTeleportRoleCRD()

				if err := client.DeleteAllOf(context.Background(),
					dl,
				); tt.want.deleteAllTestResult != nil {
					require.Error(t, err)
					require.ErrorContains(t, err, tt.want.deleteAllTestResult.Error())
					return
				} else {
					require.NoError(t, err)
				}
			})
		})
	}
}

func newTestKubeCRDMock(t *testing.T, opts ...tkm.Option) (*runtime.Scheme, *TestContext) {
	t.Helper()

	// kubeMock is a Kubernetes API mock for the session tests.
	// Once a new session is created, this mock will write to
	// stdout and stdin (if available) the pod name, followed
	// by copying the contents of stdin into both streams.
	kubeMock, err := tkm.NewKubeAPIMock(opts...)
	require.NoError(t, err)
	t.Cleanup(func() { kubeMock.Close() })

	// Register the custom resources with the scheme.
	kubeScheme := kubeMock.CRDScheme()
	require.NoError(t, registerDefaultKubeTypes(kubeScheme))

	// Creates a Kubernetes service with a configured cluster pointing to mock api server.
	testCtx := SetupTestContext(
		context.Background(),
		t,
		TestConfig{
			Clusters: []KubeClusterConfig{{Name: kubeCluster, APIEndpoint: kubeMock.URL}},
		},
	)
	// Close tests.
	t.Cleanup(func() { assert.NoError(t, testCtx.Close()) })

	return kubeScheme, testCtx
}

// Test cases:
// Given
//   - 1 CRD (namespaced)
//   - 3 NS: dev, staging, production
//   - Resources
//   - name: test-dev, ns: dev
//   - name: debug, ns: dev
//   - name: debug, ns: staging
//   - name: web, ns: dev
//   - name: web-dev, ns: dev
//   - name: web-dev, ns: production
//   - name:
//     name: *-dev, ns: *
//     name: *-dev, ns: dev
//     name: debug, ns: *
//     name: *, ns dev
//     name: *, ns dev, { pod name *, pod ns * }
//     name: *, ns dev, staging
func TestSpecificCustomResourcesRBAC(t *testing.T) {
	telerolev8 := tkm.NewCRD("resources.teleport.dev", "v8", "teleportroles", "TeleportRole", "TeleportRoleList", true)
	teleswagv1 := tkm.NewCRD("swag.teleport.dev", "v1", "teleswags", "TeleportSwag", "TeleportSwagList", true)
	clusterswagv0 := tkm.NewCRD("resources.teleport.dev", "v0", "clusterswags", "ClusterSwag", "ClusterSwagList", false)

	kubeScheme, testCtx := newTestKubeCRDMock(t,
		tkm.WithTeleportRoleCRD,
		tkm.WithCRD(telerolev8,
			tkm.NewObject("default", "telerole-1"),
			tkm.NewObject("default", "telerole-2"),
			tkm.NewObject("default", "telerole-test"),
			tkm.NewObject("dev", "telerole-1"),
			tkm.NewObject("dev", "telerole-2"),
		),
		tkm.WithCRD(teleswagv1,
			tkm.NewObject("default", "teleswag-1"),
		),
		tkm.WithCRD(clusterswagv0,
			tkm.NewObject("", "clusterswag-1"),
			tkm.NewObject("", "clusterswag-2"),
			tkm.NewObject("", "my-clusterswag"),
		),
	)

	newUser := func(name string, resources []types.KubernetesResource) types.User {
		u, _ := testCtx.CreateUserAndRole(
			testCtx.Context,
			t,
			name,
			RoleSpec{
				Name:          name,
				KubeUsers:     roleKubeUsers,
				KubeGroups:    roleKubeGroups,
				SetupRoleFunc: func(r types.Role) { r.SetKubeResources(types.Allow, resources) },
			},
		)
		return u
	}

	type args struct {
		user types.User
		crds []*tkm.CRD
	}
	type want struct {
		listTeleportRolesResult [][]string // One list per CRDs in args.
		wantListErr             []bool     // One per CRDs in args.
	}
	tests := []struct {
		name string
		args args
		want want
	}{
		{
			name: "list crds on multiple versions",
			args: args{
				user: newUser("dev_access_two_versions", []types.KubernetesResource{
					{
						Kind:      tkm.NewTeleportRoleCRD().GetKindPlural(),
						Name:      types.Wildcard,
						Namespace: "dev",
						Verbs:     []string{types.Wildcard},
						APIGroup:  types.Wildcard,
					},
					{
						Kind:      telerolev8.GetKindPlural(),
						Name:      types.Wildcard,
						Namespace: "dev",
						Verbs:     []string{types.Wildcard},
						APIGroup:  types.Wildcard,
					},
				}),
				crds: []*tkm.CRD{tkm.NewTeleportRoleCRD(), telerolev8.Copy()},
			},
			want: want{
				listTeleportRolesResult: [][]string{
					{
						"dev/telerole-1",
						"dev/telerole-2",
					}, {
						"dev/telerole-1",
						"dev/telerole-2",
					},
				},
				wantListErr: []bool{false, false},
			},
		},
		{
			name: "access to multiple crds listing one without access",
			args: args{
				user: newUser("no_swag_access", []types.KubernetesResource{
					{
						Kind:      tkm.NewTeleportRoleCRD().GetKindPlural(),
						Name:      types.Wildcard,
						Namespace: "dev",
						Verbs:     []string{types.Wildcard},
						APIGroup:  "badgroup",
					},
					{
						Kind:      telerolev8.GetKindPlural(),
						Name:      types.Wildcard,
						Namespace: "dev",
						Verbs:     []string{types.Wildcard},
						APIGroup:  types.Wildcard,
					},
				}),
				crds: []*tkm.CRD{tkm.NewTeleportRoleCRD(), telerolev8.Copy(), teleswagv1.Copy()},
			},
			want: want{
				listTeleportRolesResult: [][]string{
					{
						"dev/telerole-1",
						"dev/telerole-2",
					},
					{
						"dev/telerole-1",
						"dev/telerole-2",
					},
					nil,
				},
				wantListErr: []bool{false, false, true},
			},
		},
		{
			name: "valid kind format",
			args: args{
				user: newUser("diff_fmt_ok", []types.KubernetesResource{
					{
						Kind:      "teleportroles",
						Name:      types.Wildcard,
						Namespace: "dev",
						Verbs:     []string{types.Wildcard},
						APIGroup:  types.Wildcard,
					},
					{
						Kind:      "teleportroles",
						Name:      types.Wildcard,
						Namespace: "dev",
						Verbs:     []string{types.Wildcard},
						APIGroup:  "resources.teleport.dev",
					},
				}),
				crds: []*tkm.CRD{telerolev8},
			},
			want: want{
				listTeleportRolesResult: [][]string{
					{
						"dev/telerole-1",
						"dev/telerole-2",
					},
				},
				wantListErr: []bool{false},
			},
		},
		{
			name: "different invalid kind format",
			args: args{
				user: newUser("diff_fmt_ko", []types.KubernetesResource{
					{
						Kind:      "TeleportRole",
						Name:      types.Wildcard,
						Namespace: types.Wildcard,
						Verbs:     []string{types.Wildcard},
						APIGroup:  types.Wildcard,
					},
					{
						Kind:      "teleportrole",
						Name:      types.Wildcard,
						Namespace: types.Wildcard,
						Verbs:     []string{types.Wildcard},
						APIGroup:  types.Wildcard,
					},
					{
						Kind:      "*/teleportrole",
						Name:      types.Wildcard,
						Namespace: types.Wildcard,
						Verbs:     []string{types.Wildcard},
						APIGroup:  types.Wildcard,
					},
					{
						Kind:      "resources.teleport.dev/v8/teleportrole",
						Name:      types.Wildcard,
						Namespace: types.Wildcard,
						Verbs:     []string{types.Wildcard},
						APIGroup:  types.Wildcard,
					},
					{
						Kind:      "resources.teleport.dev/v8/*",
						Name:      types.Wildcard,
						Namespace: types.Wildcard,
						Verbs:     []string{types.Wildcard},
						APIGroup:  types.Wildcard,
					},
					{
						Kind:      "resources.teleport.dev/v8/",
						Name:      types.Wildcard,
						Namespace: types.Wildcard,
						Verbs:     []string{types.Wildcard},
						APIGroup:  types.Wildcard,
					},
					{
						Kind:      "resources.teleport.dev/v8",
						Name:      types.Wildcard,
						Namespace: types.Wildcard,
						Verbs:     []string{types.Wildcard},
						APIGroup:  types.Wildcard,
					},
					{
						Kind:      "resources.teleport.dev/",
						Name:      types.Wildcard,
						Namespace: types.Wildcard,
						Verbs:     []string{types.Wildcard},
						APIGroup:  types.Wildcard,
					},
					{
						Kind:      "resources.teleport.dev",
						Name:      types.Wildcard,
						Namespace: types.Wildcard,
						Verbs:     []string{types.Wildcard},
						APIGroup:  types.Wildcard,
					},
				}),
				crds: []*tkm.CRD{telerolev8},
			},
			want: want{
				wantListErr: []bool{true},
			},
		},
		{
			name: "cluster wide crd",
			args: args{
				user: newUser("cluster_crd_ok", []types.KubernetesResource{
					{
						Kind:      clusterswagv0.GetKindPlural(),
						Name:      "clusterswag-*",
						Namespace: types.Wildcard,
						Verbs:     []string{types.Wildcard},
						APIGroup:  types.Wildcard,
					},
				}),
				crds: []*tkm.CRD{clusterswagv0},
			},
			want: want{
				listTeleportRolesResult: [][]string{
					{
						"clusterswag-1",
						"clusterswag-2",
					},
				},
				wantListErr: []bool{false},
			},
		},
		{
			name: "cluster wide crd no access",
			args: args{
				user: newUser("cluster_crd_ko", []types.KubernetesResource{
					{
						Kind:      telerolev8.GetKindPlural(),
						Name:      types.Wildcard,
						Namespace: types.Wildcard,
						Verbs:     []string{types.Wildcard},
						APIGroup:  types.Wildcard,
					},
				}),
				crds: []*tkm.CRD{clusterswagv0},
			},
			want: want{
				wantListErr: []bool{true},
			},
		},
	}

	for _, tt := range tests {
		t.Run(tt.name, func(t *testing.T) {
			t.Parallel()
			// Generate a kube client with user certs for auth.
			_, rest := testCtx.GenTestKubeClientTLSCert(t, tt.args.user.GetName(), kubeCluster)

			client, err := controllerclient.New(rest, controllerclient.Options{
				Scheme: kubeScheme,
			})
			require.NoError(t, err)

			for i, list := range tt.args.crds {
				list := list.Copy()
				if err := client.List(context.Background(), list); tt.want.wantListErr[i] {
					require.Error(t, err)
					continue
				} else {
					require.NoError(t, err)
				}
				require.True(t, list.IsList())

				// Iterate over the list of teleport roles and get the namespace and name
				// of each role in the format <namespace>/<name>.
				var retList []string
				require.NoError(
					t,
					list.EachListItem(
						func(itemI runtime.Object) error {
							item, ok := itemI.(*unstructured.Unstructured)
							if !ok {
								return fmt.Errorf("invalid item type %T", itemI)
							}
							retList = append(retList, path.Join(item.GetNamespace(), item.GetName()))
							return nil
						},
					),
				)
				require.ElementsMatch(t, tt.want.listTeleportRolesResult[i], retList)
			}
		})
	}
}<|MERGE_RESOLUTION|>--- conflicted
+++ resolved
@@ -641,11 +641,7 @@
 		t.Run(tt.name, func(t *testing.T) {
 			userReader, userWriter := io.Pipe()
 			negotiator := newClientNegotiator(&globalKubeCodecs)
-<<<<<<< HEAD
-			filterWrapper := newResourceFilterer("pods", "core", types.KubeVerbWatch, false, &globalKubeCodecs, tt.args.allowed, tt.args.denied, utils.NewSlogLoggerForTests())
-=======
-			filterWrapper := newResourceFilterer("pods", "", types.KubeVerbWatch, &globalKubeCodecs, tt.args.allowed, tt.args.denied, utils.NewSlogLoggerForTests())
->>>>>>> bfc1a1bf
+			filterWrapper := newResourceFilterer("pods", "", types.KubeVerbWatch, false, &globalKubeCodecs, tt.args.allowed, tt.args.denied, utils.NewSlogLoggerForTests())
 			// watcher parses the data written into itself and if the user is allowed to
 			// receive the update, it writes the event into target.
 			watcher, err := responsewriters.NewWatcherResponseWriter(newFakeResponseWriter(userWriter) /*target*/, negotiator, filterWrapper)
