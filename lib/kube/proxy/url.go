/*
 * Teleport
 * Copyright (C) 2023  Gravitational, Inc.
 *
 * This program is free software: you can redistribute it and/or modify
 * it under the terms of the GNU Affero General Public License as published by
 * the Free Software Foundation, either version 3 of the License, or
 * (at your option) any later version.
 *
 * This program is distributed in the hope that it will be useful,
 * but WITHOUT ANY WARRANTY; without even the implied warranty of
 * MERCHANTABILITY or FITNESS FOR A PARTICULAR PURPOSE.  See the
 * GNU Affero General Public License for more details.
 *
 * You should have received a copy of the GNU Affero General Public License
 * along with this program.  If not, see <http://www.gnu.org/licenses/>.
 */

package proxy

import (
	"bytes"
	"io"
	"net/http"
	"path"
	"strings"

	"github.com/gravitational/trace"
	metav1 "k8s.io/apimachinery/pkg/apis/meta/v1"
	"k8s.io/apimachinery/pkg/runtime/schema"
	"k8s.io/apimachinery/pkg/runtime/serializer"

	"github.com/gravitational/teleport/api/types"
	apievents "github.com/gravitational/teleport/api/types/events"
	"github.com/gravitational/teleport/lib/kube/proxy/responsewriters"
)

// metaResource wraps the various representations of a Kubernetes resource.
type metaResource struct {
	resourceDefinition *metav1.APIResource // Resource definition data from the schema.
	requestedResource  apiResource         // User input, based on URL.
	verb               string              // Verb of the user request.
}

func (mr *metaResource) isClusterWideResource() bool {
	if mr == nil || mr.resourceDefinition == nil {
		return false
	}
	return !mr.resourceDefinition.Namespaced
}

func (mr *metaResource) rbacResource() *types.KubernetesResource {
	if mr == nil || mr.resourceDefinition == nil {
		return nil
	}
	return &types.KubernetesResource{
		Kind:      mr.resourceDefinition.Name,
		Namespace: mr.requestedResource.namespace,
		Name:      mr.requestedResource.resourceName,
		Verbs:     []string{mr.verb},
		APIGroup:  mr.requestedResource.apiGroup,
	}
}

// apiResource represents the resource requested by the user.
type apiResource struct {
	apiGroup        string
	apiGroupVersion string
	namespace       string
	resourceKind    string
	resourceName    string
	skipEvent       bool
	isWatch         bool
}

// parseResourcePath does best-effort parsing of a Kubernetes API request path.
// All fields of the returned apiResource may be empty.
func parseResourcePath(p string) apiResource {
	// Kubernetes API reference: https://kubernetes.io/docs/reference/kubernetes-api/
	// Let's try to parse this. Here be dragons!
	//
	// URLs have a prefix that defines an "API group":
	// - /api/v1/ - the special "" API group (e.g. pods, secrets, etc. belong here)
	// - /apis/{group}/{version} - the other properly named groups (e.g. apps/v1 or rbac.authorization.k8s.io/v1beta1)
	//
	// After the prefix, we have the resource info:
	// - /namespaces/{namespace}/{resource kind}/{resource name} for namespaced resources
	//   - turns out, namespace is optional when you query across all
	//     namespaces (e.g. /api/v1/pods to get pods in all namespaces)
	// - /{resource kind}/{resource name} for cluster-scoped resources (e.g. namespaces or nodes)
	//
	// If {resource name} is missing, the request refers to all resources of
	// that kind (e.g. list all pods).
	//
	// There can be more items after {resource name} (a "subresource"), like
	// pods/foo/exec, but the depth is arbitrary (e.g.
	// /api/v1/namespaces/{namespace}/pods/{name}/proxy/{path})
	//
	// And the cherry on top - watch endpoints, e.g.
	// /api/v1/watch/namespaces/{namespace}/pods/{name}
	// for live updates on resources (specific resources or all of one kind)
	var r apiResource

	// Clean up the path and make it absolute.
	p = path.Clean(p)
	if !path.IsAbs(p) {
		p = "/" + p
	}

	parts := strings.Split(p, "/")
	switch {
	// Core API group has a "special" URL prefix /api/v1/.
	case len(parts) >= 3 && parts[1] == "api" && parts[2] == "v1":
		r.apiGroup = ""
		r.apiGroupVersion = parts[2]
		parts = parts[3:]
	// Other API groups have URL prefix /apis/{group}/{version}.
	case len(parts) >= 4 && parts[1] == "apis":
		r.apiGroup, r.apiGroupVersion = parts[2], parts[3]
		parts = parts[4:]
	case len(parts) >= 2 && (parts[1] == "api" || parts[1] == "apis"):
		// /api or /apis.
		// This is part of API discovery. Don't emit to audit log to reduce
		// noise.
		r.skipEvent = true
		return r
	default:
		// Doesn't look like a k8s API path, return empty result.
		return r
	}

	// Watch API endpoints have an extra /watch/ prefix. For now, silently
	// strip it from our result.
	if len(parts) > 0 && parts[0] == "watch" {
		r.isWatch = true
		parts = parts[1:]
	}

	switch len(parts) {
	case 0:
		// e.g. /apis/apps/v1
		// This is part of API discovery. Don't emit to audit log to reduce
		// noise.
		r.skipEvent = true
		return r
	case 1:
		// e.g. /api/v1/pods - list pods in all namespaces
		r.resourceKind = parts[0]
	case 2:
		// e.g. /api/v1/clusterroles/{name} - read a cluster-level resource
		r.resourceKind = parts[0]
		r.resourceName = parts[1]
	case 3:
		if parts[0] == "namespaces" {
			// e.g. /api/v1/namespaces/{namespace}/pods - list pods in a
			// specific namespace
			r.namespace = parts[1]
			r.resourceKind = parts[2]
		} else {
			// e.g. /apis/apiregistration.k8s.io/v1/apiservices/{name}/status
			kind := append([]string{parts[0]}, parts[2:]...)
			r.resourceKind = strings.Join(kind, "/")
			r.resourceName = parts[1]
		}
	default:
		// e.g. /api/v1/namespaces/{namespace}/pods/{name} - get a specific pod
		// or /api/v1/namespaces/{namespace}/pods/{name}/exec - exec command in a pod
		if parts[0] == "namespaces" {
			r.namespace = parts[1]
			kind := append([]string{parts[2]}, parts[4:]...)
			r.resourceKind = strings.Join(kind, "/")
			r.resourceName = parts[3]
		} else {
			// e.g. /api/v1/nodes/{name}/proxy/{path}
			kind := append([]string{parts[0]}, parts[2:]...)
			r.resourceKind = strings.Join(kind, "/")
			r.resourceName = parts[1]
		}
	}
	return r
}

func (r apiResource) populateEvent(e *apievents.KubeRequest) {
	e.ResourceAPIGroup = path.Join(r.apiGroup, r.apiGroupVersion)
	e.ResourceNamespace = r.namespace
	e.ResourceKind = r.resourceKind
	e.ResourceName = r.resourceName
}

// allowedResourcesKey is a key used to identify a resource in the allowedResources map.
type allowedResourcesKey struct {
	apiGroup     string
	resourceKind string
}

type rbacSupportedResources map[allowedResourcesKey]metav1.APIResource

// getResourceWithKey returns the teleport resource kind for a given resource key if
// it exists, otherwise returns an empty string.
<<<<<<< HEAD
func (r rbacSupportedResources) getResource(apiGroup, resourceKind string) (metav1.APIResource, bool) {
	k := allowedResourcesKey{
		apiGroup:     apiGroup,
		resourceKind: getResourceFromAPIResource(resourceKind),
	}
	out, ok := r[k]
	if !ok && k.apiGroup == "" {
		k.apiGroup = "core"
		out, ok = r[k]
=======
func (r rbacSupportedResources) getResourceWithKey(k allowedResourcesKey) string {
	if plural, ok := types.KubernetesResourcesKindsPlurals[r[k]]; ok {
		return plural
>>>>>>> bfc1a1bf
	}
	return out, ok
}

func (r rbacSupportedResources) getTeleportResourceKindFromAPIResource(api apiResource) (string, bool) {
	resource := getResourceFromAPIResource(api.resourceKind)
	resourceType, ok := r[allowedResourcesKey{apiGroup: api.apiGroup, resourceKind: resource}]
	return resourceType.Kind, ok
}

// defaultRBACResources is a map of supported resources and their corresponding
// teleport resource kind for the purpose of resource rbac.
// TODO(@creack): Remove this (keep a form of it for maybedowngraderole).
var defaultRBACResources = rbacSupportedResources{
<<<<<<< HEAD
	{apiGroup: "core", resourceKind: "pods"}:                                      {Name: "pods", Kind: types.KindKubePod, Group: "core", Namespaced: true},
	{apiGroup: "core", resourceKind: "secrets"}:                                   {Name: "secrets", Kind: types.KindKubeSecret, Group: "core", Namespaced: true},
	{apiGroup: "core", resourceKind: "configmaps"}:                                {Name: "configmaps", Kind: types.KindKubeConfigmap, Group: "core", Namespaced: true},
	{apiGroup: "core", resourceKind: "namespaces"}:                                {Name: "namespaces", Kind: types.KindKubeNamespace, Group: "core", Namespaced: true},
	{apiGroup: "core", resourceKind: "services"}:                                  {Name: "services", Kind: types.KindKubeService, Group: "core", Namespaced: true},
	{apiGroup: "core", resourceKind: "endpoints"}:                                 {Name: "endpoints", Kind: types.KindKubeService, Group: "core", Namespaced: true},
	{apiGroup: "core", resourceKind: "serviceaccounts"}:                           {Name: "serviceaccounts", Kind: types.KindKubeServiceAccount, Group: "core", Namespaced: true},
	{apiGroup: "core", resourceKind: "nodes"}:                                     {Name: "nodes", Kind: types.KindKubeNode, Group: "core", Namespaced: false},
	{apiGroup: "core", resourceKind: "persistentvolumes"}:                         {Name: "persistentvolumes", Kind: types.KindKubePersistentVolume, Group: "core", Namespaced: false},
	{apiGroup: "core", resourceKind: "persistentvolumeclaims"}:                    {Name: "persistentvolumeclaims", Kind: types.KindKubePersistentVolumeClaim, Group: "core", Namespaced: true},
	{apiGroup: "core", resourceKind: "replicationcontrollers"}:                    {Name: "replicationcontrollers", Kind: types.KindKubeReplicationController, Group: "core", Namespaced: true},
	{apiGroup: "apps", resourceKind: "deployments"}:                               {Name: "deployments", Kind: types.KindKubeDeployment, Group: "apps", Namespaced: true},
	{apiGroup: "apps", resourceKind: "replicasets"}:                               {Name: "replicasets", Kind: types.KindKubeReplicaSet, Group: "apps", Namespaced: true},
	{apiGroup: "apps", resourceKind: "statefulsets"}:                              {Name: "statefulsets", Kind: types.KindKubeStatefulset, Group: "apps", Namespaced: true},
	{apiGroup: "apps", resourceKind: "daemonsets"}:                                {Name: "daemonsets", Kind: types.KindKubeDaemonSet, Group: "apps", Namespaced: true},
	{apiGroup: "rbac.authorization.k8s.io", resourceKind: "clusterroles"}:         {Name: "clusterroles", Kind: types.KindKubeClusterRole, Group: "rbac.authorization.k8s.io", Namespaced: false},
	{apiGroup: "rbac.authorization.k8s.io", resourceKind: "roles"}:                {Name: "roles", Kind: types.KindKubeRole, Group: "rbac.authorization.k8s.io", Namespaced: true},
	{apiGroup: "rbac.authorization.k8s.io", resourceKind: "clusterrolebindings"}:  {Name: "clusterrolebindings", Kind: types.KindKubeClusterRoleBinding, Group: "rbac.authorization.k8s.io", Namespaced: false},
	{apiGroup: "rbac.authorization.k8s.io", resourceKind: "rolebindings"}:         {Name: "rolebindings", Kind: types.KindKubeRoleBinding, Group: "rbac.authorization.k8s.io", Namespaced: true},
	{apiGroup: "batch", resourceKind: "cronjobs"}:                                 {Name: "cronjobs", Kind: types.KindKubeCronjob, Group: "batch", Namespaced: true},
	{apiGroup: "batch", resourceKind: "jobs"}:                                     {Name: "jobs", Kind: types.KindKubeJob, Group: "batch", Namespaced: true},
	{apiGroup: "certificates.k8s.io", resourceKind: "certificatesigningrequests"}: {Name: "certificatesigningrequests", Kind: types.KindKubeCertificateSigningRequest, Group: "certificates.k8s.io", Namespaced: false},
	{apiGroup: "networking.k8s.io", resourceKind: "ingresses"}:                    {Name: "ingresses", Kind: types.KindKubeIngress, Group: "networking.k8s.io", Namespaced: true},
	{apiGroup: "extensions", resourceKind: "deployments"}:                         {Name: "deployments", Kind: types.KindKubeDeployment, Group: "extensions", Namespaced: true},
	{apiGroup: "extensions", resourceKind: "replicasets"}:                         {Name: "replicasets", Kind: types.KindKubeReplicaSet, Group: "extensions", Namespaced: true},
	{apiGroup: "extensions", resourceKind: "daemonsets"}:                          {Name: "daemonsets", Kind: types.KindKubeDaemonSet, Group: "extensions", Namespaced: true},
	{apiGroup: "extensions", resourceKind: "ingresses"}:                           {Name: "ingresses", Kind: types.KindKubeIngress, Group: "extensions", Namespaced: true},
=======
	{apiGroup: "", resourceKind: "pods"}:                                          types.KindKubePod,
	{apiGroup: "", resourceKind: "secrets"}:                                       types.KindKubeSecret,
	{apiGroup: "", resourceKind: "configmaps"}:                                    types.KindKubeConfigmap,
	{apiGroup: "", resourceKind: "namespaces"}:                                    types.KindKubeNamespace,
	{apiGroup: "", resourceKind: "services"}:                                      types.KindKubeService,
	{apiGroup: "", resourceKind: "endpoints"}:                                     types.KindKubeService,
	{apiGroup: "", resourceKind: "serviceaccounts"}:                               types.KindKubeServiceAccount,
	{apiGroup: "", resourceKind: "nodes"}:                                         types.KindKubeNode,
	{apiGroup: "", resourceKind: "persistentvolumes"}:                             types.KindKubePersistentVolume,
	{apiGroup: "", resourceKind: "persistentvolumeclaims"}:                        types.KindKubePersistentVolumeClaim,
	{apiGroup: "", resourceKind: "replicationcontrollers"}:                        types.KindKubeReplicationController,
	{apiGroup: "apps", resourceKind: "deployments"}:                               types.KindKubeDeployment,
	{apiGroup: "apps", resourceKind: "replicasets"}:                               types.KindKubeReplicaSet,
	{apiGroup: "apps", resourceKind: "statefulsets"}:                              types.KindKubeStatefulset,
	{apiGroup: "apps", resourceKind: "daemonsets"}:                                types.KindKubeDaemonSet,
	{apiGroup: "rbac.authorization.k8s.io", resourceKind: "clusterroles"}:         types.KindKubeClusterRole,
	{apiGroup: "rbac.authorization.k8s.io", resourceKind: "roles"}:                types.KindKubeRole,
	{apiGroup: "rbac.authorization.k8s.io", resourceKind: "clusterrolebindings"}:  types.KindKubeClusterRoleBinding,
	{apiGroup: "rbac.authorization.k8s.io", resourceKind: "rolebindings"}:         types.KindKubeRoleBinding,
	{apiGroup: "batch", resourceKind: "cronjobs"}:                                 types.KindKubeCronjob,
	{apiGroup: "batch", resourceKind: "jobs"}:                                     types.KindKubeJob,
	{apiGroup: "certificates.k8s.io", resourceKind: "certificatesigningrequests"}: types.KindKubeCertificateSigningRequest,
	{apiGroup: "networking.k8s.io", resourceKind: "ingresses"}:                    types.KindKubeIngress,
	{apiGroup: "extensions", resourceKind: "deployments"}:                         types.KindKubeDeployment,
	{apiGroup: "extensions", resourceKind: "replicasets"}:                         types.KindKubeReplicaSet,
	{apiGroup: "extensions", resourceKind: "daemonsets"}:                          types.KindKubeDaemonSet,
	{apiGroup: "extensions", resourceKind: "ingresses"}:                           types.KindKubeIngress,
>>>>>>> bfc1a1bf
}

// getResourceFromRequest returns a KubernetesResource if the user tried to access
// a specific endpoint that Teleport support resource filtering. Otherwise, returns nil.
func getResourceFromRequest(req *http.Request, kubeDetails *kubeDetails) (metaResource, error) {
	apiResource := parseResourcePath(req.URL.Path)

	out := metaResource{
		requestedResource: apiResource,
		verb:              apiResource.getVerb(req),
	}
	if kubeDetails == nil {
		return out, nil
	}

	codecFactory, rbacSupportedTypes, err := kubeDetails.getClusterSupportedResources()
	if err != nil {
		return out, trace.Wrap(err)
	}

	resource, ok := rbacSupportedTypes.getResource(apiResource.apiGroup, apiResource.resourceKind)
	if !ok {
		// TODO(@creack): Change this behavior, unsupported resource should be rejected.
		// If the resource is not supported, return nil.
		return out, nil
	}

	if apiResource.resourceName == "" && out.verb != types.KubeVerbCreate {
		// if the resource is supported but the resource name is not present and not a create request,
		// return nil because it's a list request.
		return out, nil
	}

	if apiResource.resourceName == "" && out.verb == types.KubeVerbCreate {
		// If the request is a create request, extract the resource name from the request body.
		resourceName, err := extractResourceNameFromPostRequest(req, codecFactory, kubeDetails.getObjectGVK(apiResource))
		if err != nil {
			return out, trace.Wrap(err)
		}
		apiResource.resourceName = resourceName
		out.requestedResource = apiResource
	}
	out.resourceDefinition = &resource

	return out, nil
}

// extractResourceNameFromPostRequest extracts the resource name from a POST body.
// It reads the full body - required because data can be proto encoded -
// and decodes it into a Kubernetes object. It then extracts the resource name
// from the object.
// The body is then reset to the original request body using a new buffer.
func extractResourceNameFromPostRequest(
	req *http.Request,
	codecs *serializer.CodecFactory,
	defaults *schema.GroupVersionKind,
) (string, error) {
	if req.Body == nil {
		return "", trace.BadParameter("request body is empty")
	}

	negotiator := newClientNegotiator(codecs)
	_, decoder, err := newEncoderAndDecoderForContentType(
		responsewriters.GetContentTypeHeader(req.Header),
		negotiator,
	)
	if err != nil {
		return "", trace.Wrap(err)
	}

	newBody := bytes.NewBuffer(make([]byte, 0, 2048))
	if _, err := io.Copy(newBody, req.Body); err != nil {
		return "", trace.Wrap(err)
	}
	if err := req.Body.Close(); err != nil {
		return "", trace.Wrap(err)
	}
	req.Body = io.NopCloser(newBody)
	// decode memory rw body.
	obj, err := decodeAndSetGVK(decoder, newBody.Bytes(), defaults)
	if err != nil {
		return "", trace.Wrap(err)
	}
	namer, ok := obj.(kubeObjectInterface)
	if !ok {
		return "", trace.BadParameter("object %T does not implement kubeObjectInterface", obj)
	}
	return namer.GetName(), nil
}

// getResourceFromAPIResource returns the resource kind from the api resource.
// If the resource kind contains sub resources (e.g. pods/exec), it returns the
// resource kind without the subresource.
func getResourceFromAPIResource(resourceKind string) string {
	if idx := strings.Index(resourceKind, "/"); idx != -1 {
		return resourceKind[:idx]
	}
	return resourceKind
}

// isKubeWatchRequest returns true if the request is a watch request.
func isKubeWatchRequest(req *http.Request, r apiResource) bool {
	if values := req.URL.Query()["watch"]; len(values) > 0 {
		switch strings.ToLower(values[0]) {
		case "false", "0":
		default:
			return true
		}
	}
	return r.isWatch
}

func (r apiResource) getVerb(req *http.Request) string {
	verb := ""
	isWatch := isKubeWatchRequest(req, r)
	switch r.resourceKind {
	case "pods/exec", "pods/attach":
		verb = types.KubeVerbExec
	case "pods/portforward":
		verb = types.KubeVerbPortForward
	default:
		switch req.Method {
		case http.MethodPost:
			verb = types.KubeVerbCreate
		case http.MethodGet, http.MethodHead, http.MethodOptions:
			switch {
			case isWatch:
				return types.KubeVerbWatch
			case r.resourceName == "":
				return types.KubeVerbList
			default:
				return types.KubeVerbGet
			}
		case http.MethodPut:
			verb = types.KubeVerbUpdate
		case http.MethodPatch:
			verb = types.KubeVerbPatch
		case http.MethodDelete:
			switch {
			case r.resourceName != "":
				verb = types.KubeVerbDelete
			default:
				verb = types.KubeVerbDeleteCollection
			}
		default:
			verb = ""
		}
	}

	return verb
}<|MERGE_RESOLUTION|>--- conflicted
+++ resolved
@@ -197,22 +197,12 @@
 
 // getResourceWithKey returns the teleport resource kind for a given resource key if
 // it exists, otherwise returns an empty string.
-<<<<<<< HEAD
 func (r rbacSupportedResources) getResource(apiGroup, resourceKind string) (metav1.APIResource, bool) {
 	k := allowedResourcesKey{
 		apiGroup:     apiGroup,
 		resourceKind: getResourceFromAPIResource(resourceKind),
 	}
 	out, ok := r[k]
-	if !ok && k.apiGroup == "" {
-		k.apiGroup = "core"
-		out, ok = r[k]
-=======
-func (r rbacSupportedResources) getResourceWithKey(k allowedResourcesKey) string {
-	if plural, ok := types.KubernetesResourcesKindsPlurals[r[k]]; ok {
-		return plural
->>>>>>> bfc1a1bf
-	}
 	return out, ok
 }
 
@@ -226,18 +216,17 @@
 // teleport resource kind for the purpose of resource rbac.
 // TODO(@creack): Remove this (keep a form of it for maybedowngraderole).
 var defaultRBACResources = rbacSupportedResources{
-<<<<<<< HEAD
-	{apiGroup: "core", resourceKind: "pods"}:                                      {Name: "pods", Kind: types.KindKubePod, Group: "core", Namespaced: true},
-	{apiGroup: "core", resourceKind: "secrets"}:                                   {Name: "secrets", Kind: types.KindKubeSecret, Group: "core", Namespaced: true},
-	{apiGroup: "core", resourceKind: "configmaps"}:                                {Name: "configmaps", Kind: types.KindKubeConfigmap, Group: "core", Namespaced: true},
-	{apiGroup: "core", resourceKind: "namespaces"}:                                {Name: "namespaces", Kind: types.KindKubeNamespace, Group: "core", Namespaced: true},
-	{apiGroup: "core", resourceKind: "services"}:                                  {Name: "services", Kind: types.KindKubeService, Group: "core", Namespaced: true},
-	{apiGroup: "core", resourceKind: "endpoints"}:                                 {Name: "endpoints", Kind: types.KindKubeService, Group: "core", Namespaced: true},
-	{apiGroup: "core", resourceKind: "serviceaccounts"}:                           {Name: "serviceaccounts", Kind: types.KindKubeServiceAccount, Group: "core", Namespaced: true},
-	{apiGroup: "core", resourceKind: "nodes"}:                                     {Name: "nodes", Kind: types.KindKubeNode, Group: "core", Namespaced: false},
-	{apiGroup: "core", resourceKind: "persistentvolumes"}:                         {Name: "persistentvolumes", Kind: types.KindKubePersistentVolume, Group: "core", Namespaced: false},
-	{apiGroup: "core", resourceKind: "persistentvolumeclaims"}:                    {Name: "persistentvolumeclaims", Kind: types.KindKubePersistentVolumeClaim, Group: "core", Namespaced: true},
-	{apiGroup: "core", resourceKind: "replicationcontrollers"}:                    {Name: "replicationcontrollers", Kind: types.KindKubeReplicationController, Group: "core", Namespaced: true},
+	{apiGroup: "", resourceKind: "pods"}:                                          {Name: "pods", Kind: types.KindKubePod, Group: "", Namespaced: true},
+	{apiGroup: "", resourceKind: "secrets"}:                                       {Name: "secrets", Kind: types.KindKubeSecret, Group: "", Namespaced: true},
+	{apiGroup: "", resourceKind: "configmaps"}:                                    {Name: "configmaps", Kind: types.KindKubeConfigmap, Group: "", Namespaced: true},
+	{apiGroup: "", resourceKind: "namespaces"}:                                    {Name: "namespaces", Kind: types.KindKubeNamespace, Group: "", Namespaced: true},
+	{apiGroup: "", resourceKind: "services"}:                                      {Name: "services", Kind: types.KindKubeService, Group: "", Namespaced: true},
+	{apiGroup: "", resourceKind: "endpoints"}:                                     {Name: "endpoints", Kind: types.KindKubeService, Group: "", Namespaced: true},
+	{apiGroup: "", resourceKind: "serviceaccounts"}:                               {Name: "serviceaccounts", Kind: types.KindKubeServiceAccount, Group: "", Namespaced: true},
+	{apiGroup: "", resourceKind: "nodes"}:                                         {Name: "nodes", Kind: types.KindKubeNode, Group: "", Namespaced: false},
+	{apiGroup: "", resourceKind: "persistentvolumes"}:                             {Name: "persistentvolumes", Kind: types.KindKubePersistentVolume, Group: "", Namespaced: false},
+	{apiGroup: "", resourceKind: "persistentvolumeclaims"}:                        {Name: "persistentvolumeclaims", Kind: types.KindKubePersistentVolumeClaim, Group: "", Namespaced: true},
+	{apiGroup: "", resourceKind: "replicationcontrollers"}:                        {Name: "replicationcontrollers", Kind: types.KindKubeReplicationController, Group: "", Namespaced: true},
 	{apiGroup: "apps", resourceKind: "deployments"}:                               {Name: "deployments", Kind: types.KindKubeDeployment, Group: "apps", Namespaced: true},
 	{apiGroup: "apps", resourceKind: "replicasets"}:                               {Name: "replicasets", Kind: types.KindKubeReplicaSet, Group: "apps", Namespaced: true},
 	{apiGroup: "apps", resourceKind: "statefulsets"}:                              {Name: "statefulsets", Kind: types.KindKubeStatefulset, Group: "apps", Namespaced: true},
@@ -254,35 +243,6 @@
 	{apiGroup: "extensions", resourceKind: "replicasets"}:                         {Name: "replicasets", Kind: types.KindKubeReplicaSet, Group: "extensions", Namespaced: true},
 	{apiGroup: "extensions", resourceKind: "daemonsets"}:                          {Name: "daemonsets", Kind: types.KindKubeDaemonSet, Group: "extensions", Namespaced: true},
 	{apiGroup: "extensions", resourceKind: "ingresses"}:                           {Name: "ingresses", Kind: types.KindKubeIngress, Group: "extensions", Namespaced: true},
-=======
-	{apiGroup: "", resourceKind: "pods"}:                                          types.KindKubePod,
-	{apiGroup: "", resourceKind: "secrets"}:                                       types.KindKubeSecret,
-	{apiGroup: "", resourceKind: "configmaps"}:                                    types.KindKubeConfigmap,
-	{apiGroup: "", resourceKind: "namespaces"}:                                    types.KindKubeNamespace,
-	{apiGroup: "", resourceKind: "services"}:                                      types.KindKubeService,
-	{apiGroup: "", resourceKind: "endpoints"}:                                     types.KindKubeService,
-	{apiGroup: "", resourceKind: "serviceaccounts"}:                               types.KindKubeServiceAccount,
-	{apiGroup: "", resourceKind: "nodes"}:                                         types.KindKubeNode,
-	{apiGroup: "", resourceKind: "persistentvolumes"}:                             types.KindKubePersistentVolume,
-	{apiGroup: "", resourceKind: "persistentvolumeclaims"}:                        types.KindKubePersistentVolumeClaim,
-	{apiGroup: "", resourceKind: "replicationcontrollers"}:                        types.KindKubeReplicationController,
-	{apiGroup: "apps", resourceKind: "deployments"}:                               types.KindKubeDeployment,
-	{apiGroup: "apps", resourceKind: "replicasets"}:                               types.KindKubeReplicaSet,
-	{apiGroup: "apps", resourceKind: "statefulsets"}:                              types.KindKubeStatefulset,
-	{apiGroup: "apps", resourceKind: "daemonsets"}:                                types.KindKubeDaemonSet,
-	{apiGroup: "rbac.authorization.k8s.io", resourceKind: "clusterroles"}:         types.KindKubeClusterRole,
-	{apiGroup: "rbac.authorization.k8s.io", resourceKind: "roles"}:                types.KindKubeRole,
-	{apiGroup: "rbac.authorization.k8s.io", resourceKind: "clusterrolebindings"}:  types.KindKubeClusterRoleBinding,
-	{apiGroup: "rbac.authorization.k8s.io", resourceKind: "rolebindings"}:         types.KindKubeRoleBinding,
-	{apiGroup: "batch", resourceKind: "cronjobs"}:                                 types.KindKubeCronjob,
-	{apiGroup: "batch", resourceKind: "jobs"}:                                     types.KindKubeJob,
-	{apiGroup: "certificates.k8s.io", resourceKind: "certificatesigningrequests"}: types.KindKubeCertificateSigningRequest,
-	{apiGroup: "networking.k8s.io", resourceKind: "ingresses"}:                    types.KindKubeIngress,
-	{apiGroup: "extensions", resourceKind: "deployments"}:                         types.KindKubeDeployment,
-	{apiGroup: "extensions", resourceKind: "replicasets"}:                         types.KindKubeReplicaSet,
-	{apiGroup: "extensions", resourceKind: "daemonsets"}:                          types.KindKubeDaemonSet,
-	{apiGroup: "extensions", resourceKind: "ingresses"}:                           types.KindKubeIngress,
->>>>>>> bfc1a1bf
 }
 
 // getResourceFromRequest returns a KubernetesResource if the user tried to access
