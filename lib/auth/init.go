/*
 * Teleport
 * Copyright (C) 2023  Gravitational, Inc.
 *
 * This program is free software: you can redistribute it and/or modify
 * it under the terms of the GNU Affero General Public License as published by
 * the Free Software Foundation, either version 3 of the License, or
 * (at your option) any later version.
 *
 * This program is distributed in the hope that it will be useful,
 * but WITHOUT ANY WARRANTY; without even the implied warranty of
 * MERCHANTABILITY or FITNESS FOR A PARTICULAR PURPOSE.  See the
 * GNU Affero General Public License for more details.
 *
 * You should have received a copy of the GNU Affero General Public License
 * along with this program.  If not, see <http://www.gnu.org/licenses/>.
 */

package auth

import (
	"cmp"
	"context"
	"crypto/tls"
	"crypto/x509"
	"errors"
	"fmt"
	"os"
	"slices"
	"strings"
	"sync"
	"time"

	"github.com/coreos/go-semver/semver"
	"github.com/gravitational/trace"
	"github.com/jonboulle/clockwork"
	"github.com/sirupsen/logrus"
	"go.opentelemetry.io/otel/attribute"
	"go.opentelemetry.io/otel/exporters/otlp/otlptrace"
	oteltrace "go.opentelemetry.io/otel/trace"
	"golang.org/x/sync/errgroup"

	"github.com/gravitational/teleport"
	"github.com/gravitational/teleport/api/client/proto"
	apidefaults "github.com/gravitational/teleport/api/defaults"
	clusterconfigpb "github.com/gravitational/teleport/api/gen/proto/go/teleport/clusterconfig/v1"
	dbobjectimportrulev1pb "github.com/gravitational/teleport/api/gen/proto/go/teleport/dbobjectimportrule/v1"
	machineidv1pb "github.com/gravitational/teleport/api/gen/proto/go/teleport/machineid/v1"
	"github.com/gravitational/teleport/api/types"
	"github.com/gravitational/teleport/api/types/clusterconfig"
	apievents "github.com/gravitational/teleport/api/types/events"
	"github.com/gravitational/teleport/lib"
	"github.com/gravitational/teleport/lib/auth/dbobjectimportrule/dbobjectimportrulev1"
	"github.com/gravitational/teleport/lib/auth/keystore"
	"github.com/gravitational/teleport/lib/auth/machineid/machineidv1"
	"github.com/gravitational/teleport/lib/auth/migration"
	"github.com/gravitational/teleport/lib/auth/native"
	"github.com/gravitational/teleport/lib/auth/state"
	"github.com/gravitational/teleport/lib/backend"
	"github.com/gravitational/teleport/lib/cloud"
	"github.com/gravitational/teleport/lib/events"
	"github.com/gravitational/teleport/lib/modules"
	"github.com/gravitational/teleport/lib/service/servicecfg"
	"github.com/gravitational/teleport/lib/services"
	"github.com/gravitational/teleport/lib/services/local"
	"github.com/gravitational/teleport/lib/srv/db/common/databaseobjectimportrule"
	"github.com/gravitational/teleport/lib/sshca"
	"github.com/gravitational/teleport/lib/tlsca"
	usagereporter "github.com/gravitational/teleport/lib/usagereporter/teleport"
	"github.com/gravitational/teleport/lib/utils"
)

var log = logrus.WithFields(logrus.Fields{
	teleport.ComponentKey: teleport.ComponentAuth,
})

// VersionStorage local storage for saving the version.
type VersionStorage interface {
	// GetTeleportVersion reads the last known Teleport version from storage.
	GetTeleportVersion(ctx context.Context) (*semver.Version, error)
	// WriteTeleportVersion writes the last known Teleport version to the storage.
	WriteTeleportVersion(ctx context.Context, version *semver.Version) error
}

// InitConfig is auth server init config
type InitConfig struct {
	// Backend is auth backend to use
	Backend backend.Backend

	// VersionStorage is a version storage for local process
	VersionStorage VersionStorage

	// Authority is key generator that we use
	Authority sshca.Authority

	// KeyStoreConfig is the config for the KeyStore which handles private CA
	// keys that may be held in an HSM.
	KeyStoreConfig servicecfg.KeystoreConfig

	// HostUUID is a UUID of this host
	HostUUID string

	// NodeName is the DNS name of the node
	NodeName string

	// ClusterName stores the FQDN of the signing CA (its certificate will have this
	// name embedded). It is usually set to the GUID of the host the Auth service runs on
	ClusterName types.ClusterName

	// Authorities is a list of pre-configured authorities to supply on first start
	Authorities []types.CertAuthority

	// ApplyOnStartupResources is a set of resources that should be applied
	// on each Teleport start.
	ApplyOnStartupResources []types.Resource

	// BootstrapResources is a list of previously backed-up resources used to
	// bootstrap backend on first start.
	BootstrapResources []types.Resource

	// AuthServiceName is a human-readable name of this CA. If several Auth services are running
	// (managing multiple teleport clusters) this field is used to tell them apart in UIs
	// It usually defaults to the hostname of the machine the Auth service runs on.
	AuthServiceName string

	// DataDir is the full path to the directory where keys, events and logs are kept
	DataDir string

	// ReverseTunnels is a list of reverse tunnels statically supplied
	// in configuration, so auth server will init the tunnels on the first start
	ReverseTunnels []types.ReverseTunnel

	// OIDCConnectors is a list of trusted OpenID Connect identity providers
	// in configuration, so auth server will init the tunnels on the first start
	OIDCConnectors []types.OIDCConnector

	// Trust is a service that manages users and credentials
	Trust services.TrustInternal

	// Presence service is a discovery and heartbeat tracker
	Presence services.PresenceInternal

	// Provisioner is a service that keeps track of provisioning tokens
	Provisioner services.Provisioner

	// Identity is a service that manages users and credentials
	Identity services.Identity

	// Access is service controlling access to resources
	Access services.Access

	// DynamicAccessExt is a service that manages dynamic RBAC.
	DynamicAccessExt services.DynamicAccessExt

	// Events is an event service
	Events types.Events

	// ClusterConfiguration is a services that holds cluster wide configuration.
	ClusterConfiguration services.ClusterConfiguration

	// Restrictions is a service to access network restrictions, etc
	Restrictions services.Restrictions

	// Apps is a service that manages application resources.
	Apps services.Apps

	// Databases is a service that manages database resources.
	Databases services.Databases

	// DatabaseServices is a service that manages DatabaseService resources.
	DatabaseServices services.DatabaseServices

	// Status is a service that manages cluster status info.
	Status services.StatusInternal

	// UserPreferences is a service that manages user preferences.
	UserPreferences services.UserPreferences

	// Roles is a set of roles to create
	Roles []types.Role

	// StaticTokens are pre-defined host provisioning tokens supplied via config file for
	// environments where paranoid security is not needed
	StaticTokens types.StaticTokens

	// AuthPreference defines the authentication type (local, oidc) and second
	// factor passed in from a configuration file.
	AuthPreference types.AuthPreference

	// AuditLog is used for emitting events to audit log.
	AuditLog events.AuditLogSessionStreamer

	// ClusterAuditConfig holds cluster audit configuration.
	ClusterAuditConfig types.ClusterAuditConfig

	// ClusterNetworkingConfig holds cluster networking configuration.
	ClusterNetworkingConfig types.ClusterNetworkingConfig

	// SessionRecordingConfig holds session recording configuration.
	SessionRecordingConfig types.SessionRecordingConfig

	// SkipPeriodicOperations turns off periodic operations
	// used in tests that don't need periodic operations.
	SkipPeriodicOperations bool

	// CipherSuites is a list of ciphersuites that the auth server supports.
	CipherSuites []uint16

	// Emitter is events emitter, used to submit discrete events
	Emitter apievents.Emitter

	// Streamer is events sessionstreamer, used to create continuous
	// session related streams
	Streamer events.Streamer

	// WindowsServices is a service that manages Windows desktop resources.
	WindowsDesktops services.WindowsDesktops

	// SAMLIdPServiceProviders is a service that manages SAML IdP service providers.
	SAMLIdPServiceProviders services.SAMLIdPServiceProviders

	// UserGroups is a service that manages user groups.
	UserGroups services.UserGroups

	// CrownJewels is a service that manages CrownJewels.
	CrownJewels services.CrownJewels

	// Integrations is a service that manages Integrations.
	Integrations services.Integrations

	// DiscoveryConfigs is a service that manages DiscoveryConfigs.
	DiscoveryConfigs services.DiscoveryConfigs

	// SessionTrackerService is a service that manages trackers for all active sessions.
	SessionTrackerService services.SessionTrackerService

	// ConnectionsDiagnostic is a service that manages Connection Diagnostics resources.
	ConnectionsDiagnostic services.ConnectionsDiagnostic

	// LoadAllCAs tells tsh to load the host CAs for all clusters when trying to ssh into a node.
	LoadAllCAs bool

	// TraceClient is used to forward spans to the upstream telemetry collector
	TraceClient otlptrace.Client

	// Kubernetes is a service that manages kubernetes cluster resources.
	Kubernetes services.Kubernetes

	// AssertionReplayService is a service that mitigates SSO assertion replay.
	*local.AssertionReplayService

	// FIPS means FedRAMP/FIPS 140-2 compliant configuration was requested.
	FIPS bool

	// UsageReporter is a service that forwards cluster usage events.
	UsageReporter usagereporter.UsageReporter

	// Okta is a service that manages Okta resources.
	Okta services.Okta

	// AccessLists is a service that manages access list resources.
	AccessLists services.AccessLists

	// DatabaseObjectImportRule is a service that manages database object import rules.
	DatabaseObjectImportRules services.DatabaseObjectImportRules

	// DatabaseObject is a service that manages database objects.
	DatabaseObjects services.DatabaseObjects

	// UserLoginStates is a service that manages user login states.
	UserLoginState services.UserLoginStates

	// SecReports is a service that manages security reports.
	SecReports services.SecReports

	// PluginData is a service that manages plugin data.
	PluginData services.PluginData

	// Clock is the clock instance auth uses. Typically you'd only want to set
	// this during testing.
	Clock clockwork.Clock

	// HTTPClientForAWSSTS overwrites the default HTTP client used for making
	// STS requests. Used in test.
	HTTPClientForAWSSTS utils.HTTPDoClient

	// Tracer used to create spans.
	Tracer oteltrace.Tracer

	// AccessMonitoringEnabled is true if access monitoring is enabled.
	AccessMonitoringEnabled bool

	// AccessMonitoringRules is a service that manages access monitoring rules.
	AccessMonitoringRules services.AccessMonitoringRules

	// CloudClients provides clients for various cloud providers.
	CloudClients cloud.Clients

	// KubeWaitingContainers is a service that manages
	// Kubernetes ephemeral containers that are waiting
	// to be created until moderated session conditions are met.
	KubeWaitingContainers services.KubeWaitingContainer

	// Notifications is a service that manages notifications.
	Notifications services.Notifications

	// BotInstance is a service that manages Machine ID bot instances
	BotInstance services.BotInstance

<<<<<<< HEAD
	ProvisioningStates services.ProvisioningStates

	IdentityCenter services.IdentityCenter
=======
	// SPIFFEFederations is a service that manages storing SPIFFE federations.
	SPIFFEFederations services.SPIFFEFederations
>>>>>>> 95201b8a
}

// Init instantiates and configures an instance of AuthServer
func Init(ctx context.Context, cfg InitConfig, opts ...ServerOption) (*Server, error) {
	ctx, span := cfg.Tracer.Start(ctx, "auth/Init")
	defer span.End()

	if cfg.DataDir == "" {
		return nil, trace.BadParameter("DataDir: data dir can not be empty")
	}
	if cfg.HostUUID == "" {
		return nil, trace.BadParameter("HostUUID: host UUID can not be empty")
	}

	asrv, err := NewServer(&cfg, opts...)
	if err != nil {
		return nil, trace.Wrap(err)
	}

	domainName := cfg.ClusterName.GetClusterName()
	if err := backend.RunWhileLocked(ctx,
		backend.RunWhileLockedConfig{
			LockConfiguration: backend.LockConfiguration{
				Backend:  cfg.Backend,
				LockName: domainName,
				TTL:      30 * time.Second,
			},
			RefreshLockInterval: 20 * time.Second,
		}, func(ctx context.Context) error {
			return trace.Wrap(initCluster(ctx, cfg, asrv))
		}); err != nil {
		return nil, trace.Wrap(err)
	}

	return asrv, nil
}

// initCluster configures the cluster based on the user provided configuration. This should
// only be called when the init lock is held to prevent multiple instances of Auth from attempting
// to bootstrap the cluster at the same time.
func initCluster(ctx context.Context, cfg InitConfig, asrv *Server) error {
	span := oteltrace.SpanFromContext(ctx)
	domainName := cfg.ClusterName.GetClusterName()
	firstStart, err := isFirstStart(ctx, asrv, cfg)
	if err != nil {
		return trace.Wrap(err)
	}
	if err := validateAndUpdateTeleportVersion(ctx, cfg.VersionStorage, teleport.SemVersion, firstStart); err != nil {
		return trace.Wrap(err)
	}

	// if bootstrap resources are supplied, use them to bootstrap backend state
	// on initial startup.
	if len(cfg.BootstrapResources) > 0 {
		if firstStart {
			log.Infof("Applying %v bootstrap resources (first initialization)", len(cfg.BootstrapResources))
			if err := checkResourceConsistency(ctx, asrv.keyStore, domainName, cfg.BootstrapResources...); err != nil {
				return trace.Wrap(err, "refusing to bootstrap backend")
			}
			if err := local.CreateResources(ctx, cfg.Backend, cfg.BootstrapResources...); err != nil {
				return trace.Wrap(err, "backend bootstrap failed")
			}
		} else {
			log.Warnf("Ignoring %v bootstrap resources (previously initialized)", len(cfg.BootstrapResources))
		}
	}

	// if apply-on-startup resources are supplied, apply them
	if len(cfg.ApplyOnStartupResources) > 0 {
		log.Infof("Applying %v resources (apply-on-startup)", len(cfg.ApplyOnStartupResources))

		if err := applyResources(ctx, asrv.Services, cfg.ApplyOnStartupResources); err != nil {
			return trace.Wrap(err, "applying resources failed")
		}
	}

	// Set the ciphersuites that this auth server supports.
	asrv.cipherSuites = cfg.CipherSuites

	// INTERNAL: Authorities (plus Roles) and ReverseTunnels don't follow the
	// same pattern as the rest of the configuration (they are not configuration
	// singletons). However, we need to keep them around while Telekube uses them.
	for _, role := range cfg.Roles {
		if _, err := asrv.UpsertRole(ctx, role); err != nil {
			return trace.Wrap(err)
		}
		log.Infof("Created role: %v.", role)
	}
	for i := range cfg.Authorities {
		ca := cfg.Authorities[i]

		// Remove private key from leaf clusters.
		if domainName != ca.GetClusterName() {
			ca = ca.Clone()
			types.RemoveCASecrets(ca)
		}
		// Don't re-create CA if it already exists, otherwise
		// the existing cluster configuration will be corrupted;
		// this part of code is only used in tests.
		if err := asrv.CreateCertAuthority(ctx, ca); err != nil {
			if !trace.IsAlreadyExists(err) {
				return trace.Wrap(err)
			}
		} else {
			log.Infof("Created trusted certificate authority: %q, type: %q.", ca.GetName(), ca.GetType())
		}
	}
	for _, tunnel := range cfg.ReverseTunnels {
		if err := asrv.UpsertReverseTunnel(tunnel); err != nil {
			return trace.Wrap(err)
		}
		log.Infof("Created reverse tunnel: %v.", tunnel)
	}

	g, gctx := errgroup.WithContext(ctx)
	g.Go(func() error {
		ctx, span := cfg.Tracer.Start(gctx, "auth/SetClusterAuditConfig")
		defer span.End()
		return trace.Wrap(asrv.SetClusterAuditConfig(ctx, cfg.ClusterAuditConfig))
	})

	g.Go(func() error {
		ctx, span := cfg.Tracer.Start(gctx, "auth/InitializeClusterNetworkingConfig")
		defer span.End()
		return trace.Wrap(initializeClusterNetworkingConfig(ctx, asrv, cfg.ClusterNetworkingConfig))
	})

	g.Go(func() error {
		ctx, span := cfg.Tracer.Start(gctx, "auth/InitializeSessionRecordingConfig")
		defer span.End()
		return trace.Wrap(initializeSessionRecordingConfig(ctx, asrv, cfg.SessionRecordingConfig))
	})

	g.Go(func() error {
		ctx, span := cfg.Tracer.Start(gctx, "auth/InitializeAccessGraphSettings")
		defer span.End()
		return trace.Wrap(initializeAccessGraphSettings(ctx, asrv))
	})

	g.Go(func() error {
		ctx, span := cfg.Tracer.Start(gctx, "auth/initializeAuthPreference")
		defer span.End()
		return trace.Wrap(initializeAuthPreference(ctx, asrv, cfg.AuthPreference))
	})

	g.Go(func() error {
		_, span := cfg.Tracer.Start(gctx, "auth/SetStaticTokens")
		defer span.End()
		log.Infof("Updating cluster configuration: %v.", cfg.StaticTokens)
		return trace.Wrap(asrv.SetStaticTokens(cfg.StaticTokens))
	})

	g.Go(func() error {
		_, span := cfg.Tracer.Start(gctx, "auth/SetClusterNamespace")
		defer span.End()
		log.Infof("Creating namespace: %q.", apidefaults.Namespace)
		return trace.Wrap(asrv.UpsertNamespace(types.DefaultNamespace()))
	})

	var cn types.ClusterName
	g.Go(func() error {
		_, span := cfg.Tracer.Start(gctx, "auth/SetClusterName")
		defer span.End()

		// The first Auth Server that starts gets to set the name of the cluster.
		// If a cluster name/ID is already stored in the backend, the attempt to set
		// a new name returns an AlreadyExists error.
		err := asrv.SetClusterName(cfg.ClusterName)
		if err == nil {
			cn = cfg.ClusterName
			return nil
		}

		if !trace.IsAlreadyExists(err) {
			return trace.Wrap(err)
		}

		// If the cluster name has already been set, log a warning if the user
		// is trying to change the name.
		cn, err = asrv.Services.GetClusterName()
		if err != nil {
			return trace.Wrap(err)
		}
		if cn.GetClusterName() != cfg.ClusterName.GetClusterName() {
			msg := "Cannot rename cluster: continuing with current cluster name. Teleport " +
				"clusters can not be renamed once they are created. You are seeing this " +
				"message for one of two reasons. Either you have not set \"cluster_name\" in " +
				"Teleport configuration and changed the hostname of the auth server or you " +
				"are trying to change the value of \"cluster_name\"."
			log.WithFields(logrus.Fields{
				"current_cluster_name":    cn.GetClusterName(),
				"configured_cluster_name": cfg.ClusterName.GetClusterName(),
			}).Error(msg)
		}

		log.Debugf("Cluster configuration: %v.", cn.GetClusterName())
		return nil
	})

	if err := g.Wait(); err != nil {
		return trace.Wrap(err)
	}

	// Override user passed in cluster name with what is in the backend.
	cfg.ClusterName = cn

	// Apply any outstanding migrations.
	if err := migration.Apply(ctx, cfg.Backend); err != nil {
		return trace.Wrap(err, "applying migrations")
	}

	// generate certificate authorities if they don't exist
	if err := initializeAuthorities(ctx, asrv, &cfg); err != nil {
		return trace.Wrap(err)
	}

	if lib.IsInsecureDevMode() {
		warningMessage := "Starting teleport in insecure mode. This is " +
			"dangerous! Sensitive information will be logged to console and " +
			"certificates will not be verified. Proceed with caution!"
		log.Warn(warningMessage)
	}

	span.AddEvent("migrating legacy resources")
	// Migrate any legacy resources to new format.
	if err := migrateLegacyResources(ctx, asrv); err != nil {
		return trace.Wrap(err)
	}
	span.AddEvent("completed migration legacy resources")

	// Create presets - convenience and example resources.
	if !services.IsDashboard(*modules.GetModules().Features().ToProto()) {
		span.AddEvent("creating preset roles")
		if err := createPresetRoles(ctx, asrv); err != nil {
			return trace.Wrap(err)
		}
		span.AddEvent("completed creating preset roles")

		span.AddEvent("creating preset users")
		if err := createPresetUsers(ctx, asrv); err != nil {
			return trace.Wrap(err)
		}
		span.AddEvent("completed creating preset users")

		span.AddEvent("creating preset database object import rules")
		if err := createPresetDatabaseObjectImportRule(ctx, asrv); err != nil {
			// merely raise a warning; this is not a fatal error.
			log.WithError(err).Warn("error creating preset database object import rules")
		}
		span.AddEvent("completed creating database object import rules")
	} else {
		log.Info("skipping preset role and user creation")
	}

	if !cfg.SkipPeriodicOperations {
		log.Infof("Auth server is running periodic operations.")
		go asrv.runPeriodicOperations()
	} else {
		log.Infof("Auth server is skipping periodic operations.")
	}

	return nil
}

func initializeAuthorities(ctx context.Context, asrv *Server, cfg *InitConfig) error {
	var (
		mu           sync.Mutex
		allKeysInUse [][]byte
	)
	usableKeysResults := make(map[types.CertAuthType]*keystore.UsableKeysResult)
	g, gctx := errgroup.WithContext(ctx)
	for _, caType := range types.CertAuthTypes {
		caType := caType
		g.Go(func() error {
			tctx, span := cfg.Tracer.Start(gctx, "auth/initializeAuthority", oteltrace.WithAttributes(attribute.String("type", string(caType))))
			defer span.End()

			caID := types.CertAuthID{Type: caType, DomainName: cfg.ClusterName.GetClusterName()}
			usableKeysResult, keysInUse, err := initializeAuthority(tctx, asrv, caID)
			if err != nil {
				return trace.Wrap(err)
			}

			mu.Lock()
			defer mu.Unlock()
			usableKeysResults[caType] = usableKeysResult
			allKeysInUse = append(allKeysInUse, keysInUse...)
			return nil
		})
	}
	if err := g.Wait(); err != nil {
		return trace.Wrap(err)
	}

	if err := asrv.syncUsableKeysAlert(ctx, usableKeysResults); err != nil {
		return trace.Wrap(err)
	}

	// Delete any unused keys from the keyStore. This is to avoid exhausting
	// (or wasting) HSM resources.
	if err := asrv.keyStore.DeleteUnusedKeys(ctx, allKeysInUse); err != nil {
		// Key deletion is best-effort, log a warning if it fails and carry on.
		// We don't want to prevent a CA rotation, which may be necessary in
		// some cases where this would fail.
		log.Warnf("An attempt to clean up unused HSM or KMS CA keys has failed unexpectedly: %v", err)
	}
	return nil
}

func initializeAuthority(ctx context.Context, asrv *Server, caID types.CertAuthID) (usableKeysResult *keystore.UsableKeysResult, keysInUse [][]byte, err error) {
	ca, err := asrv.Services.GetCertAuthority(ctx, caID, true)
	if err != nil {
		if !trace.IsNotFound(err) {
			return nil, nil, trace.Wrap(err)
		}

		log.Infof("First start: generating %s certificate authority.", caID.Type)
		if ca, err = generateAuthority(ctx, asrv, caID); err != nil {
			return nil, nil, trace.Wrap(err)
		}

		if err := asrv.CreateCertAuthority(ctx, ca); err != nil {
			return nil, nil, trace.Wrap(err)
		}
	}

	// Make sure the keystore has usable keys. This is a bit redundant if the CA
	// was just generated above, but cheap relative to generating the CA, and
	// it's nice to get the usableKeysResult.
	usableKeysResult, err = asrv.keyStore.HasUsableActiveKeys(ctx, ca)
	if err != nil {
		return nil, nil, trace.Wrap(err)
	}
	if !usableKeysResult.CAHasUsableKeys {
		if ca.GetType() == types.HostCA {
			// We need to sign the local Admin identity to support auth startup
			// and local tctl. For this special case we add new
			// AdditionalTrustedKeys without any active keys. These keys will
			// sign the local Admin identity but nothing else (until a CA
			// rotation). Only the Host CA is necessary to issue the Admin
			// identity.
			//
			// We can only get here if all the active keys for this CA are in an
			// HSM or KMS that this auth is not configured to use. Because the
			// auth will not use PKCS#11 keys created by a different host UUID,
			// for clusters using HSM keys this includes cases where a new auth is
			// added to an HA cluster, or an existing auth's host UUID is reset.
			if err := asrv.ensureLocalAdditionalKeys(ctx, ca); err != nil {
				return nil, nil, trace.Wrap(err)
			}
			ca, err = asrv.Services.GetCertAuthority(ctx, caID, true)
			if err != nil {
				return nil, nil, trace.Wrap(err)
			}
			usableKeysResult, err = asrv.keyStore.HasUsableActiveKeys(ctx, ca)
			if err != nil {
				return nil, nil, trace.Wrap(err)
			}
		} else {
			log.Warnf("This Auth Service is configured to use %s but the %s CA contains only %s. "+
				"No new certificates can be signed with the existing keys. "+
				"You must perform a CA rotation to generate new keys, or adjust your configuration to use the existing keys.",
				usableKeysResult.PreferredKeyType,
				caID.Type,
				strings.Join(usableKeysResult.CAKeyTypes, " and "))
		}
	} else if !usableKeysResult.CAHasPreferredKeyType {
		log.Warnf("This Auth Service is configured to use %s but the %s CA contains only %s. "+
			"New certificates will continue to be signed with raw software keys but you must perform a CA rotation to begin using %s.",
			usableKeysResult.PreferredKeyType,
			caID.Type,
			strings.Join(usableKeysResult.CAKeyTypes, " and "),
			usableKeysResult.PreferredKeyType)
	}
	allKeyTypes := ca.AllKeyTypes()
	numKeyTypes := len(allKeyTypes)
	if numKeyTypes > 1 {
		log.Warnf("%s CA contains a combination of %s and %s keys. If you are attempting to"+
			" configure HSM or KMS key storage, make sure it is configured on all auth servers in"+
			" this cluster and then perform a CA rotation: https://goteleport.com/docs/management/operations/ca-rotation/",
			caID.Type, strings.Join(allKeyTypes[:numKeyTypes-1], ", "), allKeyTypes[numKeyTypes-1])
	}

	for _, keySet := range []types.CAKeySet{ca.GetActiveKeys(), ca.GetAdditionalTrustedKeys()} {
		for _, sshKeyPair := range keySet.SSH {
			keysInUse = append(keysInUse, sshKeyPair.PrivateKey)
		}
		for _, tlsKeyPair := range keySet.TLS {
			keysInUse = append(keysInUse, tlsKeyPair.Key)
		}
		for _, jwtKeyPair := range keySet.JWT {
			keysInUse = append(keysInUse, jwtKeyPair.PrivateKey)
		}
	}
	return usableKeysResult, keysInUse, nil
}

// generateAuthority creates a new self-signed authority of the provided type
// and returns it to the caller. It is the responsibility of callers to persist
// the authority.
func generateAuthority(ctx context.Context, asrv *Server, caID types.CertAuthID) (types.CertAuthority, error) {
	keySet, err := newKeySet(ctx, asrv.keyStore, caID)
	if err != nil {
		return nil, trace.Wrap(err)
	}
	ca, err := types.NewCertAuthority(types.CertAuthoritySpecV2{
		Type:        caID.Type,
		ClusterName: caID.DomainName,
		ActiveKeys:  keySet,
	})
	if err != nil {
		return nil, trace.Wrap(err)
	}

	return ca, nil
}

var secondFactorUpgradeInstructions = `
Teleport requires second factor authentication for local users.
The auth_service configuration should be updated to enable it.

auth_service:
  authentication:
    second_factor: on
    webauthn:
      rp_id: example.com

For more information:
- https://goteleport.com/docs/access-controls/guides/webauthn/
`

func initializeAuthPreference(ctx context.Context, asrv *Server, newAuthPref types.AuthPreference) error {
	const iterationLimit = 3
	for i := 0; i < iterationLimit; i++ {
		storedAuthPref, err := asrv.Services.GetAuthPreference(ctx)
		if err != nil && !trace.IsNotFound(err) {
			return trace.Wrap(err)
		}

		shouldReplace, err := shouldInitReplaceResourceWithOrigin(storedAuthPref, newAuthPref)
		if err != nil {
			return trace.Wrap(err)
		}

		if !shouldReplace {
			if os.Getenv(teleport.EnvVarAllowNoSecondFactor) != "true" {
				err := modules.ValidateResource(storedAuthPref)
				if errors.Is(err, modules.ErrCannotDisableSecondFactor) {
					return trace.Wrap(err, secondFactorUpgradeInstructions)
				}
				if err != nil {
					return trace.Wrap(err)
				}
			}
			return nil
		}

		if storedAuthPref == nil {
			log.Infof("Creating cluster auth preference: %v.", newAuthPref)
			_, err := asrv.CreateAuthPreference(ctx, newAuthPref)
			if trace.IsAlreadyExists(err) {
				continue
			}

			return trace.Wrap(err)
		}

		newAuthPref.SetRevision(storedAuthPref.GetRevision())
		_, err = asrv.UpdateAuthPreference(ctx, newAuthPref)
		if trace.IsCompareFailed(err) {
			continue
		}
		if errors.Is(err, modules.ErrCannotDisableSecondFactor) {
			return trace.Wrap(err, secondFactorUpgradeInstructions)
		}

		return trace.Wrap(err)
	}

	return trace.LimitExceeded("failed to initialize auth preference in %v iterations", iterationLimit)
}

func initializeClusterNetworkingConfig(ctx context.Context, asrv *Server, newNetConfig types.ClusterNetworkingConfig) error {
	const iterationLimit = 3
	for i := 0; i < 3; i++ {
		storedNetConfig, err := asrv.Services.GetClusterNetworkingConfig(ctx)
		if err != nil && !trace.IsNotFound(err) {
			return trace.Wrap(err)
		}

		shouldReplace, err := shouldInitReplaceResourceWithOrigin(storedNetConfig, newNetConfig)
		if err != nil {
			return trace.Wrap(err)
		}

		if !shouldReplace {
			return nil
		}

		if storedNetConfig == nil {
			log.Infof("Creating cluster networking configuration: %v.", newNetConfig)
			_, err = asrv.CreateClusterNetworkingConfig(ctx, newNetConfig)
			if trace.IsAlreadyExists(err) {
				continue
			}

			return trace.Wrap(err)
		}

		log.Infof("Updating cluster networking configuration: %v.", newNetConfig)
		newNetConfig.SetRevision(storedNetConfig.GetRevision())
		_, err = asrv.UpdateClusterNetworkingConfig(ctx, newNetConfig)
		if trace.IsCompareFailed(err) {
			continue
		}

		return trace.Wrap(err)
	}

	return trace.LimitExceeded("failed to initialize cluster networking config in %v iterations", iterationLimit)
}

func initializeSessionRecordingConfig(ctx context.Context, asrv *Server, newRecConfig types.SessionRecordingConfig) error {
	const iterationLimit = 3
	for i := 0; i < iterationLimit; i++ {
		storedRecConfig, err := asrv.Services.GetSessionRecordingConfig(ctx)
		if err != nil && !trace.IsNotFound(err) {
			return trace.Wrap(err)
		}

		shouldReplace, err := shouldInitReplaceResourceWithOrigin(storedRecConfig, newRecConfig)
		if err != nil {
			return trace.Wrap(err)
		}

		if !shouldReplace {
			return nil
		}

		if storedRecConfig == nil {
			log.Infof("Creating session recording config: %v.", newRecConfig)
			_, err := asrv.CreateSessionRecordingConfig(ctx, newRecConfig)
			if trace.IsAlreadyExists(err) {
				continue
			}

			return trace.Wrap(err)
		}

		log.Infof("Updating session recording config: %v.", newRecConfig)
		newRecConfig.SetRevision(storedRecConfig.GetRevision())
		_, err = asrv.UpdateSessionRecordingConfig(ctx, newRecConfig)
		if trace.IsCompareFailed(err) {
			continue
		}

		return trace.Wrap(err)
	}

	return trace.LimitExceeded("failed to initialize session recording config in %v iterations", iterationLimit)
}

func initializeAccessGraphSettings(ctx context.Context, asrv *Server) error {
	stored, err := asrv.Services.GetAccessGraphSettings(ctx)
	if err != nil && !trace.IsNotFound(err) {
		return trace.Wrap(err)
	}
	if stored != nil {
		return nil
	}

	stored, err = clusterconfig.NewAccessGraphSettings(&clusterconfigpb.AccessGraphSettingsSpec{
		SecretsScanConfig: clusterconfigpb.AccessGraphSecretsScanConfig_ACCESS_GRAPH_SECRETS_SCAN_CONFIG_DISABLED,
	})
	if err != nil {
		return trace.Wrap(err)
	}

	log.Infof("Creating access graph settings: %v.", stored)
	_, err = asrv.CreateAccessGraphSettings(ctx, stored)
	if trace.IsAlreadyExists(err) {
		return nil
	}

	return trace.Wrap(err)
}

// shouldInitReplaceResourceWithOrigin determines whether the candidate
// resource should be used to replace the stored resource during auth server
// initialization.  Dynamically configured resources must not be overwritten
// when the corresponding file config is left unspecified (i.e., by defaults).
func shouldInitReplaceResourceWithOrigin(stored, candidate types.ResourceWithOrigin) (bool, error) {
	if candidate == nil || (candidate.Origin() != types.OriginDefaults && candidate.Origin() != types.OriginConfigFile) {
		return false, trace.BadParameter("candidate origin must be either defaults or config-file (this is a bug)")
	}

	// If there is no resource stored in the backend or it was not dynamically
	// configured, the candidate resource should be stored in the backend.
	if stored == nil || stored.Origin() != types.OriginDynamic {
		return true, nil
	}

	// If the candidate resource is explicitly configured in the config file,
	// store this config-file resource in the backend no matter what.
	if candidate.Origin() == types.OriginConfigFile {
		// Log a warning when about to overwrite a dynamically configured resource.
		if stored.Origin() == types.OriginDynamic {
			log.Warnf("Stored %v resource that was configured dynamically is about to be discarded in favor of explicit file configuration.", stored.GetKind())
		}
		return true, nil
	}

	// The resource in the backend was configured dynamically, and there is no
	// more authoritative file configuration to replace it.  Keep the stored
	// dynamic resource.
	return false, nil
}

// migrationStart marks the migration as active.
// It should be called when a migration starts.
func migrationStart(ctx context.Context, migrationName string) {
	log.Debugf("Migrations: %q migration started.", migrationName)
	migrations.WithLabelValues(migrationName).Set(1)
}

// migrationEnd marks the migration as inactive.
// It should be called when a migration ends.
func migrationEnd(ctx context.Context, migrationName string) {
	log.Debugf("Migrations: %q migration ended.", migrationName)
	migrations.WithLabelValues(migrationName).Set(0)
}

func migrateLegacyResources(ctx context.Context, asrv *Server) error {
	if err := migrateRemoteClusters(ctx, asrv); err != nil {
		return trace.Wrap(err)
	}
	return nil
}

// PresetRoleManager contains the required Role Management methods to create a Preset Role.
type PresetRoleManager interface {
	// GetRole returns role by name.
	GetRole(ctx context.Context, name string) (types.Role, error)
	// CreateRole creates a role.
	CreateRole(ctx context.Context, role types.Role) (types.Role, error)
	// UpsertRole creates or updates a role and emits a related audit event.
	UpsertRole(ctx context.Context, role types.Role) (types.Role, error)
}

// GetPresetRoles returns a list of all preset roles expected to be available on
// this cluster.
func GetPresetRoles() []types.Role {
	presets := []types.Role{
		services.NewPresetGroupAccessRole(),
		services.NewPresetEditorRole(),
		services.NewPresetAccessRole(),
		services.NewPresetAuditorRole(),
		services.NewPresetReviewerRole(),
		services.NewPresetRequesterRole(),
		services.NewSystemAutomaticAccessApproverRole(),
		services.NewPresetDeviceAdminRole(),
		services.NewPresetDeviceEnrollRole(),
		services.NewPresetRequireTrustedDeviceRole(),
		services.NewSystemOktaAccessRole(),
		services.NewSystemOktaRequesterRole(),
		services.NewPresetTerraformProviderRole(),
	}

	// Certain `New$FooRole()` functions will return a nil role if the
	// corresponding feature is disabled. They should be filtered out as they
	// are not actually made available on the cluster.
	return slices.DeleteFunc(presets, func(r types.Role) bool { return r == nil })
}

// createPresetRoles creates preset role resources
func createPresetRoles(ctx context.Context, rm PresetRoleManager) error {
	roles := GetPresetRoles()

	g, gctx := errgroup.WithContext(ctx)
	for _, role := range roles {
		// If the role is nil, skip because it doesn't apply to this Teleport installation.
		if role == nil {
			continue
		}

		role := role
		g.Go(func() error {
			// Specifically skip the Okta requester role, as it will be
			// modified by the Okta access list sync.
			if types.IsSystemResource(role) && role.GetName() != teleport.SystemOktaRequesterRoleName {
				// System resources *always* get reset on every auth startup
				if _, err := rm.UpsertRole(gctx, role); err != nil {
					return trace.Wrap(err, "failed upserting system role %s", role.GetName())
				}

				return nil
			}

			if _, err := rm.CreateRole(gctx, role); err != nil {
				if !trace.IsAlreadyExists(err) {
					return trace.WrapWithMessage(err, "failed to create preset role %v", role.GetName())
				}

				currentRole, err := rm.GetRole(gctx, role.GetName())
				if err != nil {
					return trace.Wrap(err)
				}

				role, err := services.AddRoleDefaults(currentRole)
				if trace.IsAlreadyExists(err) {
					return nil
				}
				if err != nil {
					return trace.Wrap(err)
				}

				if _, err := rm.UpsertRole(gctx, role); err != nil {
					return trace.WrapWithMessage(err, "failed to update preset role %v", role.GetName())
				}
			}
			return nil
		})
	}
	return trace.Wrap(g.Wait())
}

// PresetUsers contains the required User Management methods to
// create a preset User. Method names represent the appropriate
// subset
type PresetUsers interface {
	// CreateUser creates a new user record based on the supplied `user` instance.
	CreateUser(ctx context.Context, user types.User) (types.User, error)
	// GetUser fetches a user from the repository by name, optionally fetching
	// any associated secrets.
	GetUser(ctx context.Context, username string, withSecrets bool) (types.User, error)
	// UpsertUser user creates or updates a user record as needed.
	UpsertUser(ctx context.Context, user types.User) (types.User, error)
}

// createPresetUsers creates all of the required user presets. No attempt is
// made to migrate any existing users to the lastest preset.
func createPresetUsers(ctx context.Context, um PresetUsers) error {
	users := []types.User{
		services.NewSystemAutomaticAccessBotUser(),
	}
	for _, user := range users {
		// Some users are only valid for enterprise Teleport, and so will be
		// nil for an OSS build and can be skipped
		if user == nil {
			continue
		}

		if types.IsSystemResource(user) {
			// System resources *always* get reset on every auth startup
			if user, err := um.UpsertUser(ctx, user); err != nil {
				return trace.Wrap(err, "failed upserting system user %s", user.GetName())
			}
			continue
		}

		if user, err := um.CreateUser(ctx, user); err != nil && !trace.IsAlreadyExists(err) {
			return trace.Wrap(err, "failed creating preset user %s", user.GetName())
		}
	}

	return nil
}

// createPresetDatabaseObjectImportRule will create a sample database object import rule if there are none.
func createPresetDatabaseObjectImportRule(ctx context.Context, rules services.DatabaseObjectImportRules) error {
	importRules, _, err := rules.ListDatabaseObjectImportRules(ctx, 100, "")
	if err != nil {
		return trace.Wrap(err, "failed listing available database object import rules")
	}
	if len(importRules) > 0 {
		return nil
	}

	rule := databaseobjectimportrule.NewPresetImportAllObjectsRule()
	if rule == nil {
		return nil
	}

	_, err = rules.CreateDatabaseObjectImportRule(ctx, rule)
	if err != nil {
		return trace.Wrap(err, "failed to create default database object import rule")
	}

	return nil
}

// isFirstStart returns 'true' if the auth server is starting for the 1st time
// on this server.
func isFirstStart(ctx context.Context, authServer *Server, cfg InitConfig) (bool, error) {
	// check if the CA exists?
	_, err := authServer.Services.GetCertAuthority(
		ctx,
		types.CertAuthID{
			DomainName: cfg.ClusterName.GetClusterName(),
			Type:       types.HostCA,
		}, false)
	if err != nil {
		if !trace.IsNotFound(err) {
			return false, trace.Wrap(err)
		}
		// If a CA was not found, that means this is the first start.
		return true, nil
	}
	return false, nil
}

// checkResourceConsistency checks far basic conflicting state issues.
func checkResourceConsistency(ctx context.Context, keyStore *keystore.Manager, clusterName string, resources ...types.Resource) error {
	for _, rsc := range resources {
		switch r := rsc.(type) {
		case types.CertAuthority:
			// check that signing CAs have expected cluster name and that
			// all CAs for this cluster do having signing keys.
			seemsLocal := r.GetClusterName() == clusterName

			var hasKeys bool
			var signerErr error
			switch r.GetType() {
			case types.HostCA, types.UserCA, types.OpenSSHCA:
				_, signerErr = keyStore.GetSSHSigner(ctx, r)
			case types.DatabaseCA, types.DatabaseClientCA, types.SAMLIDPCA, types.SPIFFECA:
				_, _, signerErr = keyStore.GetTLSCertAndSigner(ctx, r)
			case types.JWTSigner, types.OIDCIdPCA:
				_, signerErr = keyStore.GetJWTSigner(ctx, r)
			default:
				return trace.BadParameter("unexpected cert_authority type %s for cluster %v", r.GetType(), clusterName)
			}
			switch {
			case signerErr == nil:
				hasKeys = true
			case trace.IsNotFound(signerErr):
				hasKeys = false
			default:
				return trace.Wrap(signerErr)
			}

			if seemsLocal && !hasKeys {
				return trace.BadParameter("ca for local cluster %q missing signing keys", clusterName)
			}
			if !seemsLocal && hasKeys {
				return trace.BadParameter("unexpected cluster name %q for signing ca (expected %q)", r.GetClusterName(), clusterName)
			}
		case types.TrustedCluster:
			if r.GetName() == clusterName {
				return trace.BadParameter("trusted cluster has same name as local cluster (%q)", clusterName)
			}
		case types.Role:
			// Some options are only available with enterprise subscription
			if err := checkRoleFeatureSupport(r); err != nil {
				return trace.Wrap(err)
			}
		default:
			// No validation checks for this resource type
		}
	}
	return nil
}

// GenerateIdentity generates identity for the auth server
func GenerateIdentity(a *Server, id state.IdentityID, additionalPrincipals, dnsNames []string) (*state.Identity, error) {
	priv, pub, err := native.GenerateKeyPair()
	if err != nil {
		return nil, trace.Wrap(err)
	}

	tlsPub, err := PrivateKeyToPublicKeyTLS(priv)
	if err != nil {
		return nil, trace.Wrap(err)
	}

	certs, err := a.GenerateHostCerts(context.Background(),
		&proto.HostCertsRequest{
			HostID:               id.HostUUID,
			NodeName:             id.NodeName,
			Role:                 id.Role,
			AdditionalPrincipals: additionalPrincipals,
			DNSNames:             dnsNames,
			PublicSSHKey:         pub,
			PublicTLSKey:         tlsPub,
		})
	if err != nil {
		return nil, trace.Wrap(err)
	}
	return state.ReadIdentityFromKeyPair(priv, certs)
}

// CertInfo returns diagnostic information about certificate
func CertInfo(cert *x509.Certificate) string {
	return fmt.Sprintf("cert(%v issued by %v:%v)", cert.Subject.CommonName, cert.Issuer.CommonName, cert.Issuer.SerialNumber)
}

// TLSCertInfo returns diagnostic information about certificate
func TLSCertInfo(cert *tls.Certificate) string {
	x509cert, err := x509.ParseCertificate(cert.Certificate[0])
	if err != nil {
		return err.Error()
	}
	return CertInfo(x509cert)
}

// CertAuthorityInfo returns debugging information about certificate authority
func CertAuthorityInfo(ca types.CertAuthority) string {
	var out []string
	for _, keyPair := range ca.GetTrustedTLSKeyPairs() {
		cert, err := tlsca.ParseCertificatePEM(keyPair.Cert)
		if err != nil {
			out = append(out, err.Error())
		} else {
			out = append(out, fmt.Sprintf("trust root(%v:%v)", cert.Subject.CommonName, cert.Subject.SerialNumber))
		}
	}
	return fmt.Sprintf("cert authority(state: %v, phase: %v, roots: %v)", ca.GetRotation().State, ca.GetRotation().Phase, strings.Join(out, ", "))
}

// DELETE IN: 2.7.0
// NOTE: Sadly, our integration tests depend on this logic
// because they create remote cluster resource. Our integration
// tests should be migrated to use trusted clusters instead of manually
// creating tunnels.
// This migration adds remote cluster resource migrating from 2.5.0
// where the presence of remote cluster was identified only by presence
// of host certificate authority with cluster name not equal local cluster name
func migrateRemoteClusters(ctx context.Context, asrv *Server) error {
	migrationStart(ctx, "remote_clusters")
	defer migrationEnd(ctx, "remote_clusters")

	clusterName, err := asrv.Services.GetClusterName()
	if err != nil {
		return trace.Wrap(err)
	}
	certAuthorities, err := asrv.Services.GetCertAuthorities(ctx, types.HostCA, false)
	if err != nil {
		return trace.Wrap(err)
	}
	// loop over all roles and make sure any v3 roles have permit port
	// forward and forward agent allowed
	for _, certAuthority := range certAuthorities {
		if certAuthority.GetName() == clusterName.GetClusterName() {
			log.Debugf("Migrations: skipping local cluster cert authority %q.", certAuthority.GetName())
			continue
		}
		// remote cluster already exists
		_, err = asrv.Services.GetRemoteCluster(ctx, certAuthority.GetName())
		if err == nil {
			log.Debugf("Migrations: remote cluster already exists for cert authority %q.", certAuthority.GetName())
			continue
		}
		if !trace.IsNotFound(err) {
			return trace.Wrap(err)
		}
		// the cert authority is associated with trusted cluster
		_, err = asrv.Services.GetTrustedCluster(ctx, certAuthority.GetName())
		if err == nil {
			log.Debugf("Migrations: trusted cluster resource exists for cert authority %q.", certAuthority.GetName())
			continue
		}
		if !trace.IsNotFound(err) {
			return trace.Wrap(err)
		}
		remoteCluster, err := types.NewRemoteCluster(certAuthority.GetName())
		if err != nil {
			return trace.Wrap(err)
		}
		_, err = asrv.CreateRemoteCluster(ctx, remoteCluster)
		if err != nil {
			if !trace.IsAlreadyExists(err) {
				return trace.Wrap(err)
			}
		}
		log.Infof("Migrations: added remote cluster resource for cert authority %q.", certAuthority.GetName())
	}

	return nil
}

// ResourceApplyPriority specifies in which order the resources must be applied
// to avoid consistency issues. A lower priority means the resource is applied
// before.
var ResourceApplyPriority = map[string]int{
	types.KindRole:                    1,
	types.KindUser:                    2, // Users must be applied after Roles
	types.KindToken:                   3,
	types.KindClusterNetworkingConfig: 3,
	types.KindClusterAuthPreference:   3,
	// Bots should be applied after users and roles as at the moment they are actually converted to users and roles.
	// This will ensure that Bot Users/Roles are properly created regardless of the Teleport version from which the
	// resources have been exported.
	types.KindBot: 3,
}

// Unlike when resources are loaded via --bootstrap, we're inserting elements via their service.
// This means consistency is checked. This function support applying resources
// with dependencies (like a user referring to a role).
func applyResources(ctx context.Context, service *Services, resources []types.Resource) error {
	var err error
	slices.SortFunc(resources, func(a, b types.Resource) int {
		priorityA := ResourceApplyPriority[a.GetKind()]
		priorityB := ResourceApplyPriority[b.GetKind()]
		return cmp.Compare(priorityA, priorityB)
	})
	for _, resource := range resources {
		// Unwrap "new style" resources.
		// We always want to switch over the underlying type.
		var res any = resource
		if w, ok := res.(interface{ Unwrap() types.Resource153 }); ok {
			res = w.Unwrap()
		}
		switch r := res.(type) {
		case types.ProvisionToken:
			err = service.Provisioner.UpsertToken(ctx, r)
		case types.User:
			err = services.ValidateUserRoles(ctx, r, service.Access)
			if err != nil {
				return trace.Wrap(err)
			}
			_, err = service.Identity.UpsertUser(ctx, r)
		case types.Role:
			_, err = service.Access.UpsertRole(ctx, r)
		case types.ClusterNetworkingConfig:
			_, err = service.ClusterConfiguration.UpsertClusterNetworkingConfig(ctx, r)
		case types.AuthPreference:
			_, err = service.ClusterConfiguration.UpsertAuthPreference(ctx, r)
		case *machineidv1pb.Bot:
			_, err = machineidv1.UpsertBot(ctx, service, r, time.Now(), "system")
		case *dbobjectimportrulev1pb.DatabaseObjectImportRule:
			_, err = dbobjectimportrulev1.UpsertDatabaseObjectImportRule(ctx, service, r)
		default:
			return trace.NotImplemented("cannot apply resource of type %T", resource)
		}
		if err != nil {
			return trace.Wrap(err)
		}
	}
	return nil
}<|MERGE_RESOLUTION|>--- conflicted
+++ resolved
@@ -307,14 +307,11 @@
 	// BotInstance is a service that manages Machine ID bot instances
 	BotInstance services.BotInstance
 
-<<<<<<< HEAD
-	ProvisioningStates services.ProvisioningStates
-
-	IdentityCenter services.IdentityCenter
-=======
 	// SPIFFEFederations is a service that manages storing SPIFFE federations.
 	SPIFFEFederations services.SPIFFEFederations
->>>>>>> 95201b8a
+	
+	ProvisioningStates services.ProvisioningStates
+	IdentityCenter services.IdentityCenter
 }
 
 // Init instantiates and configures an instance of AuthServer
