--- conflicted
+++ resolved
@@ -290,12 +290,10 @@
 	// Notifications is a service that manages notifications.
 	Notifications services.Notifications
 
-<<<<<<< HEAD
-	ProvisioningStates services.ProvisioningStates
-=======
 	// BotInstance is a service that manages Machine ID bot instances
 	BotInstance services.BotInstance
->>>>>>> 3981d333
+	
+	ProvisioningStates services.ProvisioningStates
 }
 
 // Init instantiates and configures an instance of AuthServer
