--- conflicted
+++ resolved
@@ -625,12 +625,9 @@
 	services.AccessMonitoringRules
 	services.CrownJewels
 	services.BotInstance
-<<<<<<< HEAD
-	services.ProvisioningStates
-=======
 	services.AccessGraphSecretsGetter
 	services.DevicesGetter
->>>>>>> 6d794dfe
+	services.ProvisioningStates
 }
 
 // SecReportsClient returns the security reports client.
@@ -703,10 +700,6 @@
 	return r
 }
 
-<<<<<<< HEAD
-func (r *Services) ProvisioningStatesClient() services.ProvisioningStates {
-	return r
-=======
 // GetAccessGraphSecretsGetter returns the AccessGraph secrets service.
 func (r *Services) GetAccessGraphSecretsGetter() services.AccessGraphSecretsGetter {
 	return r.AccessGraphSecretsGetter
@@ -715,7 +708,10 @@
 // GetDevicesGetter returns the trusted devices service.
 func (r *Services) GetDevicesGetter() services.DevicesGetter {
 	return r.DevicesGetter
->>>>>>> 6d794dfe
+}
+
+func (r *Services) ProvisioningStatesClient() services.ProvisioningStates {
+	return r
 }
 
 var (
