/*
 * Teleport
 * Copyright (C) 2023  Gravitational, Inc.
 *
 * This program is free software: you can redistribute it and/or modify
 * it under the terms of the GNU Affero General Public License as published by
 * the Free Software Foundation, either version 3 of the License, or
 * (at your option) any later version.
 *
 * This program is distributed in the hope that it will be useful,
 * but WITHOUT ANY WARRANTY; without even the implied warranty of
 * MERCHANTABILITY or FITNESS FOR A PARTICULAR PURPOSE.  See the
 * GNU Affero General Public License for more details.
 *
 * You should have received a copy of the GNU Affero General Public License
 * along with this program.  If not, see <http://www.gnu.org/licenses/>.
 */

package windows

import (
	"context"
	"crypto/x509"
	"errors"
	"fmt"
	"log/slog"
	"slices"
	"strings"
	"sync"

	ber "github.com/go-asn1-ber/asn1-ber"
	"github.com/go-ldap/ldap/v3"
	"github.com/gravitational/trace"

	"github.com/gravitational/teleport/api/types"
)

// LDAPConfig contains parameters for connecting to an LDAP server.
type LDAPConfig struct {
	// Addr is the LDAP server address in the form host:port.
	// Standard port is 636 for LDAPS.
	Addr string //nolint:unused // False-positive
	// Domain is an Active Directory domain name, like "example.com".
	Domain string //nolint:unused // False-positive
	// Username is an LDAP username, like "EXAMPLE\Administrator", where
	// "EXAMPLE" is the NetBIOS version of Domain.
	Username string //nolint:unused // False-positive
	// SID is the SID for the user specified by Username.
	SID string //nolint:unused // False-positive
	// InsecureSkipVerify decides whether we skip verifying with the LDAP server's CA when making the LDAPS connection.
	InsecureSkipVerify bool //nolint:unused // False-positive
	// ServerName is the name of the LDAP server for TLS.
	ServerName string //nolint:unused // False-positive
	// CA is an optional CA cert to be used for verification if InsecureSkipVerify is set to false.
	CA *x509.Certificate //nolint:unused // False-positive
}

// Check verifies this LDAPConfig
func (cfg LDAPConfig) Check() error {
	if cfg.Addr == "" {
		return trace.BadParameter("missing Addr in LDAPConfig")
	}
	if cfg.Domain == "" {
		return trace.BadParameter("missing Domain in LDAPConfig")
	}
	if cfg.Username == "" {
		return trace.BadParameter("missing Username in LDAPConfig")
	}
	return nil
}

<<<<<<< HEAD
// DomainDN returns the distinguished name for the domain
func (cfg LDAPConfig) DomainDN() string {
	return ToDN(cfg.Domain)
}

func ToDN(domain string) string {
=======
// DomainDN returns the distinguished name for the domain.
func DomainDN(domain string) string {
>>>>>>> cbdd5dfa
	var sb strings.Builder
	parts := strings.Split(domain, ".")
	for _, p := range parts {
		if sb.Len() > 0 {
			sb.WriteString(",")
		}
		sb.WriteString("DC=")
		sb.WriteString(p)
	}
	return sb.String()
}

const (
	// AttrObjectSid is the Security Identifier of an LDAP object
	AttrObjectSid = "objectSid"
	// AttrObjectClass is the object class of an LDAP object
	AttrObjectClass = "objectClass"
)

// classContainer is the object class for containers in Active Directory
const classContainer = "container"

// searchPageSize is desired page size for LDAP search. In Active Directory the default search size limit is 1000 entries,
// so in most cases the 1000 search page size will result in the optimal amount of requests made to
// LDAP server.
const searchPageSize = 1000

// LDAPClient is a windows LDAP client.
//
// It does not automatically detect when the underlying connection
// is closed. Callers should check for trace.ConnectionProblem errors
// and provide a new client with [SetClient].
type LDAPClient struct {
	// Cfg is the LDAPConfig
	Cfg               LDAPConfig
	Logger            *slog.Logger
	mu                sync.Mutex
	client            ldap.Client
	connectionCreator func(addr string) (*ldap.Conn, error)
}

// SetConnectionCreator sets the function used for creating connections during referrals traversal
func (c *LDAPClient) SetConnectionCreator(creator func(addr string) (*ldap.Conn, error)) {
	c.mu.Lock()
	defer c.mu.Unlock()
	c.connectionCreator = creator
}

// SetClient sets the underlying ldap.Client
func (c *LDAPClient) SetClient(client ldap.Client) {
	c.mu.Lock()
	if c.client != nil {
		c.client.Close()
	}
	c.client = client
	c.mu.Unlock()
}

// Close closes the underlying ldap.Client
func (c *LDAPClient) Close() {
	c.mu.Lock()
	if c.client != nil {
		c.client.Close()
	}
	c.mu.Unlock()
}

// extractReferrals gathers referrals from ldapErr
// If LDAP server can't provide the information required but has the knowledge of proper it will return error like:
// LDAP Result Code 10 "Referral": 0000202B: RefErr: DSID-0310084A
// You then have to parse content of the ber-encoded error to extract the address for the referral
func extractReferrals(ldapErr *ldap.Error) []string {
	if ldapErr == nil {
		return nil
	}

	if ldapErr.ResultCode != ldap.LDAPResultReferral {
		return nil
	}
	searchResultIndex := slices.IndexFunc(ldapErr.Packet.Children, func(packet *ber.Packet) bool {
		return packet.Description == "Search Result Done"
	})
	if searchResultIndex < 0 {
		return nil
	}
	searchResult := ldapErr.Packet.Children[searchResultIndex]

	referralsIndex := slices.IndexFunc(searchResult.Children, func(packet *ber.Packet) bool {
		return packet.Description == "Referral"
	})
	if referralsIndex < 0 {
		return nil
	}
	referrals := searchResult.Children[referralsIndex].Children

	out := make([]string, 0, len(referrals))
	for _, referral := range referrals {
		referralValue := referral.Value.(string)
		//value is in form of ldaps://my.domain.example.com/DC=my,DC=domain,DC=example,DC=com
		// we have to remove everything after the last /
		last := strings.LastIndex(referralValue, "/")
		if last >= 0 {
			referralValue = referralValue[:last]
		}
		out = append(out, referralValue)
	}

	return out
}

// convertLDAPError attempts to convert LDAP error codes to their
// equivalent trace errors.
func convertLDAPError(err error) error {
	if err == nil {
		return nil
	}

	var ldapErr *ldap.Error
	if errors.As(err, &ldapErr) {
		switch ldapErr.ResultCode {
		case ldap.ErrorNetwork:
			// this one is especially important, because Teleport will
			// try to re-establish the connection when a ConnectionProblem
			// is detected
			return trace.ConnectionProblem(err, "network error")
		case ldap.LDAPResultOperationsError:
			if strings.Contains(err.Error(), "successful bind must be completed") {
				return trace.NewAggregate(trace.AccessDenied(
					"the LDAP server did not accept Teleport's client certificate, "+
						"has the Teleport CA been imported correctly?"), err)
			}
		case ldap.LDAPResultEntryAlreadyExists:
			return trace.AlreadyExists("LDAP object already exists: %v", err)
		case ldap.LDAPResultConstraintViolation:
			return trace.BadParameter("object constraint violation: %v", err)
		case ldap.LDAPResultInsufficientAccessRights:
			return trace.AccessDenied("insufficient permissions: %v", err)
		}
	}

	return err
}

// ReadWithFilter searches the specified DN (and its children) using the specified LDAP filter.
// See https://ldap.com/ldap-filters/ for more information on LDAP filter syntax.
func (c *LDAPClient) ReadWithFilter(dn string, filter string, attrs []string) ([]*ldap.Entry, error) {
	req := ldap.NewSearchRequest(
		dn,
		ldap.ScopeWholeSubtree,
		ldap.DerefAlways,
		0,     // no SizeLimit
		0,     // no TimeLimit
		false, // TypesOnly == false, we want attribute values
		filter,
		attrs,
		nil, // no Controls
	)
	c.mu.Lock()
	defer c.mu.Unlock()

	res, err := c.client.SearchWithPaging(req, searchPageSize)

	if err == nil {
		return res.Entries, nil
	}

	ctx := context.Background()

	var ldapErr *ldap.Error
	if errors.As(err, &ldapErr) && ldapErr.ResultCode == ldap.LDAPResultReferral {
		referrals := extractReferrals(ldapErr)
		for i := 0; i < len(referrals); i++ {
			c.Logger.DebugContext(ctx, "Trying connection to referral", "referral", referrals[i])
			if conn, err := c.connectionCreator(referrals[i]); err == nil {
				res, err := conn.SearchWithPaging(req, searchPageSize)
				if err == nil {
					return res.Entries, nil
				} else if len(referrals) < 10 && errors.As(err, &ldapErr) {
					c.Logger.DebugContext(ctx, "LDAP search failed, extracting referrals", "referral", referrals[i], "error", err)
					newReferrals := extractReferrals(ldapErr)
					referrals = append(referrals, newReferrals...)
				} else {
					c.Logger.DebugContext(ctx, "LDAP search failed", "referral", referrals[i], "error", err)
				}
			} else {
				c.Logger.DebugContext(ctx, "Can't connect to referral", "referral", referrals[i], "error", err)
			}
		}
		return nil, trace.BadParameter("no referral provided by LDAP server can execute the query, tried: %s", strings.Join(referrals, ","))
	} else if err != nil {
		return nil, trace.Wrap(convertLDAPError(err), "fetching LDAP object %q with filter %q", dn, filter)
	}

	return res.Entries, nil
}

// Read fetches an LDAP entry at path and its children, if any. Only
// entries with the given class are returned and only with the specified
// attributes.
//
// You can browse LDAP on the Windows host to find the objectClass for a
// specific entry using ADSIEdit.msc.
// You can find the list of all AD classes at
// https://docs.microsoft.com/en-us/windows/win32/adschema/classes-all
func (c *LDAPClient) Read(dn string, class string, attrs []string) ([]*ldap.Entry, error) {
	return c.ReadWithFilter(dn, fmt.Sprintf("(%s=%s)", AttrObjectClass, class), attrs)
}

// Create creates an LDAP entry at the given path, with the given class and
// attributes. Note that AD will create a bunch of attributes for each object
// class automatically and you don't need to specify all of them.
//
// You can browse LDAP on the Windows host to find the objectClass and
// attributes for similar entries using ADSIEdit.msc.
// You can find the list of all AD classes at
// https://docs.microsoft.com/en-us/windows/win32/adschema/classes-all
func (c *LDAPClient) Create(dn string, class string, attrs map[string][]string) error {
	req := ldap.NewAddRequest(dn, nil)
	for k, v := range attrs {
		req.Attribute(k, v)
	}
	req.Attribute("objectClass", []string{class})

	c.mu.Lock()
	defer c.mu.Unlock()

	if err := c.client.Add(req); err != nil {
		return trace.Wrap(convertLDAPError(err), "error creating LDAP object %q", dn)
	}
	return nil
}

// CreateContainer creates an LDAP container entry if
// it doesn't already exist.
func (c *LDAPClient) CreateContainer(dn string) error {
	err := c.Create(dn, classContainer, nil)
	// Ignore the error if container already exists.
	if trace.IsAlreadyExists(err) {
		return nil
	}

	return trace.Wrap(err)
}

// Update updates an LDAP entry at the given path, replacing the provided
// attributes. For each attribute in replaceAttrs, the value is completely
// replaced, not merged. If you want to modify the value of an existing
// attribute, you should read the existing value first, modify it and provide
// the final combined value in replaceAttrs.
//
// You can browse LDAP on the Windows host to find attributes of existing
// entries using ADSIEdit.msc.
func (c *LDAPClient) Update(dn string, replaceAttrs map[string][]string) error {
	req := ldap.NewModifyRequest(dn, nil)
	for k, v := range replaceAttrs {
		req.Replace(k, v)
	}

	c.mu.Lock()
	defer c.mu.Unlock()

	if err := c.client.Modify(req); err != nil {
		return trace.Wrap(convertLDAPError(err), "updating %q", dn)
	}
	return nil
}

// CombineLDAPFilters joins the slice of filters
func CombineLDAPFilters(filters []string) string {
	return "(&" + strings.Join(filters, "") + ")"
}

func crlContainerDN(domain string, caType types.CertAuthType) string {
	return fmt.Sprintf("CN=%s,CN=CDP,CN=Public Key Services,CN=Services,CN=Configuration,%s", crlKeyName(caType), DomainDN(domain))
}

func crlDN(clusterName string, activeDirectoryDomain string, caType types.CertAuthType) string {
	return "CN=" + clusterName + "," + crlContainerDN(activeDirectoryDomain, caType)
}

// crlKeyName returns the appropriate LDAP key given the CA type.
//
// Note: UserCA must use "Teleport" to keep backwards compatibility.
func crlKeyName(caType types.CertAuthType) string {
	switch caType {
	case types.DatabaseClientCA, types.DatabaseCA:
		return "TeleportDB"
	default:
		return "Teleport"
	}
}<|MERGE_RESOLUTION|>--- conflicted
+++ resolved
@@ -69,17 +69,8 @@
 	return nil
 }
 
-<<<<<<< HEAD
-// DomainDN returns the distinguished name for the domain
-func (cfg LDAPConfig) DomainDN() string {
-	return ToDN(cfg.Domain)
-}
-
-func ToDN(domain string) string {
-=======
 // DomainDN returns the distinguished name for the domain.
 func DomainDN(domain string) string {
->>>>>>> cbdd5dfa
 	var sb strings.Builder
 	parts := strings.Split(domain, ".")
 	for _, p := range parts {
