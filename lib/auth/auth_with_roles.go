/*
 * Teleport
 * Copyright (C) 2023  Gravitational, Inc.
 *
 * This program is free software: you can redistribute it and/or modify
 * it under the terms of the GNU Affero General Public License as published by
 * the Free Software Foundation, either version 3 of the License, or
 * (at your option) any later version.
 *
 * This program is distributed in the hope that it will be useful,
 * but WITHOUT ANY WARRANTY; without even the implied warranty of
 * MERCHANTABILITY or FITNESS FOR A PARTICULAR PURPOSE.  See the
 * GNU Affero General Public License for more details.
 *
 * You should have received a copy of the GNU Affero General Public License
 * along with this program.  If not, see <http://www.gnu.org/licenses/>.
 */

package auth

import (
	"cmp"
	"context"
	"fmt"
	"log/slog"
	"net/url"
	"os"
	"slices"
	"strings"
	"time"

	"github.com/google/uuid"
	"github.com/gravitational/trace"
	"github.com/sirupsen/logrus"
	collectortracev1 "go.opentelemetry.io/proto/otlp/collector/trace/v1"
	otlpcommonv1 "go.opentelemetry.io/proto/otlp/common/v1"

	"github.com/gravitational/teleport"
	"github.com/gravitational/teleport/api/client"
	"github.com/gravitational/teleport/api/client/proto"
	"github.com/gravitational/teleport/api/constants"
	apidefaults "github.com/gravitational/teleport/api/defaults"
	auditlogpb "github.com/gravitational/teleport/api/gen/proto/go/teleport/auditlog/v1"
	mfav1 "github.com/gravitational/teleport/api/gen/proto/go/teleport/mfa/v1"
	"github.com/gravitational/teleport/api/internalutils/stream"
	"github.com/gravitational/teleport/api/metadata"
	"github.com/gravitational/teleport/api/types"
	apievents "github.com/gravitational/teleport/api/types/events"
	"github.com/gravitational/teleport/api/types/wrappers"
	apiutils "github.com/gravitational/teleport/api/utils"
	"github.com/gravitational/teleport/api/utils/keys"
	"github.com/gravitational/teleport/entitlements"
	"github.com/gravitational/teleport/lib/auth/authclient"
	"github.com/gravitational/teleport/lib/auth/clusterconfig/clusterconfigv1"
	"github.com/gravitational/teleport/lib/auth/okta"
	"github.com/gravitational/teleport/lib/authz"
	"github.com/gravitational/teleport/lib/backend"
	"github.com/gravitational/teleport/lib/defaults"
	dtauthz "github.com/gravitational/teleport/lib/devicetrust/authz"
	dtconfig "github.com/gravitational/teleport/lib/devicetrust/config"
	"github.com/gravitational/teleport/lib/events"
	"github.com/gravitational/teleport/lib/modules"
	"github.com/gravitational/teleport/lib/services"
	"github.com/gravitational/teleport/lib/services/local"
	"github.com/gravitational/teleport/lib/session"
	"github.com/gravitational/teleport/lib/tlsca"
)

// ServerWithRoles is a wrapper around auth service
// methods that focuses on authorizing every request
type ServerWithRoles struct {
	authServer *Server
	alog       events.AuditLogSessionStreamer
	// context holds authorization context
	context authz.Context
}

// CloseContext is closed when the auth server shuts down
func (a *ServerWithRoles) CloseContext() context.Context {
	return a.authServer.closeCtx
}

// actionForResource will determine if a user has access to the given resource. This call respects where clauses.
func (a *ServerWithRoles) actionForResource(resource types.Resource, kind string, verbs ...string) error {
	sctx := &services.Context{User: a.context.User}
	if resource != nil {
		sctx.Resource = resource
	}
	return trace.Wrap(a.actionWithContext(sctx, kind, verbs...))
}

// actionWithContext will determine if a user has access given a services.Context. This call respects where clauses.
func (a *ServerWithRoles) actionWithContext(ctx *services.Context, resource string, verbs ...string) error {
	if len(verbs) == 0 {
		return trace.BadParameter("no verbs provided for authorization check on resource %q", resource)
	}
	var errs []error
	for _, verb := range verbs {
		errs = append(errs, a.context.Checker.CheckAccessToRule(ctx, apidefaults.Namespace, resource, verb))
	}
	if err := trace.NewAggregate(errs...); err != nil {
		return err
	}
	return nil
}

func (a *ServerWithRoles) actionNamespace(namespace, resource string, verbs ...string) error {
	if len(verbs) == 0 {
		return trace.BadParameter("no verbs provided for authorization check on resource %q", resource)
	}
	var errs []error
	for _, verb := range verbs {
		errs = append(errs, a.context.Checker.CheckAccessToRule(&services.Context{User: a.context.User}, namespace, resource, verb))
	}
	if err := trace.NewAggregate(errs...); err != nil {
		return err
	}
	return nil
}

func (a *ServerWithRoles) action(resource string, verbs ...string) error {
	return a.actionNamespace(apidefaults.Namespace, resource, verbs...)
}

// currentUserAction is a special checker that allows certain actions for users
// even if they are not admins, e.g. update their own passwords,
// or generate certificates, otherwise it will require admin privileges
func (a *ServerWithRoles) currentUserAction(username string) error {
	if authz.IsCurrentUser(a.context, username) {
		return nil
	}
	return a.context.Checker.CheckAccessToRule(&services.Context{User: a.context.User},
		apidefaults.Namespace, types.KindUser, types.VerbCreate)
}

// authConnectorAction is a special checker that grants access to auth
// connectors. It first checks if you have access to the specific connector.
// If not, it checks if the requester has the meta KindAuthConnector access
// (which grants access to all connectors).
func (a *ServerWithRoles) authConnectorAction(resource string, verb string) error {
	if err := a.context.Checker.CheckAccessToRule(&services.Context{User: a.context.User}, apidefaults.Namespace, resource, verb); err != nil {
		if err := a.context.Checker.CheckAccessToRule(&services.Context{User: a.context.User}, apidefaults.Namespace, types.KindAuthConnector, verb); err != nil {
			return trace.Wrap(err)
		}
	}
	return nil
}

// identityCenterAction is a special checker that grants access to Identity Center
// resources. In order to simplify the writing of role condition statements, the
// various Identity Center resources are bundled up under an umbrella
// `KindIdentityCenter` resource kind. This means that if access to the target
// resource is not explicitly denied, then the user has a second chance to get
// access via the generic resource kind.
func (a *ServerWithRoles) identityCenterAction(namespace string, resource string, verbs ...string) error {
	err := a.action(namespace, resource, verbs...)
	if err == nil || services.IsAccessExplicitlyDenied(err) {
		return trace.Wrap(err)
	}
	return trace.Wrap(a.action(namespace, types.KindIdentityCenter, verbs...))
}

// actionForListWithCondition extracts a restrictive filter condition to be
// added to a list query after a simple resource check fails.
func (a *ServerWithRoles) actionForListWithCondition(resource, identifier string) (*types.WhereExpr, error) {
	origErr := a.action(resource, types.VerbList)
	if origErr == nil || !trace.IsAccessDenied(origErr) {
		return nil, trace.Wrap(origErr)
	}
	cond, err := a.context.Checker.ExtractConditionForIdentifier(&services.Context{User: a.context.User}, apidefaults.Namespace, resource, types.VerbList, identifier)
	if trace.IsAccessDenied(err) {
		log.WithError(err).Infof("Access to %v %v in namespace %v denied to %v.", types.VerbList, resource, apidefaults.Namespace, a.context.Checker)
		// Return the original AccessDenied to avoid leaking information.
		return nil, trace.Wrap(origErr)
	}
	return cond, trace.Wrap(err)
}

// actionWithExtendedContext performs an additional RBAC check with extended
// rule context after a simple resource check fails.
func (a *ServerWithRoles) actionWithExtendedContext(kind, verb string, extendContext func(*services.Context) error) error {
	ruleCtx := &services.Context{User: a.context.User}
	origErr := a.context.Checker.CheckAccessToRule(ruleCtx, apidefaults.Namespace, kind, verb)
	if origErr == nil || !trace.IsAccessDenied(origErr) {
		return trace.Wrap(origErr)
	}
	if err := extendContext(ruleCtx); err != nil {
		log.WithError(err).Warning("Failed to extend context for second RBAC check.")
		// Return the original AccessDenied to avoid leaking information.
		return trace.Wrap(origErr)
	}
	return trace.Wrap(a.context.Checker.CheckAccessToRule(ruleCtx, apidefaults.Namespace, kind, verb))
}

// actionForKindSession is a special checker that grants access to session
// recordings. It can allow access to a specific recording based on the
// `where` section of the user's access rule for kind `session`.
func (a *ServerWithRoles) actionForKindSession(ctx context.Context, sid session.ID) (types.SessionKind, error) {
	sessionEnd, err := a.findSessionEndEvent(ctx, sid)

	extendContext := func(ctx *services.Context) error {
		ctx.Session = sessionEnd
		return trace.Wrap(err)
	}

	var sessionKind types.SessionKind
	switch e := sessionEnd.(type) {
	case *apievents.SessionEnd:
		sessionKind = types.SSHSessionKind
		if e.KubernetesCluster != "" {
			sessionKind = types.KubernetesSessionKind
		}
	case *apievents.DatabaseSessionEnd:
		sessionKind = types.DatabaseSessionKind
	case *apievents.AppSessionEnd:
		sessionKind = types.AppSessionKind
	case *apievents.WindowsDesktopSessionEnd:
		sessionKind = types.WindowsDesktopSessionKind
	}

	return sessionKind, trace.Wrap(a.actionWithExtendedContext(types.KindSession, types.VerbRead, extendContext))
}

// localServerAction returns an access denied error if the role is not one of the builtin server roles.
func (a *ServerWithRoles) localServerAction() error {
	role, ok := a.context.Identity.(authz.BuiltinRole)
	if !ok || !role.IsServer() {
		return trace.AccessDenied("this request can be only executed by a teleport built-in server")
	}
	return nil
}

// remoteServerAction returns an access denied error if the role is not one of the remote builtin server roles.
func (a *ServerWithRoles) remoteServerAction() error {
	role, ok := a.context.UnmappedIdentity.(authz.RemoteBuiltinRole)
	if !ok || !role.IsRemoteServer() {
		return trace.AccessDenied("this request can be only executed by a teleport remote server")
	}
	return nil
}

// isLocalOrRemoteServerAction returns true if the role is one of the builtin server roles (local or remote).
func (a *ServerWithRoles) isLocalOrRemoteServerAction() bool {
	errLocal := a.localServerAction()
	errRemote := a.remoteServerAction()
	return errLocal == nil || errRemote == nil
}

// hasBuiltinRole checks that the attached identity is a builtin role and
// whether any of the given roles match the role set.
func (a *ServerWithRoles) hasBuiltinRole(roles ...types.SystemRole) bool {
	for _, role := range roles {
		if authz.HasBuiltinRole(a.context, string(role)) {
			return true
		}
	}
	return false
}

// HasBuiltinRole checks if the identity is a builtin role with the matching
// name.
// Deprecated: use authz.HasBuiltinRole instead.
func HasBuiltinRole(authContext authz.Context, name string) bool {
	// TODO(jakule): This function can be removed once teleport.e is updated
	// to use authz.HasBuiltinRole.
	return authz.HasBuiltinRole(authContext, name)
}

// HasRemoteBuiltinRole checks if the identity is a remote builtin role with the
// matching name.
func HasRemoteBuiltinRole(authContext authz.Context, name string) bool {
	if _, ok := authContext.UnmappedIdentity.(authz.RemoteBuiltinRole); !ok {
		return false
	}
	if !authContext.Checker.HasRole(name) {
		return false
	}
	return true
}

// hasRemoteBuiltinRole checks if the identity is a remote builtin role and the
// name matches.
func (a *ServerWithRoles) hasRemoteBuiltinRole(name string) bool {
	return HasRemoteBuiltinRole(a.context, name)
}

// CreateSessionTracker creates a tracker resource for an active session.
func (a *ServerWithRoles) CreateSessionTracker(ctx context.Context, tracker types.SessionTracker) (types.SessionTracker, error) {
	if err := a.localServerAction(); err != nil {
		return nil, trace.Wrap(err)
	}

	tracker, err := a.authServer.CreateSessionTracker(ctx, tracker)
	if err != nil {
		return nil, trace.Wrap(err)
	}
	return tracker, nil
}

func (a *ServerWithRoles) filterSessionTracker(joinerRoles []types.Role, tracker types.SessionTracker, verb string) bool {
	// Apply RFD 45 RBAC rules to the session if it's SSH.
	// This is a bit of a hack. It converts to the old legacy format
	// which we don't have all data for, luckily the fields we don't have aren't made available
	// to the RBAC filter anyway.
	if tracker.GetSessionKind() == types.SSHSessionKind {
		ruleCtx := &services.Context{User: a.context.User}
		ruleCtx.SSHSession = &session.Session{
			Kind:           tracker.GetSessionKind(),
			ID:             session.ID(tracker.GetSessionID()),
			Namespace:      apidefaults.Namespace,
			Login:          tracker.GetLogin(),
			Created:        tracker.GetCreated(),
			LastActive:     a.authServer.GetClock().Now(),
			ServerID:       tracker.GetAddress(),
			ServerAddr:     tracker.GetAddress(),
			ServerHostname: tracker.GetHostname(),
			ClusterName:    tracker.GetClusterName(),
		}

		for _, participant := range tracker.GetParticipants() {
			// We only need to fill in User here since other fields get discarded anyway.
			ruleCtx.SSHSession.Parties = append(ruleCtx.SSHSession.Parties, session.Party{
				User: participant.User,
			})
		}

		// Skip past it if there's a deny rule in place blocking access.
		if err := a.context.Checker.CheckAccessToRule(ruleCtx, apidefaults.Namespace, types.KindSSHSession, verb); err != nil {
			return false
		}
	}

	ruleCtx := &services.Context{User: a.context.User, SessionTracker: tracker}
	if a.context.Checker.CheckAccessToRule(ruleCtx, apidefaults.Namespace, types.KindSessionTracker, types.VerbList) == nil {
		return true
	}

	evaluator := NewSessionAccessEvaluator(tracker.GetHostPolicySets(), tracker.GetSessionKind(), tracker.GetHostUser())
	modes := evaluator.CanJoin(SessionAccessContext{Username: a.context.User.GetName(), Roles: joinerRoles})
	return len(modes) != 0
}

const (
	forwardedTag = "teleport.forwarded.for"
)

// Export forwards OTLP traces to the upstream collector configured in the tracing service. This allows for
// tsh, tctl, etc to be able to export traces without having to know how to connect to the upstream collector
// for the cluster.
//
// All spans received will have a `teleport.forwarded.for` attribute added to them with the value being one of
// two things depending on the role of the forwarder:
//  1. User forwarded: `teleport.forwarded.for: alice`
//  2. Instance forwarded: `teleport.forwarded.for: Proxy.clustername:Proxy,Node,Instance`
//
// This allows upstream consumers of the spans to be able to identify forwarded spans and act on them accordingly.
func (a *ServerWithRoles) Export(ctx context.Context, req *collectortracev1.ExportTraceServiceRequest) (*collectortracev1.ExportTraceServiceResponse, error) {
	var sb strings.Builder

	sb.WriteString(a.context.User.GetName())

	// if forwarded on behalf of a Teleport service add its system roles
	if role, ok := a.context.Identity.(authz.BuiltinRole); ok {
		sb.WriteRune(':')
		sb.WriteString(role.Role.String())
		if len(role.AdditionalSystemRoles) > 0 {
			sb.WriteRune(',')
			sb.WriteString(role.AdditionalSystemRoles.String())
		}
	}

	// the forwarded attribute to add
	value := &otlpcommonv1.KeyValue{
		Key: forwardedTag,
		Value: &otlpcommonv1.AnyValue{
			Value: &otlpcommonv1.AnyValue_StringValue{
				StringValue: sb.String(),
			},
		},
	}

	// returns the index at which the attribute with
	// the forwardedTag key exists, -1 if not found
	tagIndex := func(attrs []*otlpcommonv1.KeyValue) int {
		for i, attr := range attrs {
			if attr.Key == forwardedTag {
				return i
			}
		}

		return -1
	}

	for _, resourceSpans := range req.ResourceSpans {
		// if there is a resource, tag it with the
		// forwarded attribute instead of each of tagging
		// each span
		if resourceSpans.Resource != nil {
			if index := tagIndex(resourceSpans.Resource.Attributes); index != -1 {
				resourceSpans.Resource.Attributes[index] = value
			} else {
				resourceSpans.Resource.Attributes = append(resourceSpans.Resource.Attributes, value)
			}

			// override any span attributes with a forwarded tag,
			// but we don't need to add one if the span isn't already
			// tagged since we just tagged the resource
			for _, scopeSpans := range resourceSpans.ScopeSpans {
				for _, span := range scopeSpans.Spans {
					if index := tagIndex(span.Attributes); index != -1 {
						span.Attributes[index] = value
					}
				}
			}

			continue
		}

		// there was no resource, so we must now tag all the
		// individual spans with the forwarded tag
		for _, scopeSpans := range resourceSpans.ScopeSpans {
			for _, span := range scopeSpans.Spans {
				if index := tagIndex(span.Attributes); index != -1 {
					span.Attributes[index] = value
				} else {
					span.Attributes = append(span.Attributes, value)
				}
			}
		}
	}

	if err := a.authServer.traceClient.UploadTraces(ctx, req.ResourceSpans); err != nil {
		return &collectortracev1.ExportTraceServiceResponse{}, trace.Wrap(err)
	}

	return &collectortracev1.ExportTraceServiceResponse{}, nil
}

// GetSessionTracker returns the current state of a session tracker for an active session.
func (a *ServerWithRoles) GetSessionTracker(ctx context.Context, sessionID string) (types.SessionTracker, error) {
	tracker, err := a.authServer.GetSessionTracker(ctx, sessionID)
	if err != nil {
		return nil, trace.Wrap(err)
	}

	if err := a.localServerAction(); err == nil {
		return tracker, nil
	}

	user := a.context.User
	joinerRoles, err := services.FetchRoles(user.GetRoles(), a.authServer, user.GetTraits())
	if err != nil {
		return nil, trace.Wrap(err)
	}

	ok := a.filterSessionTracker(joinerRoles, tracker, types.VerbRead)
	if !ok {
		return nil, trace.NotFound("session %v not found", sessionID)
	}

	return tracker, nil
}

// GetActiveSessionTrackers returns a list of active session trackers.
func (a *ServerWithRoles) GetActiveSessionTrackers(ctx context.Context) ([]types.SessionTracker, error) {
	sessions, err := a.authServer.GetActiveSessionTrackers(ctx)
	if err != nil {
		return nil, trace.Wrap(err)
	}

	if err := a.localServerAction(); err == nil {
		return sessions, nil
	}

	var filteredSessions []types.SessionTracker
	user := a.context.User
	joinerRoles, err := services.FetchRoles(user.GetRoles(), a.authServer, user.GetTraits())
	if err != nil {
		return nil, trace.Wrap(err)
	}

	for _, sess := range sessions {
		ok := a.filterSessionTracker(joinerRoles, sess, types.VerbList)
		if ok {
			filteredSessions = append(filteredSessions, sess)
		}
	}

	return filteredSessions, nil
}

// GetActiveSessionTrackersWithFilter returns a list of active sessions filtered by a filter.
func (a *ServerWithRoles) GetActiveSessionTrackersWithFilter(ctx context.Context, filter *types.SessionTrackerFilter) ([]types.SessionTracker, error) {
	sessions, err := a.authServer.GetActiveSessionTrackersWithFilter(ctx, filter)
	if err != nil {
		return nil, trace.Wrap(err)
	}

	if err := a.localServerAction(); err == nil {
		return sessions, nil
	}

	var filteredSessions []types.SessionTracker
	user := a.context.User
	joinerRoles, err := services.FetchRoles(user.GetRoles(), a.authServer, user.GetTraits())
	if err != nil {
		return nil, trace.Wrap(err)
	}

	for _, sess := range sessions {
		ok := a.filterSessionTracker(joinerRoles, sess, types.VerbList)
		if ok {
			filteredSessions = append(filteredSessions, sess)
		}
	}

	return filteredSessions, nil
}

// RemoveSessionTracker removes a tracker resource for an active session.
func (a *ServerWithRoles) RemoveSessionTracker(ctx context.Context, sessionID string) error {
	if err := a.localServerAction(); err != nil {
		return trace.Wrap(err)
	}

	return a.authServer.RemoveSessionTracker(ctx, sessionID)
}

// UpdateSessionTracker updates a tracker resource for an active session.
func (a *ServerWithRoles) UpdateSessionTracker(ctx context.Context, req *proto.UpdateSessionTrackerRequest) error {
	if err := a.localServerAction(); err != nil {
		return trace.Wrap(err)
	}

	return a.authServer.UpdateSessionTracker(ctx, req)
}

// AuthenticateWebUser authenticates web user, creates and returns a web session
// in case authentication is successful
func (a *ServerWithRoles) AuthenticateWebUser(ctx context.Context, req authclient.AuthenticateUserRequest) (types.WebSession, error) {
	// authentication request has its own authentication, however this limits the requests
	// types to proxies to make it harder to break
	if !a.hasBuiltinRole(types.RoleProxy) {
		return nil, trace.AccessDenied("this request can be only executed by a proxy")
	}
	return a.authServer.AuthenticateWebUser(ctx, req)
}

// AuthenticateSSHUser authenticates SSH console user, creates and  returns a pair of signed TLS and SSH
// short lived certificates as a result
func (a *ServerWithRoles) AuthenticateSSHUser(ctx context.Context, req authclient.AuthenticateSSHRequest) (*authclient.SSHLoginResponse, error) {
	// authentication request has its own authentication, however this limits the requests
	// types to proxies to make it harder to break
	if !a.hasBuiltinRole(types.RoleProxy) {
		return nil, trace.AccessDenied("this request can be only executed by a proxy")
	}
	return a.authServer.AuthenticateSSHUser(ctx, req)
}

// GenerateOpenSSHCert signs a SSH certificate that can be used
// to connect to Agentless nodes.
func (a *ServerWithRoles) GenerateOpenSSHCert(ctx context.Context, req *proto.OpenSSHCertRequest) (*proto.OpenSSHCert, error) {
	// this limits the requests types to proxies to make it harder to break
	if !a.hasBuiltinRole(types.RoleProxy) && !a.hasRemoteBuiltinRole(string(types.RoleRemoteProxy)) {
		return nil, trace.AccessDenied("this request can be only executed by a proxy")
	}
	return a.authServer.GenerateOpenSSHCert(ctx, req)
}

// CompareAndSwapCertAuthority updates existing cert authority if the existing cert authority
// value matches the value stored in the backend.
func (a *ServerWithRoles) CompareAndSwapCertAuthority(new, existing types.CertAuthority) error {
	if err := a.action(types.KindCertAuthority, types.VerbCreate, types.VerbUpdate); err != nil {
		return trace.Wrap(err)
	}
	return a.authServer.CompareAndSwapCertAuthority(new, existing)
}

func (a *ServerWithRoles) GetDomainName(ctx context.Context) (string, error) {
	// anyone can read it, no harm in that
	return a.authServer.GetDomainName()
}

// getClusterCACert returns the PEM-encoded TLS certs for the local cluster
// without signing keys. If the cluster has multiple TLS certs, they will all
// be concatenated.
func (a *ServerWithRoles) GetClusterCACert(
	ctx context.Context,
) (*proto.GetClusterCACertResponse, error) {
	// Allow all roles to get the CA certs.
	return a.authServer.GetClusterCACert(ctx)
}

// Deprecated: This method only exists to service the RegisterUsingToken HTTP
// RPC, which has been replaced by an RPC on the JoinServiceServer.
// JoinServiceServer directly invokes auth.Server and performs its own checks
// on metadata.
// TODO(strideynet): DELETE IN V18.0.0
func (a *ServerWithRoles) RegisterUsingToken(ctx context.Context, req *types.RegisterUsingTokenRequest) (*proto.Certs, error) {
	isProxy := a.hasBuiltinRole(types.RoleProxy)

	// We do not trust remote addr in the request unless it's coming from the Proxy.
	if !isProxy || req.RemoteAddr == "" {
		if err := setRemoteAddrFromContext(ctx, req); err != nil {
			return nil, trace.Wrap(err)
		}
	}

	// Similarly, do not trust bot instance IDs or generation values in the
	// request unless from a component with the proxy role (e.g. the join
	// service). They will be derived from the client certificate otherwise.
	if !isProxy {
		if req.BotInstanceID != "" {
			log.WithFields(logrus.Fields{
				"bot_instance_id": req.BotInstanceID,
			}).Warnf("Untrusted client attempted to provide a bot instance ID, this will be ignored")

			req.BotInstanceID = ""
		}

		if req.BotGeneration > 0 {
			log.WithFields(logrus.Fields{
				"bot_generation": req.BotGeneration,
			}).Warnf("Untrusted client attempted to provide a bot generation, this will be ignored")

			req.BotGeneration = 0
		}
	}

	// If the identity has a BotInstanceID or BotGeneration included, copy it
	// onto the request - but only if one wasn't already passed along via the
	// proxy.
	ident := a.context.Identity.GetIdentity()
	req.BotInstanceID = cmp.Or(req.BotInstanceID, ident.BotInstanceID)
	req.BotGeneration = cmp.Or(req.BotGeneration, int32(ident.Generation))

	// tokens have authz mechanism  on their own, no need to check
	return a.authServer.RegisterUsingToken(ctx, req)
}

// GenerateHostCerts generates new host certificates (signed
// by the host certificate authority) for a node.
func (a *ServerWithRoles) GenerateHostCerts(ctx context.Context, req *proto.HostCertsRequest) (*proto.Certs, error) {
	clusterName, err := a.authServer.GetDomainName()
	if err != nil {
		return nil, trace.Wrap(err)
	}
	// username is hostID + cluster name, so make sure server requests new keys for itself
	if a.context.User.GetName() != authclient.HostFQDN(req.HostID, clusterName) {
		return nil, trace.AccessDenied("username mismatch %q and %q", a.context.User.GetName(), authclient.HostFQDN(req.HostID, clusterName))
	}

	if req.Role == types.RoleInstance {
		if err := a.checkAdditionalSystemRoles(ctx, req); err != nil {
			return nil, trace.Wrap(err)
		}
	} else {
		if len(req.SystemRoles) != 0 {
			return nil, trace.AccessDenied("additional system role encoding not supported for certs of type %q", req.Role)
		}
	}

	existingRoles, err := types.NewTeleportRoles(a.context.User.GetRoles())
	if err != nil {
		return nil, trace.Wrap(err)
	}

	// prohibit privilege escalations through role changes (except the instance cert exception, handled above).
	if !a.hasBuiltinRole(req.Role) && req.Role != types.RoleInstance {
		return nil, trace.AccessDenied("roles do not match: %v and %v", existingRoles, req.Role)
	}
	return a.authServer.GenerateHostCerts(ctx, req)
}

// checkAdditionalSystemRoles verifies additional system roles in host cert request.
func (a *ServerWithRoles) checkAdditionalSystemRoles(ctx context.Context, req *proto.HostCertsRequest) error {
	// ensure requesting cert's primary role is a server role.
	role, ok := a.context.Identity.(authz.BuiltinRole)
	if !ok || !role.IsServer() {
		return trace.AccessDenied("additional system roles can only be claimed by a teleport built-in server")
	}

	// check that additional system roles are theoretically valid (distinct from permissibility, which
	// is checked in the following loop).
	for _, r := range req.SystemRoles {
		if r.Check() != nil {
			return trace.AccessDenied("additional system role %q cannot be applied (not a valid system role)", r)
		}
		if !r.IsLocalService() {
			return trace.AccessDenied("additional system role %q cannot be applied (not a builtin service role)", r)
		}
	}

	// load system role assertions if relevant
	var assertions proto.SystemRoleAssertionSet
	var err error
	if req.SystemRoleAssertionID != "" {
		assertions, err = a.authServer.GetSystemRoleAssertions(ctx, req.HostID, req.SystemRoleAssertionID)
		if err != nil {
			// include this error in the logs, since it might be indicative of a bug if it occurs outside of the context
			// of a general backend outage.
			log.Warnf("Failed to load system role assertion set %q for instance %q: %v", req.SystemRoleAssertionID, req.HostID, err)
			return trace.AccessDenied("failed to load system role assertion set with ID %q", req.SystemRoleAssertionID)
		}
	}

	// check if additional system roles are permissible
Outer:
	for _, requestedRole := range req.SystemRoles {
		if a.hasBuiltinRole(requestedRole) {
			// instance is already known to hold this role
			continue Outer
		}

		for _, assertedRole := range assertions.SystemRoles {
			if requestedRole == assertedRole {
				// instance recently demonstrated that it holds this role
				continue Outer
			}
		}

		return trace.AccessDenied("additional system role %q cannot be applied (not authorized)", requestedRole)
	}

	return nil
}

// AssertSystemRole is used by agents to prove that they have a given system role when their credentials
// originate from multiple separate join tokens so that they can be issued an instance certificate that
// encompasses all of their capabilities. This method will be deprecated once we have a more comprehensive
// model for join token joining/replacement.
func (a *ServerWithRoles) AssertSystemRole(ctx context.Context, req proto.SystemRoleAssertion) error {
	role, ok := a.context.Identity.(authz.BuiltinRole)
	if !ok || !role.IsServer() {
		return trace.AccessDenied("system role assertions can only be executed by a teleport built-in server")
	}

	if req.ServerID != role.GetServerID() {
		return trace.AccessDenied("system role assertions do not support impersonation (%q -> %q)", role.GetServerID(), req.ServerID)
	}

	if !a.hasBuiltinRole(req.SystemRole) {
		return trace.AccessDenied("cannot assert unheld system role %q", req.SystemRole)
	}

	if !req.SystemRole.IsLocalService() {
		return trace.AccessDenied("cannot assert non-service system role %q", req.SystemRole)
	}

	return a.authServer.AssertSystemRole(ctx, req)
}

// RegisterInventoryControlStream handles the upstream half of the control stream handshake, then passes the control stream to
// the auth server's main control logic. We also return the post-auth hello message back up to the grpcserver layer in order to
// use it for metrics purposes.
func (a *ServerWithRoles) RegisterInventoryControlStream(ics client.UpstreamInventoryControlStream) (proto.UpstreamInventoryHello, error) {
	// this value gets set further down
	var hello proto.UpstreamInventoryHello

	// Ensure that caller is a teleport server
	role, ok := a.context.Identity.(authz.BuiltinRole)
	if !ok || !role.IsServer() {
		return hello, trace.AccessDenied("inventory control streams can only be created by a teleport built-in server")
	}

	// wait for upstream hello
	select {
	case msg := <-ics.Recv():
		switch m := msg.(type) {
		case proto.UpstreamInventoryHello:
			hello = m
		default:
			return hello, trace.BadParameter("expected upstream hello, got: %T", m)
		}
	case <-ics.Done():
		return hello, trace.Wrap(ics.Error())
	case <-a.CloseContext().Done():
		return hello, trace.Errorf("auth server shutdown")
	}

	// verify that server is creating stream on behalf of itself.
	if hello.ServerID != role.GetServerID() {
		return hello, trace.AccessDenied("control streams do not support impersonation (%q -> %q)", role.GetServerID(), hello.ServerID)
	}

	// in order to reduce sensitivity to downgrades/misconfigurations, we simply filter out
	// services that are unrecognized or unauthorized, rather than rejecting hellos that claim them.
	var filteredServices []types.SystemRole
	for _, service := range hello.Services {
		if !a.hasBuiltinRole(service) {
			log.Warnf("Omitting service %q for control stream of instance %q (unknown or unauthorized).", service, role.GetServerID())
			continue
		}
		filteredServices = append(filteredServices, service)
	}

	hello.Services = filteredServices

	return hello, a.authServer.RegisterInventoryControlStream(ics, hello)
}

func (a *ServerWithRoles) GetInventoryStatus(ctx context.Context, req proto.InventoryStatusRequest) (proto.InventoryStatusSummary, error) {
	if err := a.action(types.KindInstance, types.VerbList, types.VerbRead); err != nil {
		return proto.InventoryStatusSummary{}, trace.Wrap(err)
	}

	if req.Connected {
		if !a.hasBuiltinRole(types.RoleAdmin) {
			return proto.InventoryStatusSummary{}, trace.AccessDenied("requires local tctl, try using 'tctl inventory ls' instead")
		}
	}
	return a.authServer.GetInventoryStatus(ctx, req)
}

// GetInventoryConnectedServiceCounts returns the counts of each connected service seen in the inventory.
func (a *ServerWithRoles) GetInventoryConnectedServiceCounts() (proto.InventoryConnectedServiceCounts, error) {
	// TODO(fspmarshall): switch this to being scoped to instance:read once we have a sane remote version of
	// this method. for now we're leaving it as requiring local admin because the returned value is basically
	// nonsense if you aren't connected locally.
	if !a.hasBuiltinRole(types.RoleAdmin) {
		return proto.InventoryConnectedServiceCounts{}, trace.AccessDenied("requires builtin admin role")
	}
	return a.authServer.GetInventoryConnectedServiceCounts(), nil
}

func (a *ServerWithRoles) PingInventory(ctx context.Context, req proto.InventoryPingRequest) (proto.InventoryPingResponse, error) {
	// this is scoped to admin-only not because we don't have appropriate rbac, but because this method doesn't function
	// as expected if you aren't connected locally.
	if !a.hasBuiltinRole(types.RoleAdmin) {
		return proto.InventoryPingResponse{}, trace.AccessDenied("requires builtin admin role")
	}
	return a.authServer.PingInventory(ctx, req)
}

func (a *ServerWithRoles) GetInstances(ctx context.Context, filter types.InstanceFilter) stream.Stream[types.Instance] {
	if err := a.action(types.KindInstance, types.VerbList, types.VerbRead); err != nil {
		return stream.Fail[types.Instance](trace.Wrap(err))
	}

	return a.authServer.GetInstances(ctx, filter)
}

func (a *ServerWithRoles) GetClusterAlerts(ctx context.Context, query types.GetClusterAlertsRequest) ([]types.ClusterAlert, error) {
	// unauthenticated clients can never check for alerts. we don't normally explicitly
	// check for this kind of thing, but since alerts use an unusual access-control
	// pattern, explicitly rejecting the nop role makes things easier.
	if a.hasBuiltinRole(types.RoleNop) {
		return nil, trace.AccessDenied("alerts not available to unauthenticated clients")
	}

	alerts, err := a.authServer.GetClusterAlerts(ctx, query)
	if err != nil {
		return nil, trace.Wrap(err)
	}

	var acks []types.AlertAcknowledgement
	if !query.WithAcknowledged {
		// load acks so that we can filter out acknowledged alerts
		acks, err = a.authServer.GetAlertAcks(ctx)
		if err != nil {
			// we don't fail here since users are allowed to see acknowledged alerts, acks
			// are intended only as a tool for reducing noise.
			log.Warnf("Failed to load alert acks: %v", err)
		}
	}

	// by default we only show alerts whose labels specify that a given user should see them, but users
	// with permissions to view all resources of kind 'cluster_alert' can opt into viewing all alerts
	// regardless of labels for management/debug purposes.
	var resourceLevelPermit bool
	if query.WithUntargeted && a.action(types.KindClusterAlert, types.VerbRead, types.VerbList) == nil {
		resourceLevelPermit = true
	}

	// filter alerts by acks and teleport.internal 'permit' labels to determine whether the alert
	// was intended to be visible to the calling user.
	filtered := alerts[:0]
Outer:
	for _, alert := range alerts {
		// skip acknowledged alerts
		for _, ack := range acks {
			if ack.AlertID == alert.Metadata.Name {
				continue Outer
			}
		}

		// remaining checks in this loop are evaluating per-alert access, so short-circuit
		// if we are going off of resource-level permissions for this query.
		if resourceLevelPermit {
			filtered = append(filtered, alert)
			continue Outer
		}

		if alert.Metadata.Labels[types.AlertPermitAll] == "yes" {
			// alert may be shown to all authenticated users
			filtered = append(filtered, alert)
			continue Outer
		}

		// the verb-permit label permits users to view an alert if they hold
		// one of the specified <resource>:<verb> pairs (e.g. `node:list|token:create`
		// would be satisfied by either a user that can list nodes *or* create tokens).
	Verbs:
		for _, s := range strings.Split(alert.Metadata.Labels[types.AlertVerbPermit], "|") {
			rv := strings.Split(s, ":")
			if len(rv) != 2 {
				continue Verbs
			}

			if a.action(rv[0], rv[1]) == nil {
				// user holds at least one of the resource:verb pairs specified by
				// the verb-permit label.
				filtered = append(filtered, alert)
				continue Outer
			}
		}
	}
	alerts = filtered

	if !query.WithSuperseded {
		// aggregate supersede directives and filter. we do this as a separate filter
		// step since we only obey supersede relationships within the set of
		// visible alerts (i.e. an alert that isn't visible cannot supersede an alert
		// that is visible).

		sups := make(map[string]types.AlertSeverity)

		for _, alert := range alerts {
			for _, id := range strings.Split(alert.Metadata.Labels[types.AlertSupersedes], ",") {
				if sups[id] < alert.Spec.Severity {
					sups[id] = alert.Spec.Severity
				}
			}
		}

		filtered = alerts[:0]
		for _, alert := range alerts {
			if sups[alert.Metadata.Name] > alert.Spec.Severity {
				continue
			}
			filtered = append(filtered, alert)
		}
		alerts = filtered
	}

	return alerts, nil
}

func (a *ServerWithRoles) UpsertClusterAlert(ctx context.Context, alert types.ClusterAlert) error {
	if err := a.action(types.KindClusterAlert, types.VerbCreate, types.VerbUpdate); err != nil {
		return trace.Wrap(err)
	}

	return a.authServer.UpsertClusterAlert(ctx, alert)
}

func (a *ServerWithRoles) CreateAlertAck(ctx context.Context, ack types.AlertAcknowledgement) error {
	// we treat alert acks as an extension of the cluster alert resource rather than its own resource
	if err := a.action(types.KindClusterAlert, types.VerbCreate, types.VerbUpdate); err != nil {
		return trace.Wrap(err)
	}

	return a.authServer.CreateAlertAck(ctx, ack)
}

func (a *ServerWithRoles) GetAlertAcks(ctx context.Context) ([]types.AlertAcknowledgement, error) {
	// we treat alert acks as an extension of the cluster alert resource rather than its own resource.
	if err := a.action(types.KindClusterAlert, types.VerbRead, types.VerbList); err != nil {
		return nil, trace.Wrap(err)
	}

	return a.authServer.GetAlertAcks(ctx)
}

func (a *ServerWithRoles) ClearAlertAcks(ctx context.Context, req proto.ClearAlertAcksRequest) error {
	// we treat alert acks as an extension of the cluster alert resource rather than its own resource
	if err := a.action(types.KindClusterAlert, types.VerbDelete); err != nil {
		return trace.Wrap(err)
	}

	return a.authServer.ClearAlertAcks(ctx, req)
}

func (a *ServerWithRoles) UpsertNode(ctx context.Context, s types.Server) (*types.KeepAlive, error) {
	// Note: UpsertNode doesn't allow any namespaces but "default".
	if err := a.action(types.KindNode, types.VerbCreate, types.VerbUpdate); err != nil {
		return nil, trace.Wrap(err)
	}
	return a.authServer.UpsertNode(ctx, s)
}

// KeepAliveServer updates expiry time of a server resource.
func (a *ServerWithRoles) KeepAliveServer(ctx context.Context, handle types.KeepAlive) error {
	clusterName, err := a.GetDomainName(ctx)
	if err != nil {
		return trace.Wrap(err)
	}
	serverName, err := ExtractHostID(a.context.User.GetName(), clusterName)
	if err != nil {
		return trace.AccessDenied("access denied")
	}

	switch handle.GetType() {
	case constants.KeepAliveNode:
		if serverName != handle.Name {
			return trace.AccessDenied("access denied")
		}
		if !a.hasBuiltinRole(types.RoleNode) {
			return trace.AccessDenied("access denied")
		}
		if err := a.action(types.KindNode, types.VerbUpdate); err != nil {
			return trace.Wrap(err)
		}
	case constants.KeepAliveApp:
		if handle.HostID != "" {
			if serverName != handle.HostID {
				return trace.AccessDenied("access denied")
			}
		} else { // DELETE IN 9.0. Legacy app server is heartbeating back.
			if serverName != handle.Name {
				return trace.AccessDenied("access denied")
			}
		}
		if !a.hasBuiltinRole(types.RoleApp) && !a.hasBuiltinRole(types.RoleOkta) {
			return trace.AccessDenied("access denied")
		}
		if err := a.action(types.KindAppServer, types.VerbUpdate); err != nil {
			return trace.Wrap(err)
		}
	case constants.KeepAliveDatabase:
		// There can be multiple database servers per host so they send their
		// host ID in a separate field because unlike SSH nodes the resource
		// name cannot be the host ID.
		if serverName != handle.HostID {
			return trace.AccessDenied("access denied")
		}
		if !a.hasBuiltinRole(types.RoleDatabase) {
			return trace.AccessDenied("access denied")
		}
		if err := a.action(types.KindDatabaseServer, types.VerbUpdate); err != nil {
			return trace.Wrap(err)
		}
	case constants.KeepAliveWindowsDesktopService:
		if serverName != handle.Name {
			return trace.AccessDenied("access denied")
		}
		if !a.hasBuiltinRole(types.RoleWindowsDesktop) {
			return trace.AccessDenied("access denied")
		}
		if err := a.action(types.KindWindowsDesktopService, types.VerbUpdate); err != nil {
			return trace.Wrap(err)
		}
	case constants.KeepAliveKube:
		if handle.HostID == "" {
			return trace.BadParameter("hostID is required for kubernetes keep alive")
		} else if serverName != handle.HostID {
			return trace.AccessDenied("access denied")
		}
		// Legacy kube proxy can heartbeat kube servers from the proxy itself so
		// we need to check if the host has the Kube or Proxy role.
		if !a.hasBuiltinRole(types.RoleKube, types.RoleProxy) {
			return trace.AccessDenied("access denied")
		}
		if err := a.action(types.KindKubeServer, types.VerbUpdate); err != nil {
			return trace.Wrap(err)
		}
	case constants.KeepAliveDatabaseService:
		if serverName != handle.Name {
			return trace.AccessDenied("access denied")
		}
		if !a.hasBuiltinRole(types.RoleDatabase) {
			return trace.AccessDenied("access denied")
		}
		if err := a.action(types.KindDatabaseService, types.VerbUpdate); err != nil {
			return trace.Wrap(err)
		}
	default:
		return trace.BadParameter("unknown keep alive type %q", handle.Type)
	}

	return a.authServer.KeepAliveServer(ctx, handle)
}

// NewStream returns a new event stream (equivalent to NewWatcher, but with slightly different
// performance characteristics).
func (a *ServerWithRoles) NewStream(ctx context.Context, watch types.Watch) (stream.Stream[types.Event], error) {
	if err := a.authorizeWatchRequest(&watch); err != nil {
		return nil, trace.Wrap(err)
	}
	return a.authServer.NewStream(ctx, watch)
}

// NewWatcher returns a new event watcher
func (a *ServerWithRoles) NewWatcher(ctx context.Context, watch types.Watch) (types.Watcher, error) {
	if err := a.authorizeWatchRequest(&watch); err != nil {
		return nil, trace.Wrap(err)
	}
	return a.authServer.NewWatcher(ctx, watch)
}

// authorizeWatchRequest performs permission checks and filtering on incoming watch requests.
func (a *ServerWithRoles) authorizeWatchRequest(watch *types.Watch) error {
	if len(watch.Kinds) == 0 {
		return trace.AccessDenied("can't setup global watch")
	}

	validKinds := make([]types.WatchKind, 0, len(watch.Kinds))
	for _, kind := range watch.Kinds {
		err := a.hasWatchPermissionForKind(kind)
		if err != nil {
			if watch.AllowPartialSuccess {
				continue
			}
			return trace.Wrap(err)
		}

		validKinds = append(validKinds, kind)
	}

	if len(validKinds) == 0 {
		return trace.BadParameter("none of the requested kinds can be watched")
	}

	watch.Kinds = validKinds
	switch {
	case a.hasBuiltinRole(types.RoleProxy):
		watch.QueueSize = defaults.ProxyQueueSize
	case a.hasBuiltinRole(types.RoleNode):
		watch.QueueSize = defaults.NodeQueueSize
	}

	return nil
}

// hasWatchPermissionForKind checks the permissions for data of each kind.
// For watching, most kinds of data just need a Read permission, but some
// have more complicated logic.
func (a *ServerWithRoles) hasWatchPermissionForKind(kind types.WatchKind) error {
	verb := types.VerbRead
	switch kind.Kind {
	case types.KindCertAuthority:
		if !kind.LoadSecrets {
			verb = types.VerbReadNoSecrets
		}
	case types.KindAccessRequest:
		var filter types.AccessRequestFilter
		if err := filter.FromMap(kind.Filter); err != nil {
			return trace.Wrap(err)
		}

		// Users can watch their own access requests.
		if filter.User != "" && a.currentUserAction(filter.User) == nil {
			return nil
		}
	case types.KindWebSession:
		if !kind.LoadSecrets {
			verb = types.VerbReadNoSecrets
		}

		var filter types.WebSessionFilter
		if err := filter.FromMap(kind.Filter); err != nil {
			return trace.Wrap(err)
		}

		// Allow reading Snowflake sessions to DB service.
		if kind.SubKind == types.KindSnowflakeSession && a.hasBuiltinRole(types.RoleDatabase) {
			return nil
		}

		// Users can watch their own web sessions without secrets.
		if filter.User != "" && !kind.LoadSecrets && a.currentUserAction(filter.User) == nil {
			return nil
		}
	case types.KindHeadlessAuthentication:
		var filter types.HeadlessAuthenticationFilter
		if err := filter.FromMap(kind.Filter); err != nil {
			return trace.Wrap(err)
		}

		// Users can only watch their own headless authentications, meaning we don't fallback to
		// the generalized verb-kind-action check below.
		if !authz.IsLocalUser(a.context) {
			return trace.AccessDenied("non-local user roles cannot watch headless authentications")
		} else if filter.Username == "" {
			return trace.AccessDenied("user cannot watch headless authentications without a filter for their username")
		} else if filter.Username != a.context.User.GetName() {
			return trace.AccessDenied("user %q cannot watch headless authentications of %q", a.context.User.GetName(), filter.Username)
		}

		return nil
	}
	return trace.Wrap(a.action(kind.Kind, verb))
}

// DeleteAllNodes deletes all nodes in a given namespace
func (a *ServerWithRoles) DeleteAllNodes(ctx context.Context, namespace string) error {
	if err := a.actionNamespace(namespace, types.KindNode, types.VerbDelete); err != nil {
		return trace.Wrap(err)
	}
	return a.authServer.DeleteAllNodes(ctx, namespace)
}

// DeleteNode deletes node in the namespace
func (a *ServerWithRoles) DeleteNode(ctx context.Context, namespace, node string) error {
	if err := a.actionNamespace(namespace, types.KindNode, types.VerbDelete); err != nil {
		return trace.Wrap(err)
	}
	return a.authServer.DeleteNode(ctx, namespace, node)
}

// GetNode gets a node by name and namespace.
func (a *ServerWithRoles) GetNode(ctx context.Context, namespace, name string) (types.Server, error) {
	if err := a.actionNamespace(namespace, types.KindNode, types.VerbRead); err != nil {
		return nil, trace.Wrap(err)
	}
	node, err := a.authServer.GetNode(ctx, namespace, name)
	if err != nil {
		return nil, trace.Wrap(err)
	}

	if err := a.checkAccessToNode(node); err != nil {
		if trace.IsAccessDenied(err) {
			return nil, trace.NotFound("not found")
		}

		return nil, trace.Wrap(err)
	}

	return node, nil
}

// resourceAccess is used for different rbac results when filtering items
type resourceAccess struct {
	// accessChecker is used to check a user's access to resources. This can
	// be extended to include SearchAsRoles
	accessChecker resourceAccessChecker
	// baseAuthChecker is set when a user's auth context is extended during a
	// searchAsRoles request
	baseAuthChecker resourceAccessChecker
	// kindAccessMap is used to check errors for list/read verbs per kind
	kindAccessMap map[string]error
	// requestableMap is used to track if a resource matches a filter but is only
	// available after an access request. This map is of Resource.GetName()
	requestableMap map[string]struct{}
}

func (c *resourceAccess) checkAccess(resource types.ResourceWithLabels, filter services.MatchResourceFilter) (bool, error) {
	resourceKind := resource.GetKind()

	logger := slog.With(
		"kind", resource.GetKind(),
		"name", resource.GetName())

	logger.Warn("Checking access to resource")

	if canAccessErr := c.kindAccessMap[resourceKind]; canAccessErr != nil {
		log.Error("Access denied via access map", "error", canAccessErr)

		// skip access denied error. It is expected that resources won't be available
		// to some users and we want to keep iterating until we've reached the request limit
		// of resources they have access to
		if trace.IsAccessDenied(canAccessErr) {
			return false, nil
		}
		return false, trace.Wrap(canAccessErr)
	}

	// Filter first and only check RBAC if there is a match to improve perf.
	match, err := services.MatchResourceByFilters(resource, filter, nil)
	if err != nil {
		log.WithFields(logrus.Fields{
			"resource_name": resource.GetName(),
			"resource_kind": resourceKind,
			"error":         err,
		}).
			Warn("Unable to determine access to resource, matching with filter failed")
		return false, nil
	}

	if !match {
		slog.Error("Access denied via filter check")
		return false, nil
	}

	// check access normally if base checker doesn't exist
	if c.baseAuthChecker == nil {
		logger.Warn("Performing reguar access check")
		if err := c.accessChecker.CanAccess(resource); err != nil {
			if trace.IsAccessDenied(err) {
				logger.Warn("Access denied via regular access check", "error", err)
				return false, nil
			}
			logger.Warn("Regular access check failed", "error", err)
			return false, trace.Wrap(err)
		}
		return true, nil
	}

	// baseAuthChecker exists if the current auth context has been extended for a includeRequestable request.
	// if true, we should check with the base auth checker first and if that returns false, check the extended context
	// so we know if a resource is being matched because they have access to it currently, or only to be added
	// to an access request
	if err := c.baseAuthChecker.CanAccess(resource); err != nil {
		if !trace.IsAccessDenied(err) {
			return false, trace.Wrap(err)
		}

		// user does not have access with their base context
		// check if they would have access with the extended context
		if err := c.accessChecker.CanAccess(resource); err != nil {
			if trace.IsAccessDenied(err) {
				return false, nil
			}
			return false, trace.Wrap(err)
		}
		c.requestableMap[resource.GetName()] = struct{}{}
	}

	return true, nil
}

// ListUnifiedResources returns a paginated list of unified resources filtered by user access.
func (a *ServerWithRoles) ListUnifiedResources(ctx context.Context, req *proto.ListUnifiedResourcesRequest) (*proto.ListUnifiedResourcesResponse, error) {
	filter := services.MatchResourceFilter{
		Labels:         req.Labels,
		SearchKeywords: req.SearchKeywords,
		Kinds:          req.Kinds,
	}

	if req.PredicateExpression != "" {
		expression, err := services.NewResourceExpression(req.PredicateExpression)
		if err != nil {
			return nil, trace.Wrap(err)
		}
		filter.PredicateExpression = expression
	}

	resourceAccess := &resourceAccess{
		// Populate kindAccessMap with any access errors the user has for each possible
		// resource kind. This allows the access check to occur a single time per resource
		// kind instead of once per matching resource.
		kindAccessMap: make(map[string]error, len(services.UnifiedResourceKinds)),
		// requestableMap is populated with resources that are being returned but can only
		// be accessed to the user via an access request
		requestableMap: make(map[string]struct{}),
	}

	for _, kind := range services.UnifiedResourceKinds {
		actionVerbs := []string{types.VerbList, types.VerbRead}
		if kind == types.KindNode {
			// We are checking list only for Nodes to keep backwards compatibility.
			// The read verb got added to GetNodes initially in:
			//   https://github.com/gravitational/teleport/pull/1209
			// but got removed shortly afterwards in:
			//   https://github.com/gravitational/teleport/pull/1224
			actionVerbs = []string{types.VerbList}
		}

<<<<<<< HEAD
		actionChecker := a.action
		if kind == types.KindIdentityCenterAccount ||
			kind == types.KindIdentityCenterAccountAssignment {
			actionChecker = a.identityCenterAction
		}

		resourceAccess.kindAccessMap[kind] = actionChecker(apidefaults.Namespace, kind, actionVerbs...)
=======
		resourceAccess.kindAccessMap[kind] = a.action(kind, actionVerbs...)
>>>>>>> 01fc9f0a
	}

	// Before doing any listing, verify that the user is allowed to list
	// at least one of the requested kinds. If no access is permitted, then
	// return an access denied error.
	requested := req.Kinds
	if len(req.Kinds) == 0 {
		requested = services.UnifiedResourceKinds
	}
	var rbacErrors int
	for _, kind := range requested {
		if err, ok := resourceAccess.kindAccessMap[kind]; ok && err != nil {
			rbacErrors++
		}
	}

	if rbacErrors == len(requested) {
		return nil, trace.AccessDenied("User does not have access to any of the requested kinds: %v", requested)
	}

	// Apply any requested additional search_as_roles and/or preview_as_roles
	// for the duration of the search.
	if req.UseSearchAsRoles || req.UsePreviewAsRoles || req.IncludeRequestable {
		extendedContext, err := a.authContextForSearch(ctx, &proto.ListResourcesRequest{
			UseSearchAsRoles:    req.UseSearchAsRoles || req.IncludeRequestable,
			UsePreviewAsRoles:   req.UsePreviewAsRoles,
			ResourceType:        types.KindUnifiedResource,
			Namespace:           apidefaults.Namespace,
			Labels:              req.Labels,
			PredicateExpression: req.PredicateExpression,
			SearchKeywords:      req.SearchKeywords,
		})
		if err != nil {
			return nil, trace.Wrap(err)
		}
		baseContext := a.context
		// If IncludeRequestable is true, we will create a baseChecker to
		// use during RBAC to determine if a resource would be available only after extending
		if req.IncludeRequestable {
			baseChecker, err := a.newResourceAccessChecker(types.KindUnifiedResource)
			if err != nil {
				return nil, trace.Wrap(err)
			}
			resourceAccess.baseAuthChecker = baseChecker
		}

		a.context = *extendedContext
		defer func() {
			a.context = baseContext
		}()
	}

	checker, err := a.newResourceAccessChecker(types.KindUnifiedResource)
	if err != nil {
		return nil, trace.Wrap(err)
	}

	resourceAccess.accessChecker = checker

	var (
		unifiedResources types.ResourcesWithLabels
		nextKey          string
	)
	if req.PinnedOnly {
		prefs, err := a.authServer.GetUserPreferences(ctx, a.context.User.GetName())
		if err != nil {
			return nil, trace.Wrap(err, "getting user preferences")
		}
		if len(prefs.ClusterPreferences.PinnedResources.ResourceIds) == 0 {
			return &proto.ListUnifiedResourcesResponse{}, nil
		}
		unifiedResources, err = a.authServer.UnifiedResourceCache.GetUnifiedResourcesByIDs(ctx, prefs.ClusterPreferences.PinnedResources.GetResourceIds(), func(resource types.ResourceWithLabels) (bool, error) {
			match, err := resourceAccess.checkAccess(resource, filter)
			return match, trace.Wrap(err)
		})
		if err != nil {
			return nil, trace.Wrap(err)
		}

		// we need to sort pinned resources manually because they are fetched in the order they were pinned
		if req.SortBy.Field != "" {
			if err := unifiedResources.SortByCustom(req.SortBy); err != nil {
				return nil, trace.Wrap(err, "sorting unified resources")
			}
		}
	} else {
		unifiedResources, nextKey, err = a.authServer.UnifiedResourceCache.IterateUnifiedResources(ctx, func(resource types.ResourceWithLabels) (bool, error) {
			match, err := resourceAccess.checkAccess(resource, filter)
			return match, trace.Wrap(err)
		}, req)
		if err != nil {
			return nil, trace.Wrap(err)
		}
	}

	paginatedResources, err := services.MakePaginatedResources(ctx, types.KindUnifiedResource, unifiedResources, resourceAccess.requestableMap)
	if err != nil {
		return nil, trace.Wrap(err, "making paginated unified resources")
	}

	if req.IncludeLogins {
		for _, r := range paginatedResources {
			if n := r.GetNode(); n != nil {
				logins, err := checker.GetAllowedLoginsForResource(n)
				if err != nil {
					log.WithError(err).WithField("resource", n.GetName()).Warn("Unable to determine logins for node")
					continue
				}
				r.Logins = logins
			} else if d := r.GetWindowsDesktop(); d != nil {
				logins, err := checker.GetAllowedLoginsForResource(d)
				if err != nil {
					log.WithError(err).WithField("resource", d.GetName()).Warn("Unable to determine logins for desktop")
					continue
				}
				r.Logins = logins
			} else if d := r.GetAppServer(); d != nil {
				logins, err := checker.GetAllowedLoginsForResource(d.GetApp())
				if err != nil {
					log.WithError(err).WithField("resource", d.GetApp().GetName()).Warn("Unable to determine logins for app")
					continue
				}
				r.Logins = logins
			}
		}
	}

	return &proto.ListUnifiedResourcesResponse{
		NextKey:   nextKey,
		Resources: paginatedResources,
	}, nil
}

func (a *ServerWithRoles) GetNodes(ctx context.Context, namespace string) ([]types.Server, error) {
	if err := a.actionNamespace(namespace, types.KindNode, types.VerbList); err != nil {
		return nil, trace.Wrap(err)
	}

	// Fetch full list of nodes in the backend.
	startFetch := time.Now()
	nodes, err := a.authServer.GetNodes(ctx, namespace)
	if err != nil {
		return nil, trace.Wrap(err)
	}
	elapsedFetch := time.Since(startFetch)

	// Filter nodes to return the ones for the connected identity.
	filteredNodes := make([]types.Server, 0)
	startFilter := time.Now()
	for _, node := range nodes {
		if err := a.checkAccessToNode(node); err != nil {
			if trace.IsAccessDenied(err) {
				continue
			}

			return nil, trace.Wrap(err)
		}

		filteredNodes = append(filteredNodes, node)
	}
	elapsedFilter := time.Since(startFilter)

	log.WithFields(logrus.Fields{
		"user":           a.context.User.GetName(),
		"elapsed_fetch":  elapsedFetch,
		"elapsed_filter": elapsedFilter,
	}).Debugf(
		"GetServers(%v->%v) in %v.",
		len(nodes), len(filteredNodes), elapsedFetch+elapsedFilter)

	return filteredNodes, nil
}

// authContextForSearch returns an extended authz.Context which should be used
// when searching for resources that a user may be able to request access to,
// but does not already have access to.
// Extra roles are determined from the user's search_as_roles and
// preview_as_roles if [req] requested that each be used.
func (a *ServerWithRoles) authContextForSearch(ctx context.Context, req *proto.ListResourcesRequest) (*authz.Context, error) {
	var extraRoles []string
	if req.UseSearchAsRoles {
		extraRoles = append(extraRoles, a.context.Checker.GetAllowedSearchAsRoles()...)
	}
	if req.UsePreviewAsRoles {
		extraRoles = append(extraRoles, a.context.Checker.GetAllowedPreviewAsRoles()...)
	}
	if len(extraRoles) == 0 {
		// Return the current auth context unmodified.
		return &a.context, nil
	}

	clusterName, err := a.authServer.GetClusterName()
	if err != nil {
		return nil, trace.Wrap(err)
	}

	// Get a new auth context with the additional roles
	extendedContext, err := a.context.WithExtraRoles(a.authServer, clusterName.GetClusterName(), extraRoles)
	if err != nil {
		return nil, trace.Wrap(err)
	}

	return extendedContext, nil
}

var disableUnqualifiedLookups = os.Getenv("TELEPORT_UNSTABLE_DISABLE_UNQUALIFIED_LOOKUPS") == "yes"

// GetSSHTargets gets all servers that would match an equivalent ssh dial request. Note that this method
// returns all resources directly accessible to the user *and* all resources available via 'SearchAsRoles',
// which is what we want when handling things like ambiguous host errors and resource-based access requests,
// but may result in confusing behavior if it is used outside of those contexts.
func (a *ServerWithRoles) GetSSHTargets(ctx context.Context, req *proto.GetSSHTargetsRequest) (*proto.GetSSHTargetsResponse, error) {
	// try to detect case-insensitive routing setting, but default to false if we can't load
	// networking config (equivalent to proxy routing behavior).
	var caseInsensitiveRouting bool
	if cfg, err := a.authServer.GetReadOnlyClusterNetworkingConfig(ctx); err == nil {
		caseInsensitiveRouting = cfg.GetCaseInsensitiveRouting()
	}

	matcher, err := apiutils.NewSSHRouteMatcherFromConfig(apiutils.SSHRouteMatcherConfig{
		Host:                      req.Host,
		Port:                      req.Port,
		CaseInsensitive:           caseInsensitiveRouting,
		DisableUnqualifiedLookups: disableUnqualifiedLookups,
	})
	if err != nil {
		return nil, trace.Wrap(err)
	}

	lreq := proto.ListResourcesRequest{
		ResourceType:     types.KindNode,
		UseSearchAsRoles: true,
	}
	var servers []*types.ServerV2
	for {
		// note that we're calling ServerWithRoles.ListResources here rather than some internal method. This method
		// delegates all RBAC filtering to ListResources, and then performs additional filtering on top of that.
		lrsp, err := a.ListResources(ctx, lreq)
		if err != nil {
			return nil, trace.Wrap(err)
		}

		for _, rsc := range lrsp.Resources {
			srv, ok := rsc.(*types.ServerV2)
			if !ok {
				log.Warnf("Unexpected resource type %T, expected *types.ServerV2 (skipping)", rsc)
				continue
			}

			if !matcher.RouteToServer(srv) {
				continue
			}

			servers = append(servers, srv)
		}

		if lrsp.NextKey == "" || len(lrsp.Resources) == 0 {
			break
		}

		lreq.StartKey = lrsp.NextKey
	}

	return &proto.GetSSHTargetsResponse{
		Servers: servers,
	}, nil
}

// ListResources returns a paginated list of resources filtered by user access.
func (a *ServerWithRoles) ListResources(ctx context.Context, req proto.ListResourcesRequest) (*types.ListResourcesResponse, error) {
	// Check if auth server has a license for this resource type but only return an
	// error if the requester is not a builtin or remote server.
	// Builtin and remote server roles are allowed to list resources to avoid crashes
	// even if the license is missing.
	// Users with other roles will get an error if the license is missing so they
	// can request a license with the correct features.
	if err := enforceLicense(req.ResourceType); err != nil && !a.isLocalOrRemoteServerAction() {
		return nil, trace.Wrap(err)
	}

	// Apply any requested additional search_as_roles and/or preview_as_roles
	// for the duration of the search.
	if req.UseSearchAsRoles || req.UsePreviewAsRoles {
		extendedContext, err := a.authContextForSearch(ctx, &req)
		if err != nil {
			return nil, trace.Wrap(err)
		}
		baseContext := a.context
		a.context = *extendedContext
		defer func() {
			a.context = baseContext
		}()
	}

	// ListResources request coming through this auth layer gets request filters
	// stripped off and saved to be applied later after items go through rbac checks.
	// The list that gets returned from the backend comes back unfiltered and as
	// we apply request filters, we might make multiple trips to get more subsets to
	// reach our limit, which is fine b/c we can start query with our next key.
	//
	// But since sorting and counting totals requires us to work with entire list upfront,
	// special handling is needed in this layer b/c if we try to mimic the "subset" here,
	// we will be making unnecessary trips and doing needless work of deserializing every
	// item for every subset.
	if req.RequiresFakePagination() {
		resp, err := a.listResourcesWithSort(ctx, req)
		if err != nil {
			return nil, trace.Wrap(err)
		}

		return resp, nil
	}

	// Start real pagination.
	if err := req.CheckAndSetDefaults(); err != nil {
		return nil, trace.Wrap(err)
	}

	limit := int(req.Limit)
	actionVerbs := []string{types.VerbList, types.VerbRead}
	switch req.ResourceType {
	case types.KindNode:
		// We are checking list only for Nodes to keep backwards compatibility.
		// The read verb got added to GetNodes initially in:
		//   https://github.com/gravitational/teleport/pull/1209
		// but got removed shortly afterwards in:
		//   https://github.com/gravitational/teleport/pull/1224
		actionVerbs = []string{types.VerbList}

	case types.KindDatabaseServer,
		types.KindDatabaseService,
		types.KindAppServer,
		types.KindKubeServer,
		types.KindWindowsDesktop,
		types.KindWindowsDesktopService,
		types.KindUserGroup,
		types.KindSAMLIdPServiceProvider,
		types.KindIdentityCenterAccount,
		types.KindIdentityCenterAccountAssignment:

	default:
		return nil, trace.NotImplemented("resource type %s does not support pagination", req.ResourceType)
	}

<<<<<<< HEAD
	actionChecker := a.action
	if req.ResourceType == types.KindIdentityCenterAccount ||
		req.ResourceType == types.KindIdentityCenterAccountAssignment {
		actionChecker = a.identityCenterAction
	}

	if err := actionChecker(req.Namespace, req.ResourceType, actionVerbs...); err != nil {
=======
	if err := a.actionNamespace(req.Namespace, req.ResourceType, actionVerbs...); err != nil {
>>>>>>> 01fc9f0a
		return nil, trace.Wrap(err)
	}

	// Perform the label/search/expr filtering here (instead of at the backend
	// `ListResources`) to ensure that it will be applied only to resources
	// the user has access to.
	filter := services.MatchResourceFilter{
		ResourceKind:   req.ResourceType,
		Labels:         req.Labels,
		SearchKeywords: req.SearchKeywords,
	}

	if req.PredicateExpression != "" {
		expression, err := services.NewResourceExpression(req.PredicateExpression)
		if err != nil {
			return nil, trace.Wrap(err)
		}
		filter.PredicateExpression = expression
	}

	req.Labels = nil
	req.SearchKeywords = nil
	req.PredicateExpression = ""

	// Increase the limit to one more than was requested so
	// that an additional page load is not needed to determine
	// the next key.
	req.Limit++

	resourceChecker, err := a.newResourceAccessChecker(req.ResourceType)
	if err != nil {
		return nil, trace.Wrap(err)
	}

	var resp types.ListResourcesResponse
	if err := a.authServer.IterateResources(ctx, req, func(resource types.ResourceWithLabels) error {
		slog.Info("Checking resource", "resource", resource.GetName())

		if len(resp.Resources) == limit {
			resp.NextKey = backend.GetPaginationKey(resource)
			return ErrDone
		}

		if err := resourceChecker.CanAccess(resource); err != nil {
			if trace.IsAccessDenied(err) {
				return nil
			}

			return trace.Wrap(err)
		}

		switch match, err := services.MatchResourceByFilters(resource, filter, nil /* ignore dup matches  */); {
		case err != nil:
			return trace.Wrap(err)
		case match:
			if req.IncludeLogins {
				var checkableResource services.AccessCheckable = resource
				if appServer, ok := resource.(types.AppServer); ok {
					checkableResource = appServer.GetApp()
				}

				logins, err := resourceChecker.GetAllowedLoginsForResource(checkableResource)
				if err != nil {
					log.WithError(err).WithField("resource", resource.GetName()).Warn("Unable to determine logins for resource")
				}

				resource = &types.EnrichedResource{
					ResourceWithLabels: resource,
					Logins:             logins,
				}
			}
			resp.Resources = append(resp.Resources, resource)
			return nil
		}

		return nil
	}); err != nil {
		return nil, trace.Wrap(err)
	}

	return &resp, nil
}

// resourceAccessChecker allows access to be checked differently per resource type.
type resourceAccessChecker interface {
	CanAccess(resource types.Resource) error
	GetAllowedLoginsForResource(resource services.AccessCheckable) ([]string, error)
}

// resourceChecker is a pass through checker that utilizes the provided
// services.AccessChecker to check access
type resourceChecker struct {
	services.AccessChecker
}

// CanAccess handles providing the proper services.AccessCheckable resource
// to the services.AccessChecker
func (r resourceChecker) CanAccess(resource types.Resource) error {
	// MFA is not required for operations on app resources but
	// will be enforced at the connection time.
	state := services.AccessState{MFAVerified: true}
	switch rr := resource.(type) {
	case types.AppServer:
		return r.CheckAccess(rr.GetApp(), state)
	case types.KubeServer:
		return r.CheckAccess(rr.GetCluster(), state)
	case types.DatabaseServer:
		return r.CheckAccess(rr.GetDatabase(), state)
	case types.DatabaseService:
		return r.CheckAccess(rr, state)
	case types.Database:
		return r.CheckAccess(rr, state)
	case types.Server:
		return r.CheckAccess(rr, state)
	case types.WindowsDesktop:
		return r.CheckAccess(rr, state)
	case types.WindowsDesktopService:
		return r.CheckAccess(rr, state)
	case types.UserGroup:
		// Because usergroup only has ResourceWithLabels, it looks like this will match
		// everything. To get around this, we'll match on it last and then double check
		// that the kind is equal to usergroup. If it's not, we'll fall through and return
		// the bad parameter as expected.
		if rr.GetKind() == types.KindUserGroup {
			return r.CheckAccess(rr, state)
		}
	case types.SAMLIdPServiceProvider:
		return r.CheckAccess(rr, state)

	case types.Resource153Unwrapper:
		if checkable, ok := rr.(services.AccessCheckable); ok {
			return r.CheckAccess(checkable, state)
		}
	}

	return trace.BadParameter("could not check access to resource type %T", resource)
}

// newResourceAccessChecker creates a resourceAccessChecker for the provided resource type
func (a *ServerWithRoles) newResourceAccessChecker(resource string) (resourceAccessChecker, error) {
	switch resource {
	case types.KindAppServer,
		types.KindDatabaseServer,
		types.KindDatabaseService,
		types.KindWindowsDesktop,
		types.KindWindowsDesktopService,
		types.KindNode,
		types.KindKubeServer,
		types.KindUserGroup,
		types.KindUnifiedResource,
		types.KindSAMLIdPServiceProvider,
		types.KindIdentityCenterAccount,
		types.KindIdentityCenterAccountAssignment:
		return &resourceChecker{AccessChecker: a.context.Checker}, nil
	default:
		return nil, trace.BadParameter("could not check access to resource type %s", resource)
	}
}

// listResourcesWithSort retrieves all resources of a certain resource type with rbac applied
// then afterwards applies request sorting and filtering.
func (a *ServerWithRoles) listResourcesWithSort(ctx context.Context, req proto.ListResourcesRequest) (*types.ListResourcesResponse, error) {
	if err := req.CheckAndSetDefaults(); err != nil {
		return nil, trace.Wrap(err)
	}

	var resources []types.ResourceWithLabels
	switch req.ResourceType {
	case types.KindNode:
		nodes, err := a.GetNodes(ctx, req.Namespace)
		if err != nil {
			return nil, trace.Wrap(err)
		}

		servers := types.Servers(nodes)
		if err := servers.SortByCustom(req.SortBy); err != nil {
			return nil, trace.Wrap(err)
		}
		resources = servers.AsResources()

	case types.KindAppServer:
		appservers, err := a.GetApplicationServers(ctx, req.Namespace)
		if err != nil {
			return nil, trace.Wrap(err)
		}

		servers := types.AppServers(appservers)
		if err := servers.SortByCustom(req.SortBy); err != nil {
			return nil, trace.Wrap(err)
		}
		resources = servers.AsResources()

	// TODO(sshah) DELETE IN 17.0
	case types.KindAppOrSAMLIdPServiceProvider:
		appsAndServiceProviders, err := a.GetAppServersAndSAMLIdPServiceProviders(ctx, req.Namespace)
		if err != nil {
			return nil, trace.Wrap(err)
		}

		appsOrSPs := types.AppServersOrSAMLIdPServiceProviders(appsAndServiceProviders)

		if err := appsOrSPs.SortByCustom(req.SortBy); err != nil {
			return nil, trace.Wrap(err)
		}

		resources = appsOrSPs.AsResources()

	case types.KindSAMLIdPServiceProvider:
		// Only add SAMLIdPServiceProviders to the list if the caller has an enterprise license.
		if modules.GetModules().BuildType() == modules.BuildEnterprise {
			// Only attempt to list SAMLIdPServiceProviders if the caller has the permission to.
			if err := a.action(types.KindSAMLIdPServiceProvider, types.VerbList); err == nil {
				var serviceProviders []types.SAMLIdPServiceProvider
				var startKey string
				for {
					sps, nextKey, err := a.ListSAMLIdPServiceProviders(ctx, int(req.Limit), startKey)
					if err != nil {
						return nil, trace.Wrap(err)
					}
					serviceProviders = append(serviceProviders, sps...)
					if nextKey == "" {
						break
					}
					startKey = nextKey
				}
				sps := types.SAMLIdPServiceProviders(serviceProviders)
				if err := sps.SortByCustom(req.SortBy); err != nil {
					return nil, trace.Wrap(err)
				}
				resources = sps.AsResources()
			}
		}

	case types.KindDatabaseServer:
		dbservers, err := a.GetDatabaseServers(ctx, req.Namespace)
		if err != nil {
			return nil, trace.Wrap(err)
		}

		servers := types.DatabaseServers(dbservers)
		if err := servers.SortByCustom(req.SortBy); err != nil {
			return nil, trace.Wrap(err)
		}
		resources = servers.AsResources()

	case types.KindKubernetesCluster:
		kubeServers, err := a.GetKubernetesServers(ctx)
		if err != nil {
			return nil, trace.Wrap(err)
		}

		// Extract kube clusters into its own list.
		var clusters []types.KubeCluster
		for _, svc := range kubeServers {
			clusters = append(clusters, svc.GetCluster())
		}

		sortedClusters := types.KubeClusters(clusters)
		if err := sortedClusters.SortByCustom(req.SortBy); err != nil {
			return nil, trace.Wrap(err)
		}
		resources = sortedClusters.AsResources()
	case types.KindKubeServer:
		kubeServers, err := a.GetKubernetesServers(ctx)
		if err != nil {
			return nil, trace.Wrap(err)
		}

		sortedServers := types.KubeServers(kubeServers)
		if err := sortedServers.SortByCustom(req.SortBy); err != nil {
			return nil, trace.Wrap(err)
		}
		resources = sortedServers.AsResources()
	case types.KindWindowsDesktop:
		windowsdesktops, err := a.GetWindowsDesktops(ctx, req.GetWindowsDesktopFilter())
		if err != nil {
			return nil, trace.Wrap(err)
		}

		desktops := types.WindowsDesktops(windowsdesktops)
		if err := desktops.SortByCustom(req.SortBy); err != nil {
			return nil, trace.Wrap(err)
		}
		resources = desktops.AsResources()
	case types.KindUserGroup:
		var allUserGroups types.UserGroups
		userGroups, nextKey, err := a.ListUserGroups(ctx, int(req.Limit), "")
		for {
			if err != nil {
				return nil, trace.Wrap(err)
			}

			for _, ug := range userGroups {
				allUserGroups = append(allUserGroups, ug)
			}

			if nextKey == "" {
				break
			}

			userGroups, nextKey, err = a.ListUserGroups(ctx, int(req.Limit), nextKey)
		}

		if err := allUserGroups.SortByCustom(req.SortBy); err != nil {
			return nil, trace.Wrap(err)
		}
		resources = allUserGroups.AsResources()

	default:
		return nil, trace.NotImplemented("resource type %q is not supported for listResourcesWithSort", req.ResourceType)
	}

	params := local.FakePaginateParams{
		ResourceType:   req.ResourceType,
		Limit:          req.Limit,
		Labels:         req.Labels,
		SearchKeywords: req.SearchKeywords,
		StartKey:       req.StartKey,
		EnrichResourceFn: func(r types.ResourceWithLabels) (types.ResourceWithLabels, error) {
			if !req.IncludeLogins && (r.GetKind() != types.KindNode || r.GetKind() != types.KindWindowsDesktop || r.GetKind() != types.KindAppServer) {
				return r, nil
			}

			resourceChecker, err := a.newResourceAccessChecker(req.ResourceType)
			if err != nil {
				return nil, trace.Wrap(err)
			}

			var checkableResource services.AccessCheckable = r
			if appServer, ok := r.(types.AppServer); ok {
				checkableResource = appServer.GetApp()
			}

			logins, err := resourceChecker.GetAllowedLoginsForResource(checkableResource)
			if err != nil {
				log.WithError(err).WithField("resource", r.GetName()).Warn("Unable to determine logins for resource")
			}

			return &types.EnrichedResource{ResourceWithLabels: r, Logins: logins}, nil
		},
	}

	if req.PredicateExpression != "" {
		expression, err := services.NewResourceExpression(req.PredicateExpression)
		if err != nil {
			return nil, trace.Wrap(err)
		}
		params.PredicateExpression = expression
	}

	// Apply request filters and get pagination info.
	resp, err := local.FakePaginate(resources, params)
	if err != nil {
		return nil, trace.Wrap(err)
	}

	return resp, nil
}

func (a *ServerWithRoles) UpsertAuthServer(ctx context.Context, s types.Server) error {
	if err := a.action(types.KindAuthServer, types.VerbCreate, types.VerbUpdate); err != nil {
		return trace.Wrap(err)
	}
	return a.authServer.UpsertAuthServer(ctx, s)
}

func (a *ServerWithRoles) GetAuthServers() ([]types.Server, error) {
	if err := a.action(types.KindAuthServer, types.VerbList, types.VerbRead); err != nil {
		return nil, trace.Wrap(err)
	}
	return a.authServer.GetAuthServers()
}

// DeleteAllAuthServers deletes all auth servers
func (a *ServerWithRoles) DeleteAllAuthServers() error {
	if err := a.action(types.KindAuthServer, types.VerbDelete); err != nil {
		return trace.Wrap(err)
	}
	return a.authServer.DeleteAllAuthServers()
}

// DeleteAuthServer deletes auth server by name
func (a *ServerWithRoles) DeleteAuthServer(name string) error {
	if err := a.action(types.KindAuthServer, types.VerbDelete); err != nil {
		return trace.Wrap(err)
	}
	return a.authServer.DeleteAuthServer(name)
}

func (a *ServerWithRoles) UpsertProxy(ctx context.Context, s types.Server) error {
	if err := a.action(types.KindProxy, types.VerbCreate, types.VerbUpdate); err != nil {
		return trace.Wrap(err)
	}
	return a.authServer.UpsertProxy(ctx, s)
}

func (a *ServerWithRoles) GetProxies() ([]types.Server, error) {
	if err := a.action(types.KindProxy, types.VerbList, types.VerbRead); err != nil {
		return nil, trace.Wrap(err)
	}
	return a.authServer.GetProxies()
}

// DeleteAllProxies deletes all proxies
func (a *ServerWithRoles) DeleteAllProxies() error {
	if err := a.action(types.KindProxy, types.VerbDelete); err != nil {
		return trace.Wrap(err)
	}
	return a.authServer.DeleteAllProxies()
}

// DeleteProxy deletes proxy by name
func (a *ServerWithRoles) DeleteProxy(ctx context.Context, name string) error {
	if err := a.action(types.KindProxy, types.VerbDelete); err != nil {
		return trace.Wrap(err)
	}
	return a.authServer.DeleteProxy(ctx, name)
}

// TODO(noah): DELETE IN 18.0.0 - all these methods are now gRPC.
func (a *ServerWithRoles) UpsertReverseTunnel(ctx context.Context, r types.ReverseTunnel) error {
	if err := a.action(types.KindReverseTunnel, types.VerbCreate, types.VerbUpdate); err != nil {
		return trace.Wrap(err)
	}
	return a.authServer.UpsertReverseTunnel(ctx, r)
}

// TODO(noah): DELETE IN 18.0.0 - all these methods are now gRPC.
func (a *ServerWithRoles) GetReverseTunnels(ctx context.Context, opts ...services.MarshalOption) ([]types.ReverseTunnel, error) {
	if err := a.action(types.KindReverseTunnel, types.VerbList, types.VerbRead); err != nil {
		return nil, trace.Wrap(err)
	}
	return a.authServer.GetReverseTunnels(ctx)
}

// TODO(noah): DELETE IN 18.0.0 - all these methods are now gRPC.
func (a *ServerWithRoles) DeleteReverseTunnel(ctx context.Context, domainName string) error {
	if err := a.action(types.KindReverseTunnel, types.VerbDelete); err != nil {
		return trace.Wrap(err)
	}
	return a.authServer.DeleteReverseTunnel(ctx, domainName)
}

func (a *ServerWithRoles) DeleteToken(ctx context.Context, token string) error {
	if err := a.action(types.KindToken, types.VerbDelete); err != nil {
		return trace.Wrap(err)
	}

	if err := a.context.AuthorizeAdminActionAllowReusedMFA(); err != nil {
		return trace.Wrap(err)
	}

	return a.authServer.DeleteToken(ctx, token)
}

func (a *ServerWithRoles) GetTokens(ctx context.Context) ([]types.ProvisionToken, error) {
	if err := a.action(types.KindToken, types.VerbList, types.VerbRead); err != nil {
		return nil, trace.Wrap(err)
	}

	if err := a.context.AuthorizeAdminActionAllowReusedMFA(); err != nil {
		return nil, trace.Wrap(err)
	}

	return a.authServer.GetTokens(ctx)
}

func (a *ServerWithRoles) GetToken(ctx context.Context, token string) (types.ProvisionToken, error) {
	// The Proxy has permission to look up tokens by name in order to validate
	// attempts to use the node join script.
	if isProxy := a.hasBuiltinRole(types.RoleProxy); !isProxy {
		if err := a.action(types.KindToken, types.VerbRead); err != nil {
			return nil, trace.Wrap(err)
		}
	}

	if err := a.context.AuthorizeAdminActionAllowReusedMFA(); err != nil {
		return nil, trace.Wrap(err)
	}

	return a.authServer.GetToken(ctx, token)
}

func enforceEnterpriseJoinMethodCreation(token types.ProvisionToken) error {
	if modules.GetModules().BuildType() == modules.BuildEnterprise {
		return nil
	}

	v, ok := token.(*types.ProvisionTokenV2)
	if !ok {
		return trace.BadParameter("unexpected token type %T", token)
	}

	switch v.Spec.JoinMethod {
	case types.JoinMethodGitHub:
		if v.Spec.GitHub != nil && v.Spec.GitHub.EnterpriseServerHost != "" {
			return trace.Wrap(
				ErrRequiresEnterprise,
				"github enterprise server joining",
			)
		}
	case types.JoinMethodSpacelift:
		return trace.Wrap(
			ErrRequiresEnterprise,
			"spacelift joining",
		)
	case types.JoinMethodTPM:
		return trace.Wrap(
			ErrRequiresEnterprise,
			"tpm joining",
		)
	}

	return nil
}

// emitTokenEvent is called by Create/Upsert Token in order to emit any relevant
// events.
func emitTokenEvent(ctx context.Context, e apievents.Emitter, token types.ProvisionToken,
) {
	userMetadata := authz.ClientUserMetadata(ctx)
	if err := e.EmitAuditEvent(ctx, &apievents.ProvisionTokenCreate{
		Metadata: apievents.Metadata{
			Type: events.ProvisionTokenCreateEvent,
			Code: events.ProvisionTokenCreateCode,
		},
		ResourceMetadata: apievents.ResourceMetadata{
			Name:      token.GetSafeName(),
			Expires:   token.Expiry(),
			UpdatedBy: userMetadata.GetUser(),
		},
		UserMetadata: userMetadata,
		Roles:        token.GetRoles(),
		JoinMethod:   token.GetJoinMethod(),
	}); err != nil {
		log.WithError(err).Warn("Failed to emit join token create event.")
	}
}

func (a *ServerWithRoles) UpsertToken(ctx context.Context, token types.ProvisionToken) error {
	if err := a.action(types.KindToken, types.VerbCreate, types.VerbUpdate); err != nil {
		return trace.Wrap(err)
	}

	// Support reused MFA for bulk tctl create requests.
	if err := a.context.AuthorizeAdminActionAllowReusedMFA(); err != nil {
		return trace.Wrap(err)
	}

	if err := enforceEnterpriseJoinMethodCreation(token); err != nil {
		return trace.Wrap(err)
	}

	if err := a.authServer.UpsertToken(ctx, token); err != nil {
		return trace.Wrap(err)
	}

	emitTokenEvent(ctx, a.authServer.emitter, token)
	return nil
}

func (a *ServerWithRoles) CreateToken(ctx context.Context, token types.ProvisionToken) error {
	if err := a.action(types.KindToken, types.VerbCreate); err != nil {
		return trace.Wrap(err)
	}

	if err := a.context.AuthorizeAdminActionAllowReusedMFA(); err != nil {
		return trace.Wrap(err)
	}

	if err := enforceEnterpriseJoinMethodCreation(token); err != nil {
		return trace.Wrap(err)
	}

	if err := a.authServer.CreateToken(ctx, token); err != nil {
		return trace.Wrap(err)
	}

	emitTokenEvent(ctx, a.authServer.emitter, token)
	return nil
}

// ChangePassword updates users password based on the old password.
func (a *ServerWithRoles) ChangePassword(
	ctx context.Context,
	req *proto.ChangePasswordRequest,
) error {
	if err := a.currentUserAction(req.User); err != nil {
		return trace.Wrap(err)
	}
	return a.authServer.ChangePassword(ctx, req)
}

// CreateWebSession creates a new web session for the specified user
func (a *ServerWithRoles) CreateWebSession(ctx context.Context, user string) (types.WebSession, error) {
	if err := a.currentUserAction(user); err != nil {
		return nil, trace.Wrap(err)
	}
	return a.authServer.CreateWebSession(ctx, user)
}

// ExtendWebSession creates a new web session for a user based on a valid previous session.
// Additional roles are appended to initial roles if there is an approved access request.
// The new session expiration time will not exceed the expiration time of the old session.
func (a *ServerWithRoles) ExtendWebSession(ctx context.Context, req authclient.WebSessionReq) (types.WebSession, error) {
	if err := a.currentUserAction(req.User); err != nil {
		return nil, trace.Wrap(err)
	}
	return a.authServer.ExtendWebSession(ctx, req, a.context.Identity.GetIdentity())
}

// GetWebSessionInfo returns the web session for the given user specified with sid.
// The session is stripped of any authentication details.
// Implements auth.WebUIService
func (a *ServerWithRoles) GetWebSessionInfo(ctx context.Context, user, sessionID string) (types.WebSession, error) {
	if err := a.currentUserAction(user); err != nil {
		return nil, trace.Wrap(err)
	}
	return a.authServer.GetWebSessionInfo(ctx, user, sessionID)
}

// GetWebSession returns the web session specified with req.
// Implements auth.ReadAccessPoint.
func (a *ServerWithRoles) GetWebSession(ctx context.Context, req types.GetWebSessionRequest) (types.WebSession, error) {
	return a.WebSessions().Get(ctx, req)
}

// WebSessions returns the web session manager.
// Implements services.WebSessionsGetter.
func (a *ServerWithRoles) WebSessions() types.WebSessionInterface {
	return &webSessionsWithRoles{c: a, ws: a.authServer.WebSessions()}
}

// Get returns the web session specified with req.
func (r *webSessionsWithRoles) Get(ctx context.Context, req types.GetWebSessionRequest) (types.WebSession, error) {
	if err := r.c.action(types.KindWebSession, types.VerbRead); err != nil {
		return nil, trace.Wrap(err)
	}
	return r.ws.Get(ctx, req)
}

// List returns the list of all web sessions.
func (r *webSessionsWithRoles) List(ctx context.Context) ([]types.WebSession, error) {
	if err := r.c.action(types.KindWebSession, types.VerbList); err != nil {
		return nil, trace.Wrap(err)
	}
	if err := r.c.action(types.KindWebSession, types.VerbRead); err != nil {
		return nil, trace.Wrap(err)
	}
	return r.ws.List(ctx)
}

// notImplementedMessage is the message to return for endpoints that are not
// implemented. This is due to how service interfaces are used with Teleport.
const notImplementedMessage = "not implemented: can only be called by auth locally"

// Upsert creates a new or updates the existing web session from the specified session.
// TODO(dmitri): this is currently only implemented for local invocations. This needs to be
// moved into a more appropriate API
func (*webSessionsWithRoles) Upsert(ctx context.Context, session types.WebSession) error {
	return trace.NotImplemented(notImplementedMessage)
}

// Delete removes the web session specified with req.
func (r *webSessionsWithRoles) Delete(ctx context.Context, req types.DeleteWebSessionRequest) error {
	if err := r.c.canDeleteWebSession(req.User); err != nil {
		return trace.Wrap(err)
	}
	return r.ws.Delete(ctx, req)
}

// DeleteAll removes all web sessions.
func (r *webSessionsWithRoles) DeleteAll(ctx context.Context) error {
	if err := r.c.action(types.KindWebSession, types.VerbList); err != nil {
		return trace.Wrap(err)
	}
	if err := r.c.action(types.KindWebSession, types.VerbDelete); err != nil {
		return trace.Wrap(err)
	}
	return r.ws.DeleteAll(ctx)
}

// GetWebToken returns the web token specified with req.
// Implements auth.ReadAccessPoint.
func (a *ServerWithRoles) GetWebToken(ctx context.Context, req types.GetWebTokenRequest) (types.WebToken, error) {
	return a.WebTokens().Get(ctx, req)
}

type webSessionsWithRoles struct {
	c  accessChecker
	ws types.WebSessionInterface
}

// WebTokens returns the web token manager.
// Implements services.WebTokensGetter.
func (a *ServerWithRoles) WebTokens() types.WebTokenInterface {
	return &webTokensWithRoles{c: a, t: a.authServer.WebTokens()}
}

// Get returns the web token specified with req.
func (r *webTokensWithRoles) Get(ctx context.Context, req types.GetWebTokenRequest) (types.WebToken, error) {
	if err := r.c.currentUserAction(req.User); err != nil {
		if err := r.c.action(types.KindWebToken, types.VerbRead); err != nil {
			return nil, trace.Wrap(err)
		}
	}
	return r.t.Get(ctx, req)
}

// List returns the list of all web tokens.
func (r *webTokensWithRoles) List(ctx context.Context) ([]types.WebToken, error) {
	if err := r.c.action(types.KindWebToken, types.VerbList); err != nil {
		return nil, trace.Wrap(err)
	}
	return r.t.List(ctx)
}

// Upsert creates a new or updates the existing web token from the specified token.
// TODO(dmitri): this is currently only implemented for local invocations. This needs to be
// moved into a more appropriate API
func (*webTokensWithRoles) Upsert(ctx context.Context, session types.WebToken) error {
	return trace.NotImplemented(notImplementedMessage)
}

// Delete removes the web token specified with req.
func (r *webTokensWithRoles) Delete(ctx context.Context, req types.DeleteWebTokenRequest) error {
	if err := r.c.currentUserAction(req.User); err != nil {
		if err := r.c.action(types.KindWebToken, types.VerbDelete); err != nil {
			return trace.Wrap(err)
		}
	}
	return r.t.Delete(ctx, req)
}

// DeleteAll removes all web tokens.
func (r *webTokensWithRoles) DeleteAll(ctx context.Context) error {
	if err := r.c.action(types.KindWebToken, types.VerbList); err != nil {
		return trace.Wrap(err)
	}
	if err := r.c.action(types.KindWebToken, types.VerbDelete); err != nil {
		return trace.Wrap(err)
	}
	return r.t.DeleteAll(ctx)
}

type webTokensWithRoles struct {
	c accessChecker
	t types.WebTokenInterface
}

type accessChecker interface {
	action(resource string, verbs ...string) error
	currentUserAction(user string) error
	canDeleteWebSession(username string) error
}

func (a *ServerWithRoles) GetAccessRequests(ctx context.Context, filter types.AccessRequestFilter) ([]types.AccessRequest, error) {
	// delegate all access-control logic to ListAccessRequests to reduce duplicate maintenance.
	req := proto.ListAccessRequestsRequest{
		Filter: &filter,
	}
	var requests []types.AccessRequest
	for {
		rsp, err := a.ListAccessRequests(ctx, &req)
		if err != nil {
			return nil, trace.Wrap(err)
		}

		for _, r := range rsp.AccessRequests {
			requests = append(requests, r)
		}

		req.StartKey = rsp.NextKey
		if req.StartKey == "" {
			break
		}
	}

	return requests, nil
}

// ListAccessRequests is an access request getter with pagination and sorting options.
func (a *ServerWithRoles) ListAccessRequests(ctx context.Context, req *proto.ListAccessRequestsRequest) (*proto.ListAccessRequestsResponse, error) {
	// ensure filter is non-nil
	if req.Filter == nil {
		req.Filter = &types.AccessRequestFilter{}
	}
	// set the requesting user to be used in the filter match. This is only meant to be set here
	// and will be overwritten if set elsewhere
	req.Filter.Requester = a.context.User.GetName()

	if err := a.action(types.KindAccessRequest, types.VerbList, types.VerbRead); err != nil {
		// Users are allowed to read + list their own access requests and
		// requests they are allowed to review, unless access was *explicitly*
		// denied. This means deny rules block the action but allow rules are
		// not required.
		if services.IsAccessExplicitlyDenied(err) {
			return nil, trace.Wrap(err)
		}
	} else {
		// nil err means the user has explicit read + list permissions and can
		// get all requests.
		return a.authServer.ListAccessRequests(ctx, req)
	}

	// users can always view their own access requests unless the read or list
	// verbs are explicitly denied
	if req.Filter.User != "" && a.currentUserAction(req.Filter.User) == nil {
		return a.authServer.ListAccessRequests(ctx, req)
	}

	// user does not have read/list permissions and is not specifically requesting only
	// their own requests.  we therefore subselect the filter results to show only those requests
	// that the user *is* allowed to see (specifically, their own requests + requests that they
	// are allowed to review).
	identity := a.context.Identity.GetIdentity()
	checker, err := services.NewReviewPermissionChecker(
		ctx,
		a.authServer,
		a.context.User.GetName(),
		&identity,
	)
	if err != nil {
		return nil, trace.Wrap(err)
	}

	// unless the user has allow directives for reviewing, they will never be able to
	// see any requests other than their own.
	if !checker.HasAllowDirectives() {
		if req.Filter.User != "" {
			// filter specifies a user, but it wasn't caught by the preceding exception,
			// so just return nothing.
			return &proto.ListAccessRequestsResponse{}, nil
		}
		req.Filter.User = a.context.User.GetName()
		return a.authServer.ListAccessRequests(ctx, req)
	}

	// aggregate all requests that the caller owns and/or is able to review. Note that we perform all filtering via the
	// passed-in matcher since the pagination key format varies by sort index and is an internal implementation detail
	// of the access request cache.
	rsp, err := a.authServer.ListMatchingAccessRequests(ctx, req, func(accessRequest *types.AccessRequestV3) (matches bool) {
		if accessRequest.GetUser() == a.context.User.GetName() {
			return true
		}

		canReview, err := checker.CanReviewRequest(accessRequest)
		if err != nil {
			log.Warnf("Failed to evaluate review permissions for user %q against request %q: %v", a.context.User.GetName(), accessRequest.GetName(), err)
			return false
		}

		return canReview
	})

	return rsp, trace.Wrap(err)
}

func (a *ServerWithRoles) CreateAccessRequestV2(ctx context.Context, req types.AccessRequest) (types.AccessRequest, error) {
	if err := a.action(types.KindAccessRequest, types.VerbCreate); err != nil {
		// An exception is made to allow users to create *pending* access requests
		// for themselves unless the create verb was explicitly denied.
		if services.IsAccessExplicitlyDenied(err) || !req.GetState().IsPending() || a.currentUserAction(req.GetUser()) != nil {
			return nil, trace.Wrap(err)
		}
	}

	if !req.GetState().IsPending() {
		if authz.IsCurrentUser(a.context, req.GetUser()) {
			return nil, trace.AccessDenied("cannot create access request for self in non-pending state")
		}

		if len(a.context.Identity.GetIdentity().ActiveRequests) != 0 {
			return nil, trace.AccessDenied("cannot create access requests in non-pending state while using an access request")
		}

		log.Warnf("Use of resource-level access request 'create' permission by user %q to create non-pending access request for user %q. Creation of non-pending requests will be deprecated in future version of teleport. Consider migrating to a workflow with a separate approval step.", a.context.User.GetName(), req.GetUser())
	}

	if !authz.IsCurrentUser(a.context, req.GetUser()) {
		// If this request was authorized by allow rules and not ownership, require MFA.
		if err := a.context.AuthorizeAdminAction(); err != nil {
			return nil, trace.Wrap(err)
		}
	}

	// ensure request ID is set server-side
	req.SetName(uuid.Must(uuid.NewV7()).String())

	resp, err := a.authServer.CreateAccessRequestV2(ctx, req, a.context.Identity.GetIdentity())
	return resp, trace.Wrap(err)
}

func (a *ServerWithRoles) SetAccessRequestState(ctx context.Context, params types.AccessRequestUpdate) error {
	if err := a.action(types.KindAccessRequest, types.VerbUpdate); err != nil {
		return trace.Wrap(err)
	}

	if len(a.context.Identity.GetIdentity().ActiveRequests) != 0 {
		return trace.AccessDenied("cannot directly update the state of an access request while using an access request")
	}

	if err := a.context.AuthorizeAdminAction(); err != nil {
		return trace.Wrap(err)
	}

	if params.State.IsPromoted() {
		return trace.BadParameter("state promoted can be only set when promoting to access list")
	}

	// load the request to verify additional access-control limits
	reqs, err := a.GetAccessRequests(ctx, types.AccessRequestFilter{
		ID: params.RequestID,
	})
	if err != nil {
		return trace.Wrap(err)
	}

	if len(reqs) < 1 {
		return trace.NotFound("cannot set state of access request %q (not found)", params.RequestID)
	}

	if authz.IsCurrentUser(a.context, reqs[0].GetUser()) {
		return trace.AccessDenied("directly updating the state of your own access requests is not permitted")
	}

	return a.authServer.SetAccessRequestState(ctx, params)
}

// AuthorizeAccessReviewRequest checks if the current user is allowed to submit the given access review request.
func AuthorizeAccessReviewRequest(context authz.Context, params types.AccessReviewSubmission) error {
	// review author must match calling user, except in the case of the builtin admin role. we make this
	// exception in order to allow for convenient testing with local tctl connections.
	if !authz.HasBuiltinRole(context, string(types.RoleAdmin)) {
		if params.Review.Author != context.User.GetName() {
			return trace.AccessDenied("user %q cannot submit reviews on behalf of %q", context.User.GetName(), params.Review.Author)
		}

		// MaybeCanReviewRequests returns false positives, but it will tell us
		// if the user definitely can't review requests, which saves a lot of work.
		if !context.Checker.MaybeCanReviewRequests() {
			return trace.AccessDenied("user %q cannot submit reviews", context.User.GetName())
		}
	}

	return nil
}

func (a *ServerWithRoles) SubmitAccessReview(ctx context.Context, submission types.AccessReviewSubmission) (types.AccessRequest, error) {
	// Prevent users from submitting access reviews with the "promoted" state.
	// Promotion is only allowed by SubmitAccessReviewAllowPromotion API in the Enterprise module.
	if submission.Review.ProposedState.IsPromoted() {
		return nil, trace.BadParameter("state promoted can be only set when promoting to access list")
	}

	// review author defaults to username of caller.
	if submission.Review.Author == "" {
		submission.Review.Author = a.context.User.GetName()
	}

	// Check if the current user is allowed to submit the given access review request.
	if err := AuthorizeAccessReviewRequest(a.context, submission); err != nil {
		return nil, trace.Wrap(err)
	}

	if err := a.context.AuthorizeAdminAction(); err != nil {
		return nil, trace.Wrap(err)
	}

	// note that we haven't actually enforced any access-control other than requiring
	// the author field to match the calling user.  fine-grained permissions are evaluated
	// under optimistic locking at the level of the backend service.  the correctness of the
	// author field is all that needs to be enforced at this level.

	identity := a.context.Identity.GetIdentity()
	return a.authServer.submitAccessReview(ctx, submission, &identity)
}

func (a *ServerWithRoles) GetAccessCapabilities(ctx context.Context, req types.AccessCapabilitiesRequest) (*types.AccessCapabilities, error) {
	// default to checking the capabilities of the caller
	if req.User == "" {
		req.User = a.context.User.GetName()
	}

	slog.Warn("ServerWithRoles.GetAccessCapabilities()",
		"user", req.User)

	// all users can check their own capabilities
	if a.currentUserAction(req.User) != nil {
		if err := a.action(types.KindUser, types.VerbRead); err != nil {
			return nil, trace.Wrap(err)
		}
		if err := a.action(types.KindRole, types.VerbList, types.VerbRead); err != nil {
			return nil, trace.Wrap(err)
		}
	}

	return a.authServer.GetAccessCapabilities(ctx, req)
}

// GetPluginData loads all plugin data matching the supplied filter.
func (a *ServerWithRoles) GetPluginData(ctx context.Context, filter types.PluginDataFilter) ([]types.PluginData, error) {
	switch filter.Kind {
	case types.KindAccessRequest, types.KindAccessList:
		// for backwards compatibility, we allow list/read against kinds to also grant list/read for
		// access request related plugin data.
		if a.action(filter.Kind, types.VerbList) != nil {
			if err := a.action(types.KindAccessPluginData, types.VerbList); err != nil {
				return nil, trace.Wrap(err)
			}
		}
		if a.action(filter.Kind, types.VerbRead) != nil {
			if err := a.action(types.KindAccessPluginData, types.VerbRead); err != nil {
				return nil, trace.Wrap(err)
			}
		}
		return a.authServer.GetPluginData(ctx, filter)
	default:
		return nil, trace.BadParameter("unsupported resource kind %q", filter.Kind)
	}
}

// UpdatePluginData updates a per-resource PluginData entry.
func (a *ServerWithRoles) UpdatePluginData(ctx context.Context, params types.PluginDataUpdateParams) error {
	switch params.Kind {
	case types.KindAccessRequest, types.KindAccessList:
		// for backwards compatibility, we allow update against access requests to also grant update for
		// access request related plugin data.
		if a.action(params.Kind, types.VerbUpdate) != nil {
			if err := a.action(types.KindAccessPluginData, types.VerbUpdate); err != nil {
				return trace.Wrap(err)
			}
		}
		return a.authServer.UpdatePluginData(ctx, params)
	default:
		return trace.BadParameter("unsupported resource kind %q", params.Kind)
	}
}

// Ping gets basic info about the auth server.
func (a *ServerWithRoles) Ping(ctx context.Context) (proto.PingResponse, error) {
	// The Ping method does not require special permissions since it only returns
	// basic status information.  This is an intentional design choice.  Alternative
	// methods should be used for relaying any sensitive information.
	return a.authServer.Ping(ctx)
}

func (a *ServerWithRoles) DeleteAccessRequest(ctx context.Context, name string) error {
	if err := a.action(types.KindAccessRequest, types.VerbDelete); err != nil {
		return trace.Wrap(err)
	}

	if err := a.context.AuthorizeAdminActionAllowReusedMFA(); err != nil {
		return trace.Wrap(err)
	}

	return a.authServer.DeleteAccessRequest(ctx, name)
}

// GetCurrentUserRoles returns current user's roles.
func (a *ServerWithRoles) GetCurrentUserRoles(ctx context.Context) ([]types.Role, error) {
	roleNames := a.context.User.GetRoles()
	roles := make([]types.Role, 0, len(roleNames))
	for _, roleName := range roleNames {
		role, err := a.GetRole(ctx, roleName)
		if err != nil {
			return nil, trace.Wrap(err)
		}
		roles = append(roles, role)
	}
	return roles, nil
}

// desiredAccessInfo inspects the current request to determine which access
// information (roles, traits, and allowed resource IDs) the requesting user
// wants to be present on the resulting certificate. This does not attempt to
// determine if the user is allowed to assume the returned roles. Will set
// `req.AccessRequests` and potentially shorten `req.Expires` based on the
// access request expirations.
func (a *ServerWithRoles) desiredAccessInfo(ctx context.Context, req *proto.UserCertsRequest, user types.User) (*services.AccessInfo, error) {
	if req.Username != a.context.User.GetName() {
		if isRoleImpersonation(*req) {
			err := trace.AccessDenied("User %v tried to issue a cert for %v and added role requests. This is not supported.", a.context.User.GetName(), req.Username)
			log.WithError(err).Warn()
			return nil, err
		}
		if len(req.AccessRequests) > 0 {
			err := trace.AccessDenied("User %v tried to issue a cert for %v and added access requests. This is not supported.", a.context.User.GetName(), req.Username)
			log.WithError(err).Warn()
			return nil, err
		}
		return a.desiredAccessInfoForImpersonation(user)
	}
	if isRoleImpersonation(*req) {
		if len(req.AccessRequests) > 0 {
			err := trace.AccessDenied("User %v tried to issue a cert with both role and access requests. This is not supported.", a.context.User.GetName())
			log.WithError(err).Warn()
			return nil, err
		}
		return a.desiredAccessInfoForRoleRequest(req, user.GetTraits())
	}
	return a.desiredAccessInfoForUser(ctx, req, user)
}

// desiredAccessInfoForImpersonation returns the desired AccessInfo for an
// impersonation request.
func (a *ServerWithRoles) desiredAccessInfoForImpersonation(user types.User) (*services.AccessInfo, error) {
	return &services.AccessInfo{
		Roles:  user.GetRoles(),
		Traits: user.GetTraits(),
	}, nil
}

// desiredAccessInfoForRoleRequest returns the desired roles for a role request.
func (a *ServerWithRoles) desiredAccessInfoForRoleRequest(req *proto.UserCertsRequest, traits wrappers.Traits) (*services.AccessInfo, error) {
	// If UseRoleRequests is set, make sure we don't return unusable certs: an
	// identity without roles can't be parsed.
	if len(req.RoleRequests) == 0 {
		return nil, trace.BadParameter("at least one role request is required")
	}

	// If role requests are provided, attempt to satisfy them instead of
	// pulling them directly from the logged in identity. Role requests
	// are intended to reduce allowed permissions so we'll accept them
	// as-is for now (and ensure the user is allowed to assume them
	// later).
	//
	// Traits are copied across from the impersonating user so that role
	// variables within the impersonated role behave as expected.
	return &services.AccessInfo{
		Roles:  req.RoleRequests,
		Traits: traits,
	}, nil
}

// desiredAccessInfoForUser returns the desired AccessInfo
// cert request which may contain access requests.
func (a *ServerWithRoles) desiredAccessInfoForUser(ctx context.Context, req *proto.UserCertsRequest, user types.User) (*services.AccessInfo, error) {
	currentIdentity := a.context.Identity.GetIdentity()

	// Start with the base AccessInfo for current logged-in identity, before
	// considering new or dropped access requests. This will include roles from
	// currently assumed role access requests, and allowed resources from
	// currently assumed resource access requests.
	accessInfo, err := services.AccessInfoFromLocalIdentity(currentIdentity, a.authServer)
	if err != nil {
		return nil, trace.Wrap(err)
	}

	if dropAnyRequests := len(req.DropAccessRequests) > 0; dropAnyRequests {
		// Reset to the base roles and traits stored in the backend user,
		// currently active requests (not being dropped) and new access requests
		// will be filled in below.
		accessInfo = services.AccessInfoFromUser(user)

		// Check for ["*"] as special case to drop all requests.
		if len(req.DropAccessRequests) == 1 && req.DropAccessRequests[0] == "*" {
			// Removing all access requests from cert, return early with base roles
			// for the user. Make sure to clear req.AccessRequests, or these will be
			// encoded in the cert.
			req.AccessRequests = nil
			return accessInfo, nil
		}
	}

	// Build a list of access request IDs which we need to fetch and apply to
	// the new cert request.
	var finalRequestIDs []string
	for _, requestList := range [][]string{currentIdentity.ActiveRequests, req.AccessRequests} {
		for _, reqID := range requestList {
			if !slices.Contains(req.DropAccessRequests, reqID) {
				finalRequestIDs = append(finalRequestIDs, reqID)
			}
		}
	}
	finalRequestIDs = apiutils.Deduplicate(finalRequestIDs)

	// Replace req.AccessRequests with final filtered values, these will be
	// encoded into the cert.
	req.AccessRequests = finalRequestIDs

	// Reset the resource restrictions, we are going to iterate all access
	// requests below, if there are any resource requests this will be set.
	accessInfo.AllowedResourceIDs = nil

	for _, reqID := range finalRequestIDs {
		// Fetch and validate the access request for this user.
		accessRequest, err := a.authServer.getValidatedAccessRequest(ctx, currentIdentity, req.Username, reqID)
		if err != nil {
			return nil, trace.Wrap(err)
		}

		// Cannot generate a cert that would outlive the access request.
		if accessRequest.GetAccessExpiry().Before(req.Expires) {
			req.Expires = accessRequest.GetAccessExpiry()
		}

		// Merge requested roles from all access requests.
		accessInfo.Roles = append(accessInfo.Roles, accessRequest.GetRoles()...)

		// Make sure only 1 access request includes resource restrictions. There
		// is not a logical way to merge resource access requests, e.g. if a
		// user requested "node1" with role "user" and "node2" with role "admin".
		if requestedResourceIDs := accessRequest.GetRequestedResourceIDs(); len(requestedResourceIDs) > 0 {
			if len(accessInfo.AllowedResourceIDs) > 0 {
				return nil, trace.BadParameter("cannot generate certificate with multiple resource access requests")
			}
			accessInfo.AllowedResourceIDs = requestedResourceIDs
		}
	}
	accessInfo.Roles = apiutils.Deduplicate(accessInfo.Roles)

	return accessInfo, nil
}

// GenerateUserCerts generates users certificates
func (a *ServerWithRoles) GenerateUserCerts(ctx context.Context, req proto.UserCertsRequest) (*proto.Certs, error) {
	identity := a.context.Identity.GetIdentity()
	return a.generateUserCerts(
		ctx, req,
		certRequestDeviceExtensions(identity.DeviceExtensions),
	)
}

func isRoleImpersonation(req proto.UserCertsRequest) bool {
	// For now, either req.UseRoleRequests or len(req.RoleRequests) > 0
	// indicates that role impersonation is being used.
	// In Teleport 14.0.0, make using len(req.RoleRequests) > 0 without
	// req.UseRoleRequests an error. This will simplify logic throughout
	// by having a clear indicator of whether role impersonation is in use
	// and make this helper redundant.
	return req.UseRoleRequests || len(req.RoleRequests) > 0
}

// getBotName returns the name of the bot embedded in the user metadata, if any.
// For non-bot users, returns "".
func getBotName(user types.User) string {
	name, ok := user.GetLabel(types.BotLabel)
	if ok {
		return name
	}

	return ""
}

func (a *ServerWithRoles) generateUserCerts(ctx context.Context, req proto.UserCertsRequest, opts ...certRequestOption) (*proto.Certs, error) {
	// Device trust: authorize device before issuing certificates.
	readOnlyAuthPref, err := a.authServer.GetReadOnlyAuthPreference(ctx)
	if err != nil {
		return nil, trace.Wrap(err)
	}
	if err := a.verifyUserDeviceForCertIssuance(req.Usage, readOnlyAuthPref.GetDeviceTrust()); err != nil {
		return nil, trace.Wrap(err)
	}

	var verifiedMFADeviceID string
	if req.MFAResponse != nil {
		requiredExt := &mfav1.ChallengeExtensions{Scope: mfav1.ChallengeScope_CHALLENGE_SCOPE_USER_SESSION}
		mfaData, err := a.authServer.ValidateMFAAuthResponse(ctx, req.GetMFAResponse(), req.Username, requiredExt)
		if err != nil {
			return nil, trace.Wrap(err)
		}
		verifiedMFADeviceID = mfaData.Device.Id
	}

	// this prevents clients who have no chance at getting a cert and impersonating anyone
	// from enumerating local users and hitting database
	if !a.hasBuiltinRole(types.RoleAdmin) && !a.context.Checker.CanImpersonateSomeone() && req.Username != a.context.User.GetName() {
		return nil, trace.AccessDenied("access denied: impersonation is not allowed")
	}

	if a.context.Identity.GetIdentity().DisallowReissue {
		return nil, trace.AccessDenied("access denied: identity is not allowed to reissue certificates")
	}

	// Prohibit recursive impersonation behavior:
	//
	// Alice can impersonate Bob
	// Bob can impersonate Grace <- this code block prohibits the escape
	//
	// Allow cases:
	//
	// Alice can impersonate Bob
	//
	// Bob (impersonated by Alice) can renew the cert with route to cluster
	//
	// Similarly, for role requests, Alice is allowed to request roles `access`
	// and `ci`, however these impersonated identities, Alice(access) and
	// Alice(ci), should not be able to issue any new certificates.
	//
	if a.context.Identity != nil && a.context.Identity.GetIdentity().Impersonator != "" {
		if len(req.AccessRequests) > 0 {
			return nil, trace.AccessDenied("access denied: impersonated user can not request new roles")
		}
		if isRoleImpersonation(req) {
			// Note: technically this should never be needed as all role
			// impersonated certs should have the DisallowReissue set.
			return nil, trace.AccessDenied("access denied: impersonated roles can not request other roles")
		}
		if req.Username != a.context.User.GetName() {
			return nil, trace.AccessDenied("access denied: impersonated user can not impersonate anyone else")
		}
	}

	// Extract the user and role set for whom the certificate will be generated.
	// This should be safe since this is typically done against a local user.
	//
	// This call bypasses RBAC check for users read on purpose.
	// Users who are allowed to impersonate other users might not have
	// permissions to read user data.
	user, err := a.authServer.GetUser(ctx, req.Username, false)
	if err != nil {
		log.WithError(err).Debugf("Could not impersonate user %v. The user could not be fetched from local store.", req.Username)
		return nil, trace.AccessDenied("access denied")
	}

	// Do not allow SSO users to be impersonated.
	if req.Username != a.context.User.GetName() && user.GetUserType() == types.UserTypeSSO {
		log.Warningf("User %v tried to issue a cert for externally managed user %v, this is not supported.", a.context.User.GetName(), req.Username)
		return nil, trace.AccessDenied("access denied")
	}

	// For users renewing certificates limit the TTL to the duration of the session, to prevent
	// users renewing certificates forever.
	if req.Username == a.context.User.GetName() {
		identity := a.context.Identity.GetIdentity()
		sessionExpires := identity.Expires
		if sessionExpires.IsZero() {
			log.Warningf("Encountered identity with no expiry: %v and denied request. Must be internal logic error.", a.context.Identity)
			return nil, trace.AccessDenied("access denied")
		}
		if req.Expires.Before(a.authServer.GetClock().Now()) {
			return nil, trace.Wrap(client.ErrClientCredentialsHaveExpired)
		}

		if identity.Renewable || isRoleImpersonation(req) {
			// Bot self-renewal or role impersonation can request certs with an
			// expiry up to the global maximum allowed value.
			if maxTime := a.authServer.GetClock().Now().Add(defaults.MaxRenewableCertTTL); req.Expires.After(maxTime) {
				req.Expires = maxTime
			}
		} else if isLocalProxyCertReq(&req) {
			// If requested certificate is for headless Kubernetes access of local proxy it is limited by max session ttl
			// or mfa_verification_interval or req.Expires.

			// Calculate the expiration time.
			roleSet, err := services.FetchRoles(user.GetRoles(), a, user.GetTraits())
			if err != nil {
				return nil, trace.Wrap(err)
			}
			// [roleSet.AdjustMFAVerificationInterval] will reduce the adjusted sessionTTL if any of the roles requires
			// MFA tap and `mfa_verification_interval` is set and lower than [roleSet.AdjustSessionTTL].
			sessionTTL := roleSet.AdjustMFAVerificationInterval(
				roleSet.AdjustSessionTTL(readOnlyAuthPref.GetDefaultSessionTTL().Duration()),
				readOnlyAuthPref.GetRequireMFAType().IsSessionMFARequired())
			adjustedSessionExpires := a.authServer.GetClock().Now().UTC().Add(sessionTTL)
			if req.Expires.After(adjustedSessionExpires) {
				req.Expires = adjustedSessionExpires
			}
		} else if req.Expires.After(sessionExpires) {
			// Standard user impersonation has an expiry limited to the expiry
			// of the current session. This prevents a user renewing their
			// own certificates indefinitely to avoid re-authenticating.
			req.Expires = sessionExpires
		}
	}

	// If the user is not a user cert renewal (impersonation, etc.), this is an
	// admin action and requires MFA.
	if req.Username != a.context.User.GetName() {
		// Admin action MFA is not used to create mfa verified certs.
		if err := a.context.AuthorizeAdminAction(); err != nil {
			return nil, trace.Wrap(err)
		}
	}

	// we're going to extend the roles list based on the access requests, so we
	// ensure that all the current requests are added to the new certificate
	// (and are checked again)
	req.AccessRequests = append(req.AccessRequests, a.context.Identity.GetIdentity().ActiveRequests...)
	if req.Username != a.context.User.GetName() && len(req.AccessRequests) > 0 {
		return nil, trace.AccessDenied("user %q requested cert for %q and included access requests, this is not supported.", a.context.User.GetName(), req.Username)
	}

	accessInfo, err := a.desiredAccessInfo(ctx, &req, user)
	if err != nil {
		return nil, trace.Wrap(err)
	}

	parsedRoles, err := services.FetchRoleList(accessInfo.Roles, a.authServer, accessInfo.Traits)
	if err != nil {
		return nil, trace.Wrap(err)
	}
	// add implicit roles to the set and build a checker
	roleSet := services.NewRoleSet(parsedRoles...)
	clusterName, err := a.GetClusterName()
	if err != nil {
		return nil, trace.Wrap(err)
	}
	checker := services.NewAccessCheckerWithRoleSet(accessInfo, clusterName.GetClusterName(), roleSet)

	switch {
	case a.hasBuiltinRole(types.RoleAdmin):
		// builtin admins can impersonate anyone
		// this is required for local tctl commands to work
	case req.Username == a.context.User.GetName():
		// users can impersonate themselves, but role impersonation requests
		// must be checked.
		if isRoleImpersonation(req) {
			// Note: CheckImpersonateRoles() checks against the _stored_
			// impersonate roles for the user rather than the set available
			// to the current identity. If not explicitly denied (as above),
			// this could allow a role-impersonated certificate to request new
			// certificates with alternate RoleRequests.
			err = a.context.Checker.CheckImpersonateRoles(a.context.User, parsedRoles)
			if err != nil {
				log.Warning(err)
				err := trace.AccessDenied("user %q has requested role impersonation for %q", a.context.User.GetName(), accessInfo.Roles)
				if err := a.authServer.emitter.EmitAuditEvent(a.CloseContext(), &apievents.UserLogin{
					Metadata: apievents.Metadata{
						Type: events.UserLoginEvent,
						Code: events.UserLocalLoginFailureCode,
					},
					Method: events.LoginMethodClientCert,
					Status: apievents.Status{
						Success:     false,
						Error:       trace.Unwrap(err).Error(),
						UserMessage: err.Error(),
					},
				}); err != nil {
					log.WithError(err).Warn("Failed to emit local login failure event.")
				}
				return nil, trace.Wrap(err)
			}
		}
	default:
		// check if this user is allowed to impersonate other users
		err = a.context.Checker.CheckImpersonate(a.context.User, user, parsedRoles)
		// adjust session TTL based on the impersonated role set limit
		ttl := req.Expires.Sub(a.authServer.GetClock().Now())
		ttl = checker.AdjustSessionTTL(ttl)
		req.Expires = a.authServer.GetClock().Now().Add(ttl)
		if err != nil {
			log.Warning(err)
			err := trace.AccessDenied("user %q has requested to generate certs for %q.", a.context.User.GetName(), accessInfo.Roles)
			if err := a.authServer.emitter.EmitAuditEvent(a.CloseContext(), &apievents.UserLogin{
				Metadata: apievents.Metadata{
					Type: events.UserLoginEvent,
					Code: events.UserLocalLoginFailureCode,
				},
				Method: events.LoginMethodClientCert,
				Status: apievents.Status{
					Success:     false,
					Error:       trace.Unwrap(err).Error(),
					UserMessage: err.Error(),
				},
			}); err != nil {
				log.WithError(err).Warn("Failed to emit local login failure event.")
			}
			return nil, trace.Wrap(err)
		}
	}

	var appSessionID string
	if req.RouteToApp.Name != "" {
		// Create a new app session using the same cert request. The user certs
		// generated below will be linked to this session by the session ID.
		ws, err := a.authServer.CreateAppSessionFromReq(ctx, NewAppSessionRequest{
			NewWebSessionRequest: NewWebSessionRequest{
				User:           req.Username,
				LoginIP:        a.context.Identity.GetIdentity().LoginIP,
				SessionTTL:     req.Expires.Sub(a.authServer.GetClock().Now()),
				Traits:         accessInfo.Traits,
				Roles:          accessInfo.Roles,
				AccessRequests: req.AccessRequests,
				// App sessions created through generateUserCerts are securely contained
				// to the Proxy and Auth roles, and thus should pass hardware key requirements
				// through the "web_session" attestation. User's will be required to provide
				// MFA instead.
				AttestWebSession: true,
			},
			PublicAddr:        req.RouteToApp.PublicAddr,
			ClusterName:       req.RouteToApp.ClusterName,
			AWSRoleARN:        req.RouteToApp.AWSRoleARN,
			AzureIdentity:     req.RouteToApp.AzureIdentity,
			GCPServiceAccount: req.RouteToApp.GCPServiceAccount,
			MFAVerified:       verifiedMFADeviceID,
			DeviceExtensions:  DeviceExtensions(a.context.Identity.GetIdentity().DeviceExtensions),
			AppName:           req.RouteToApp.Name,
			AppURI:            req.RouteToApp.URI,
			AppTargetPort:     int(req.RouteToApp.TargetPort),
		})
		if err != nil {
			return nil, trace.Wrap(err)
		}
		appSessionID = ws.GetName()
	}

	sshPublicKey, tlsPublicKey, err := authclient.UserPublicKeys(
		req.PublicKey, //nolint:staticcheck // SA1019. Checking deprecated field that may be sent by older clients.
		req.SSHPublicKey,
		req.TLSPublicKey,
	)
	if err != nil {
		return nil, trace.Wrap(err)
	}
	sshAttestationStatement, tlsAttestationStatement := authclient.UserAttestationStatements(
		keys.AttestationStatementFromProto(req.AttestationStatement), //nolint:staticcheck // SA1019. Checking deprecated field that may be sent by older clients.
		keys.AttestationStatementFromProto(req.SSHPublicKeyAttestationStatement),
		keys.AttestationStatementFromProto(req.TLSPublicKeyAttestationStatement),
	)

	// Generate certificate, note that the roles TTL will be ignored because
	// the request is coming from "tctl auth sign" itself.
	certReq := certRequest{
		mfaVerified:                      verifiedMFADeviceID,
		user:                             user,
		ttl:                              req.Expires.Sub(a.authServer.GetClock().Now()),
		compatibility:                    req.Format,
		sshPublicKey:                     sshPublicKey,
		tlsPublicKey:                     tlsPublicKey,
		sshPublicKeyAttestationStatement: sshAttestationStatement,
		tlsPublicKeyAttestationStatement: tlsAttestationStatement,
		overrideRoleTTL:                  a.hasBuiltinRole(types.RoleAdmin),
		routeToCluster:                   req.RouteToCluster,
		kubernetesCluster:                req.KubernetesCluster,
		dbService:                        req.RouteToDatabase.ServiceName,
		dbProtocol:                       req.RouteToDatabase.Protocol,
		dbUser:                           req.RouteToDatabase.Username,
		dbName:                           req.RouteToDatabase.Database,
		dbRoles:                          req.RouteToDatabase.Roles,
		appSessionID:                     appSessionID,
		appName:                          req.RouteToApp.Name,
		appPublicAddr:                    req.RouteToApp.PublicAddr,
		appURI:                           req.RouteToApp.URI,
		appTargetPort:                    int(req.RouteToApp.TargetPort),
		appClusterName:                   req.RouteToApp.ClusterName,
		awsRoleARN:                       req.RouteToApp.AWSRoleARN,
		azureIdentity:                    req.RouteToApp.AzureIdentity,
		gcpServiceAccount:                req.RouteToApp.GCPServiceAccount,
		checker:                          checker,
		// Copy IP from current identity to the generated certificate, if present,
		// to avoid generateUserCerts() being used to drop IP pinning in the new certificates.
		loginIP: a.context.Identity.GetIdentity().LoginIP,
		traits:  accessInfo.Traits,
		activeRequests: services.RequestIDs{
			AccessRequests: req.AccessRequests,
		},
		connectionDiagnosticID: req.ConnectionDiagnosticID,
		botName:                getBotName(user),

		// Always pass through a bot instance ID if available. Legacy bots
		// joining without an instance ID may have one generated when
		// `updateBotInstance()` is called below, and this (empty) value will be
		// overridden.
		botInstanceID: a.context.Identity.GetIdentity().BotInstanceID,
	}

	if user.GetName() != a.context.User.GetName() {
		certReq.impersonator = a.context.User.GetName()
	} else if isRoleImpersonation(req) {
		// Role impersonation uses the user's own name as the impersonator value.
		certReq.impersonator = a.context.User.GetName()

		// Deny reissuing certs to prevent privilege re-escalation.
		certReq.disallowReissue = true
	} else if a.context.Identity != nil && a.context.Identity.GetIdentity().Impersonator != "" {
		// impersonating users can receive new certs
		certReq.impersonator = a.context.Identity.GetIdentity().Impersonator
	}
	switch req.Usage {
	case proto.UserCertsRequest_Database:
		certReq.usage = []string{teleport.UsageDatabaseOnly}
	case proto.UserCertsRequest_App:
		certReq.usage = []string{teleport.UsageAppsOnly}
	case proto.UserCertsRequest_Kubernetes:
		certReq.usage = []string{teleport.UsageKubeOnly}
	case proto.UserCertsRequest_SSH:
		// SSH certs are ssh-only by definition, certReq.usage only applies to
		// TLS certs.
	case proto.UserCertsRequest_All:
		// Unrestricted usage.
	case proto.UserCertsRequest_WindowsDesktop:
		// Desktop certs.
		certReq.usage = []string{teleport.UsageWindowsDesktopOnly}
	default:
		return nil, trace.BadParameter("unsupported cert usage %q", req.Usage)
	}
	for _, o := range opts {
		o(&certReq)
	}

	// If the user is renewing a renewable cert, make sure the renewable flag
	// remains for subsequent requests of the primary certificate. The
	// renewable flag should never be carried over for impersonation, role
	// requests, or when the disallow-reissue flag has already been set.
	if a.context.Identity.GetIdentity().Renewable &&
		req.Username == a.context.User.GetName() &&
		!isRoleImpersonation(req) &&
		!certReq.disallowReissue {
		certReq.renewable = true
	}

	// If the cert is renewable, process any bot instance updates (generation
	// counter, auth records, etc). `updateBotInstance()` may modify certain
	// `certReq` attributes (generation, botInstanceID).
	if certReq.renewable {
		currentIdentityGeneration := a.context.Identity.GetIdentity().Generation

		// If we're handling a renewal for a bot, we want to return the
		// Host CAs as well as the User CAs.
		if certReq.botName != "" {
			certReq.includeHostCA = true
		}

		// Update the bot instance based on this authentication. This may create
		// a new bot instance record if the identity is missing an instance ID.
		if err := a.authServer.updateBotInstance(
			ctx, &certReq, user.GetName(), certReq.botName,
			certReq.botInstanceID, nil, int32(currentIdentityGeneration),
		); err != nil {
			return nil, trace.Wrap(err)
		}
	}

	certs, err := a.authServer.generateUserCert(ctx, certReq)
	if err != nil {
		return nil, trace.Wrap(err)
	}

	return certs, nil
}

// GetAccessRequestAllowedPromotions returns a list of roles that the user can
// promote to, based on the given access requests.
func (a *ServerWithRoles) GetAccessRequestAllowedPromotions(ctx context.Context, req types.AccessRequest) (*types.AccessRequestAllowedPromotions, error) {
	promotions, err := a.authServer.GetAccessRequestAllowedPromotions(ctx, req)
	return promotions, trace.Wrap(err)
}

// verifyUserDeviceForCertIssuance verifies if the user device is a trusted
// device, in accordance to the certificate usage and the cluster's DeviceTrust
// settings. It's meant to be called before issuing new user certificates.
// Each Node (or access server) verifies the device independently, so this check
// is not paramount to the access system itself, but it stops bad attempts from
// progressing further and provides better feedback than other protocol-specific
// failures.
func (a *ServerWithRoles) verifyUserDeviceForCertIssuance(usage proto.UserCertsRequest_CertUsage, dt *types.DeviceTrust) error {
	// Ignore App or WindowsDeskop requests, they do not support device trust.
	if usage == proto.UserCertsRequest_App || usage == proto.UserCertsRequest_WindowsDesktop {
		return nil
	}

	identity := a.context.Identity.GetIdentity()
	return trace.Wrap(dtauthz.VerifyTLSUser(dt, identity))
}

func (a *ServerWithRoles) CreateResetPasswordToken(ctx context.Context, req authclient.CreateUserTokenRequest) (types.UserToken, error) {
	if err := a.action(types.KindUser, types.VerbUpdate); err != nil {
		return nil, trace.Wrap(err)
	}

	if a.hasBuiltinRole(types.RoleOkta) {
		return nil, trace.AccessDenied("access denied")
	}

	// Allow reused MFA responses to allow creating a reset token after creating a user.
	if err := a.context.AuthorizeAdminActionAllowReusedMFA(); err != nil {
		return nil, trace.Wrap(err)
	}

	return a.authServer.CreateResetPasswordToken(ctx, req)
}

func (a *ServerWithRoles) GetResetPasswordToken(ctx context.Context, tokenID string) (types.UserToken, error) {
	// tokens are their own authz mechanism, no need to double check
	return a.authServer.getResetPasswordToken(ctx, tokenID)
}

// ChangeUserAuthentication is implemented by AuthService.ChangeUserAuthentication.
func (a *ServerWithRoles) ChangeUserAuthentication(ctx context.Context, req *proto.ChangeUserAuthenticationRequest) (*proto.ChangeUserAuthenticationResponse, error) {
	// Token is its own authentication, no need to double check.
	resp, err := a.authServer.ChangeUserAuthentication(ctx, req)
	if err != nil {
		return nil, trace.Wrap(err)
	}

	// We use the presence of a WebAuthn response, along with the absence of a
	// password, as a proxy to determine that a passwordless registration took
	// place, as it is not possible to infer that just from the WebAuthn response.
	isPasswordless := req.NewMFARegisterResponse != nil && len(req.NewPassword) == 0
	if isPasswordless && modules.GetModules().Features().Cloud {
		if err := a.trySettingConnectorNameToPasswordless(ctx); err != nil {
			log.WithError(err).Error("Failed to set passwordless as connector name.")
		}
	}

	return resp, nil
}

// trySettingConnectorNameToPasswordless sets cluster_auth_preference connectorName to `passwordless` when the first cloud user chooses passwordless as the authentication method.
// This simplifies UX for cloud users, as they will not need to select a passwordless connector when logging in.
func (a *ServerWithRoles) trySettingConnectorNameToPasswordless(ctx context.Context) error {
	users, err := a.authServer.GetUsers(ctx, false)
	if err != nil {
		return trace.Wrap(err)
	}

	// Only set the connector name on the first user registration.
	if !hasOneNonPresetUser(users) {
		return nil
	}

	authPreference, err := a.authServer.GetAuthPreference(ctx)
	if err != nil {
		return trace.Wrap(err)
	}

	// Don't overwrite an existing connector name.
	if connector := authPreference.GetConnectorName(); connector != "" && connector != constants.LocalConnector {
		return nil
	}

	authPreference.SetConnectorName(constants.PasswordlessConnector)
	_, err = a.authServer.UpdateAuthPreference(ctx, authPreference)
	return trace.Wrap(err)
}

// hasOneNonPresetUser returns true only if there is exactly one non-preset user in the provided list of users.
// This method always compare with the original preset users, and take into account that some preset users may
// have been removed.
func hasOneNonPresetUser(users []types.User) bool {
	presets := getPresetUsers()

	// Exit early if the number of users is greater than the number of presets + 1.
	if len(users) > len(presets)+1 {
		return false
	}

	// We can't simply compare the number of existing users to presets because presets may have been deleted.
	// Hence, we need to check each user to determine if they are a preset user.
	presetMap := make(map[string]struct{}, len(presets))
	for _, preset := range presets {
		presetMap[preset.GetName()] = struct{}{}
	}

	qtyNonPreset := 0
	for _, user := range users {
		if _, isPreset := presetMap[user.GetName()]; !isPreset {
			qtyNonPreset++
		}
		if qtyNonPreset > 1 {
			return false
		}
	}

	return qtyNonPreset == 1
}

// CompareAndSwapUser updates an existing user in a backend, but fails if the
// backend's value does not match the expected value.
// Captures the auth user who modified the user record.
func (a *ServerWithRoles) CompareAndSwapUser(ctx context.Context, new, existing types.User) error {
	if err := a.action(types.KindUser, types.VerbUpdate); err != nil {
		return trace.Wrap(err)
	}

	if err := okta.CheckOrigin(&a.context, new); err != nil {
		return trace.Wrap(err)
	}

	// Checking the `existing` origin should be enough to assert that okta has
	// write access to the user, because if the backend record says something
	// different then the `CompareAndSwap()` will fail anyway, and this way we
	// save ourselves a backend user lookup.

	if err := okta.CheckAccess(&a.context, existing, types.VerbUpdate); err != nil {
		return trace.Wrap(err)
	}

	return a.authServer.CompareAndSwapUser(ctx, new, existing)
}

// UpsertOIDCConnector creates or updates an OIDC connector.
func (a *ServerWithRoles) UpsertOIDCConnector(ctx context.Context, connector types.OIDCConnector) (types.OIDCConnector, error) {
	if err := a.authConnectorAction(types.KindOIDC, types.VerbCreate); err != nil {
		return nil, trace.Wrap(err)
	}
	if err := a.authConnectorAction(types.KindOIDC, types.VerbUpdate); err != nil {
		return nil, trace.Wrap(err)
	}
	if !modules.GetModules().Features().GetEntitlement(entitlements.OIDC).Enabled {
		// TODO(zmb3): ideally we would wrap ErrRequiresEnterprise here, but
		// we can't currently propagate wrapped errors across the gRPC boundary,
		// and we want tctl to display a clean user-facing message in this case
		return nil, trace.AccessDenied("OIDC is only available in Teleport Enterprise")
	}

	// Support reused MFA for bulk tctl create requests.
	if err := a.context.AuthorizeAdminActionAllowReusedMFA(); err != nil {
		return nil, trace.Wrap(err)
	}

	upserted, err := a.authServer.UpsertOIDCConnector(ctx, connector)
	return upserted, trace.Wrap(err)
}

// UpdateOIDCConnector updates an existing OIDC connector.
func (a *ServerWithRoles) UpdateOIDCConnector(ctx context.Context, connector types.OIDCConnector) (types.OIDCConnector, error) {
	if err := a.authConnectorAction(types.KindOIDC, types.VerbUpdate); err != nil {
		return nil, trace.Wrap(err)
	}
	if !modules.GetModules().Features().GetEntitlement(entitlements.OIDC).Enabled {
		// TODO(zmb3): ideally we would wrap ErrRequiresEnterprise here, but
		// we can't currently propagate wrapped errors across the gRPC boundary,
		// and we want tctl to display a clean user-facing message in this case
		return nil, trace.AccessDenied("OIDC is only available in Teleport Enterprise")
	}

	if err := a.context.AuthorizeAdminActionAllowReusedMFA(); err != nil {
		return nil, trace.Wrap(err)
	}

	updated, err := a.authServer.UpdateOIDCConnector(ctx, connector)
	return updated, trace.Wrap(err)
}

// CreateOIDCConnector creates a new OIDC connector.
func (a *ServerWithRoles) CreateOIDCConnector(ctx context.Context, connector types.OIDCConnector) (types.OIDCConnector, error) {
	if err := a.authConnectorAction(types.KindOIDC, types.VerbCreate); err != nil {
		return nil, trace.Wrap(err)
	}
	if !modules.GetModules().Features().GetEntitlement(entitlements.OIDC).Enabled {
		// TODO(zmb3): ideally we would wrap ErrRequiresEnterprise here, but
		// we can't currently propagate wrapped errors across the gRPC boundary,
		// and we want tctl to display a clean user-facing message in this case
		return nil, trace.AccessDenied("OIDC is only available in Teleport Enterprise")
	}

	// Support reused MFA for bulk tctl create requests.
	if err := a.context.AuthorizeAdminActionAllowReusedMFA(); err != nil {
		return nil, trace.Wrap(err)
	}

	creted, err := a.authServer.CreateOIDCConnector(ctx, connector)
	return creted, trace.Wrap(err)
}

func (a *ServerWithRoles) GetOIDCConnector(ctx context.Context, id string, withSecrets bool) (types.OIDCConnector, error) {
	if err := a.authConnectorAction(types.KindOIDC, types.VerbReadNoSecrets); err != nil {
		return nil, trace.Wrap(err)
	}
	if withSecrets {
		if err := a.authConnectorAction(types.KindOIDC, types.VerbRead); err != nil {
			return nil, trace.Wrap(err)
		}
	}
	return a.authServer.GetOIDCConnector(ctx, id, withSecrets)
}

func (a *ServerWithRoles) GetOIDCConnectors(ctx context.Context, withSecrets bool) ([]types.OIDCConnector, error) {
	if err := a.authConnectorAction(types.KindOIDC, types.VerbList); err != nil {
		return nil, trace.Wrap(err)
	}
	if err := a.authConnectorAction(types.KindOIDC, types.VerbReadNoSecrets); err != nil {
		return nil, trace.Wrap(err)
	}
	if withSecrets {
		if err := a.authConnectorAction(types.KindOIDC, types.VerbRead); err != nil {
			return nil, trace.Wrap(err)
		}
	}
	return a.authServer.GetOIDCConnectors(ctx, withSecrets)
}

func (a *ServerWithRoles) CreateOIDCAuthRequest(ctx context.Context, req types.OIDCAuthRequest) (*types.OIDCAuthRequest, error) {
	if !modules.GetModules().Features().GetEntitlement(entitlements.OIDC).Enabled {
		// TODO(zmb3): ideally we would wrap ErrRequiresEnterprise here, but
		// we can't currently propagate wrapped errors across the gRPC boundary,
		// and we want tctl to display a clean user-facing message in this case
		return nil, trace.AccessDenied("OIDC is only available in Teleport Enterprise")
	}

	if err := a.action(types.KindOIDCRequest, types.VerbCreate); err != nil {
		return nil, trace.Wrap(err)
	}

	if err := a.context.AuthorizeAdminAction(); err != nil {
		return nil, trace.Wrap(err)
	}

	// require additional permissions for executing SSO test flow.
	if req.SSOTestFlow {
		if err := a.authConnectorAction(types.KindOIDC, types.VerbCreate); err != nil {
			return nil, trace.Wrap(err)
		}
	}

	// Only the Proxy service can create web sessions via OIDC connector.
	if req.CreateWebSession && !a.hasBuiltinRole(types.RoleProxy) {
		return nil, trace.AccessDenied("this request can be only executed by a proxy")
	}

	oidcReq, err := a.authServer.CreateOIDCAuthRequest(ctx, req)
	if err != nil {
		emitSSOLoginFailureEvent(a.CloseContext(), a.authServer.emitter, events.LoginMethodOIDC, err, req.SSOTestFlow)
		return nil, trace.Wrap(err)
	}

	return oidcReq, nil
}

// GetOIDCAuthRequest returns OIDC auth request if found.
func (a *ServerWithRoles) GetOIDCAuthRequest(ctx context.Context, id string) (*types.OIDCAuthRequest, error) {
	if err := a.action(types.KindOIDCRequest, types.VerbRead); err != nil {
		return nil, trace.Wrap(err)
	}

	return a.authServer.GetOIDCAuthRequest(ctx, id)
}

func (a *ServerWithRoles) ValidateOIDCAuthCallback(ctx context.Context, q url.Values) (*authclient.OIDCAuthResponse, error) {
	// auth callback is its own authz, no need to check extra permissions
	resp, err := a.authServer.ValidateOIDCAuthCallback(ctx, q)
	if err != nil {
		return nil, trace.Wrap(err)
	}

	// Only the Proxy service can create web sessions via OIDC connector.
	if resp.Session != nil && !a.hasBuiltinRole(types.RoleProxy) {
		return nil, trace.AccessDenied("this request can be only executed by a proxy")
	}

	return resp, nil
}

func (a *ServerWithRoles) DeleteOIDCConnector(ctx context.Context, connectorID string) error {
	if err := a.authConnectorAction(types.KindOIDC, types.VerbDelete); err != nil {
		return trace.Wrap(err)
	}

	if err := a.context.AuthorizeAdminActionAllowReusedMFA(); err != nil {
		return trace.Wrap(err)
	}

	return a.authServer.DeleteOIDCConnector(ctx, connectorID)
}

// UpsertSAMLConnector creates or updates a SAML connector.
func (a *ServerWithRoles) UpsertSAMLConnector(ctx context.Context, connector types.SAMLConnector) (types.SAMLConnector, error) {
	if !modules.GetModules().Features().GetEntitlement(entitlements.SAML).Enabled {
		return nil, trace.Wrap(ErrSAMLRequiresEnterprise)
	}

	if err := a.authConnectorAction(types.KindSAML, types.VerbCreate); err != nil {
		return nil, trace.Wrap(err)
	}

	if err := a.authConnectorAction(types.KindSAML, types.VerbUpdate); err != nil {
		return nil, trace.Wrap(err)
	}

	// Support reused MFA for bulk tctl create requests.
	if err := a.context.AuthorizeAdminActionAllowReusedMFA(); err != nil {
		return nil, trace.Wrap(err)
	}

	upserted, err := a.authServer.UpsertSAMLConnector(ctx, connector)
	return upserted, trace.Wrap(err)
}

// CreateSAMLConnector creates a new SAML connector.
func (a *ServerWithRoles) CreateSAMLConnector(ctx context.Context, connector types.SAMLConnector) (types.SAMLConnector, error) {
	if !modules.GetModules().Features().GetEntitlement(entitlements.SAML).Enabled {
		return nil, trace.Wrap(ErrSAMLRequiresEnterprise)
	}

	if err := a.authConnectorAction(types.KindSAML, types.VerbCreate); err != nil {
		return nil, trace.Wrap(err)
	}

	if err := a.context.AuthorizeAdminActionAllowReusedMFA(); err != nil {
		return nil, trace.Wrap(err)
	}

	created, err := a.authServer.CreateSAMLConnector(ctx, connector)
	return created, trace.Wrap(err)
}

// UpdateSAMLConnector updates an existing SAML connector
func (a *ServerWithRoles) UpdateSAMLConnector(ctx context.Context, connector types.SAMLConnector) (types.SAMLConnector, error) {
	if !modules.GetModules().Features().GetEntitlement(entitlements.SAML).Enabled {
		return nil, trace.Wrap(ErrSAMLRequiresEnterprise)
	}

	if err := a.authConnectorAction(types.KindSAML, types.VerbUpdate); err != nil {
		return nil, trace.Wrap(err)
	}

	if err := a.context.AuthorizeAdminActionAllowReusedMFA(); err != nil {
		return nil, trace.Wrap(err)
	}

	updated, err := a.authServer.UpdateSAMLConnector(ctx, connector)
	return updated, trace.Wrap(err)
}

func (a *ServerWithRoles) GetSAMLConnector(ctx context.Context, id string, withSecrets bool) (types.SAMLConnector, error) {
	if err := a.authConnectorAction(types.KindSAML, types.VerbReadNoSecrets); err != nil {
		return nil, trace.Wrap(err)
	}

	if withSecrets {
		if err := a.authConnectorAction(types.KindSAML, types.VerbRead); err != nil {
			return nil, trace.Wrap(err)
		}
	}

	return a.authServer.GetSAMLConnector(ctx, id, withSecrets)
}

func (a *ServerWithRoles) GetSAMLConnectors(ctx context.Context, withSecrets bool) ([]types.SAMLConnector, error) {
	if err := a.authConnectorAction(types.KindSAML, types.VerbList); err != nil {
		return nil, trace.Wrap(err)
	}
	if err := a.authConnectorAction(types.KindSAML, types.VerbReadNoSecrets); err != nil {
		return nil, trace.Wrap(err)
	}
	if withSecrets {
		if err := a.authConnectorAction(types.KindSAML, types.VerbRead); err != nil {
			return nil, trace.Wrap(err)
		}
	}
	return a.authServer.GetSAMLConnectors(ctx, withSecrets)
}

func (a *ServerWithRoles) CreateSAMLAuthRequest(ctx context.Context, req types.SAMLAuthRequest) (*types.SAMLAuthRequest, error) {
	if !modules.GetModules().Features().GetEntitlement(entitlements.SAML).Enabled {
		return nil, trace.Wrap(ErrSAMLRequiresEnterprise)
	}

	if err := a.action(types.KindSAMLRequest, types.VerbCreate); err != nil {
		return nil, trace.Wrap(err)
	}

	if err := a.context.AuthorizeAdminAction(); err != nil {
		return nil, trace.Wrap(err)
	}

	// require additional permissions for executing SSO test flow.
	if req.SSOTestFlow {
		if err := a.authConnectorAction(types.KindSAML, types.VerbCreate); err != nil {
			return nil, trace.Wrap(err)
		}
	}

	// Only the Proxy service can create web sessions via SAML connector.
	if req.CreateWebSession && !a.hasBuiltinRole(types.RoleProxy) {
		return nil, trace.AccessDenied("this request can be only executed by a proxy")
	}

	samlReq, err := a.authServer.CreateSAMLAuthRequest(ctx, req)
	if err != nil {
		emitSSOLoginFailureEvent(a.CloseContext(), a.authServer.emitter, events.LoginMethodSAML, err, req.SSOTestFlow)
		return nil, trace.Wrap(err)
	}

	return samlReq, nil
}

// ValidateSAMLResponse validates SAML auth response.
func (a *ServerWithRoles) ValidateSAMLResponse(ctx context.Context, samlResponse, connectorID, clientIP string) (*authclient.SAMLAuthResponse, error) {
	isProxy := a.hasBuiltinRole(types.RoleProxy)
	if !isProxy {
		clientIP = "" // We only trust IP information coming from the Proxy.
	}

	// auth callback is its own authz, no need to check extra permissions
	resp, err := a.authServer.ValidateSAMLResponse(ctx, samlResponse, connectorID, clientIP)
	if err != nil {
		return nil, trace.Wrap(err)
	}

	// Only the Proxy service can create web sessions via SAML connector.
	if resp.Session != nil && !isProxy {
		return nil, trace.AccessDenied("this request can be only executed by a proxy")
	}

	return resp, nil
}

// GetSAMLAuthRequest returns SAML auth request if found.
func (a *ServerWithRoles) GetSAMLAuthRequest(ctx context.Context, id string) (*types.SAMLAuthRequest, error) {
	if err := a.action(types.KindSAMLRequest, types.VerbRead); err != nil {
		return nil, trace.Wrap(err)
	}

	return a.authServer.GetSAMLAuthRequest(ctx, id)
}

// GetSSODiagnosticInfo returns SSO diagnostic info records.
func (a *ServerWithRoles) GetSSODiagnosticInfo(ctx context.Context, authKind string, authRequestID string) (*types.SSODiagnosticInfo, error) {
	var resource string

	switch authKind {
	case types.KindSAML:
		resource = types.KindSAMLRequest
	case types.KindGithub:
		resource = types.KindGithubRequest
	case types.KindOIDC:
		resource = types.KindOIDCRequest
	default:
		return nil, trace.BadParameter("unsupported authKind %q", authKind)
	}

	if err := a.action(resource, types.VerbRead); err != nil {
		return nil, trace.Wrap(err)
	}

	return a.authServer.GetSSODiagnosticInfo(ctx, authKind, authRequestID)
}

// DeleteSAMLConnector deletes a SAML connector by name.
func (a *ServerWithRoles) DeleteSAMLConnector(ctx context.Context, connectorID string) error {
	if err := a.authConnectorAction(types.KindSAML, types.VerbDelete); err != nil {
		return trace.Wrap(err)
	}

	if err := a.context.AuthorizeAdminActionAllowReusedMFA(); err != nil {
		return trace.Wrap(err)
	}

	return a.authServer.DeleteSAMLConnector(ctx, connectorID)
}

func (a *ServerWithRoles) checkGithubConnector(connector types.GithubConnector) error {
	mapping := connector.GetTeamsToLogins()
	for _, team := range mapping {
		if len(team.KubeUsers) != 0 || len(team.KubeGroups) != 0 {
			return trace.BadParameter("since 6.0 teleport uses teams_to_logins to reference a role, use it instead of local kubernetes_users and kubernetes_groups ")
		}
		for _, localRole := range team.Logins {
			_, err := a.GetRole(context.TODO(), localRole)
			if err != nil {
				if trace.IsNotFound(err) {
					return trace.BadParameter("since 6.0 teleport uses teams_to_logins to reference a role, role %q referenced in mapping for organization %q is not found", localRole, team.Organization)
				}
				return trace.Wrap(err)
			}
		}
	}
	return nil
}

// UpsertGithubConnector creates or updates a Github connector.
func (a *ServerWithRoles) UpsertGithubConnector(ctx context.Context, connector types.GithubConnector) (types.GithubConnector, error) {
	if err := a.authConnectorAction(types.KindGithub, types.VerbCreate); err != nil {
		return nil, trace.Wrap(err)
	}

	if err := a.authConnectorAction(types.KindGithub, types.VerbUpdate); err != nil {
		return nil, trace.Wrap(err)
	}

	if err := a.checkGithubConnector(connector); err != nil {
		return nil, trace.Wrap(err)
	}

	// Support reused MFA for bulk tctl create requests.
	if err := a.context.AuthorizeAdminActionAllowReusedMFA(); err != nil {
		return nil, trace.Wrap(err)
	}

	upserted, err := a.authServer.upsertGithubConnector(ctx, connector)
	return upserted, trace.Wrap(err)
}

// CreateGithubConnector creates a new Github connector.
func (a *ServerWithRoles) CreateGithubConnector(ctx context.Context, connector types.GithubConnector) (types.GithubConnector, error) {
	if err := a.authConnectorAction(types.KindGithub, types.VerbCreate); err != nil {
		return nil, trace.Wrap(err)
	}

	if err := a.checkGithubConnector(connector); err != nil {
		return nil, trace.Wrap(err)
	}

	// Support reused MFA for bulk tctl create requests.
	if err := a.context.AuthorizeAdminActionAllowReusedMFA(); err != nil {
		return nil, trace.Wrap(err)
	}

	created, err := a.authServer.createGithubConnector(ctx, connector)
	return created, trace.Wrap(err)
}

// UpdateGithubConnector updates an existing Github connector.
func (a *ServerWithRoles) UpdateGithubConnector(ctx context.Context, connector types.GithubConnector) (types.GithubConnector, error) {
	if err := a.authConnectorAction(types.KindGithub, types.VerbUpdate); err != nil {
		return nil, trace.Wrap(err)
	}

	if err := a.context.AuthorizeAdminActionAllowReusedMFA(); err != nil {
		return nil, trace.Wrap(err)
	}

	if err := a.checkGithubConnector(connector); err != nil {
		return nil, trace.Wrap(err)
	}

	updated, err := a.authServer.updateGithubConnector(ctx, connector)
	return updated, trace.Wrap(err)
}

func (a *ServerWithRoles) GetGithubConnector(ctx context.Context, id string, withSecrets bool) (types.GithubConnector, error) {
	if err := a.authConnectorAction(types.KindGithub, types.VerbReadNoSecrets); err != nil {
		return nil, trace.Wrap(err)
	}
	if withSecrets {
		if err := a.authConnectorAction(types.KindGithub, types.VerbRead); err != nil {
			return nil, trace.Wrap(err)
		}
	}
	return a.authServer.GetGithubConnector(ctx, id, withSecrets)
}

func (a *ServerWithRoles) GetGithubConnectors(ctx context.Context, withSecrets bool) ([]types.GithubConnector, error) {
	if err := a.authConnectorAction(types.KindGithub, types.VerbList); err != nil {
		return nil, trace.Wrap(err)
	}
	if err := a.authConnectorAction(types.KindGithub, types.VerbReadNoSecrets); err != nil {
		return nil, trace.Wrap(err)
	}
	if withSecrets {
		if err := a.authConnectorAction(types.KindGithub, types.VerbRead); err != nil {
			return nil, trace.Wrap(err)
		}
	}
	return a.authServer.GetGithubConnectors(ctx, withSecrets)
}

// DeleteGithubConnector deletes a Github connector by name.
func (a *ServerWithRoles) DeleteGithubConnector(ctx context.Context, connectorID string) error {
	if err := a.authConnectorAction(types.KindGithub, types.VerbDelete); err != nil {
		return trace.Wrap(err)
	}

	if err := a.context.AuthorizeAdminActionAllowReusedMFA(); err != nil {
		return trace.Wrap(err)
	}

	return a.authServer.deleteGithubConnector(ctx, connectorID)
}

func (a *ServerWithRoles) CreateGithubAuthRequest(ctx context.Context, req types.GithubAuthRequest) (*types.GithubAuthRequest, error) {
	if err := a.action(types.KindGithubRequest, types.VerbCreate); err != nil {
		return nil, trace.Wrap(err)
	}

	if err := a.context.AuthorizeAdminAction(); err != nil {
		return nil, trace.Wrap(err)
	}

	// require additional permissions for executing SSO test flow.
	if req.SSOTestFlow {
		if err := a.authConnectorAction(types.KindGithub, types.VerbCreate); err != nil {
			return nil, trace.Wrap(err)
		}
	}

	// Only the Proxy service can create web sessions via Github connector.
	if req.CreateWebSession && !a.hasBuiltinRole(types.RoleProxy) {
		return nil, trace.AccessDenied("this request can be only executed by a proxy")
	}

	githubReq, err := a.authServer.CreateGithubAuthRequest(ctx, req)
	if err != nil {
		emitSSOLoginFailureEvent(a.authServer.closeCtx, a.authServer.emitter, events.LoginMethodGithub, err, req.SSOTestFlow)
		return nil, trace.Wrap(err)
	}

	return githubReq, nil
}

// GetGithubAuthRequest returns Github auth request if found.
func (a *ServerWithRoles) GetGithubAuthRequest(ctx context.Context, stateToken string) (*types.GithubAuthRequest, error) {
	if err := a.action(types.KindGithubRequest, types.VerbRead); err != nil {
		return nil, trace.Wrap(err)
	}

	return a.authServer.GetGithubAuthRequest(ctx, stateToken)
}

func (a *ServerWithRoles) ValidateGithubAuthCallback(ctx context.Context, q url.Values) (*authclient.GithubAuthResponse, error) {
	// auth callback is its own authz, no need to check extra permissions
	resp, err := a.authServer.ValidateGithubAuthCallback(ctx, q)
	if err != nil {
		return nil, trace.Wrap(err)
	}

	// Only the Proxy service can create web sessions via Github connector.
	if resp.Session != nil && !a.hasBuiltinRole(types.RoleProxy) {
		return nil, trace.AccessDenied("this request can be only executed by a proxy")
	}

	return resp, nil
}

// EmitAuditEvent emits a single audit event
func (a *ServerWithRoles) EmitAuditEvent(ctx context.Context, event apievents.AuditEvent) error {
	ctx = context.WithoutCancel(ctx)
	if err := a.action(types.KindEvent, types.VerbCreate); err != nil {
		return trace.Wrap(err)
	}
	role, ok := a.context.Identity.(authz.BuiltinRole)
	if !ok || !role.IsServer() {
		return trace.AccessDenied("this request can be only executed by a teleport built-in server")
	}
	err := events.ValidateServerMetadata(event, role.GetServerID(), a.hasBuiltinRole(types.RoleProxy))
	if err != nil {
		// TODO: this should be a proper audit event
		// notifying about access violation
		log.Warningf("Rejecting audit event %v(%q) from %q: %v. The client is attempting to "+
			"submit events for an identity other than the one on its x509 certificate.",
			event.GetType(), event.GetID(), role.GetServerID(), err)
		// this message is sparse on purpose to avoid conveying extra data to an attacker
		return trace.AccessDenied("failed to validate event metadata")
	}
	return a.authServer.emitter.EmitAuditEvent(ctx, event)
}

// CreateAuditStream creates audit event stream
func (a *ServerWithRoles) CreateAuditStream(ctx context.Context, sid session.ID) (apievents.Stream, error) {
	if err := a.action(types.KindEvent, types.VerbCreate, types.VerbUpdate); err != nil {
		return nil, trace.Wrap(err)
	}
	role, ok := a.context.Identity.(authz.BuiltinRole)
	if !ok || !role.IsServer() {
		return nil, trace.AccessDenied("this request can be only executed by a Teleport server")
	}
	stream, err := a.authServer.CreateAuditStream(ctx, sid)
	if err != nil {
		return nil, trace.Wrap(err)
	}
	return &streamWithRoles{
		stream:   stream,
		a:        a,
		serverID: role.GetServerID(),
	}, nil
}

// ResumeAuditStream resumes the stream that has been created
func (a *ServerWithRoles) ResumeAuditStream(ctx context.Context, sid session.ID, uploadID string) (apievents.Stream, error) {
	if err := a.action(types.KindEvent, types.VerbCreate, types.VerbUpdate); err != nil {
		return nil, trace.Wrap(err)
	}
	role, ok := a.context.Identity.(authz.BuiltinRole)
	if !ok || !role.IsServer() {
		return nil, trace.AccessDenied("this request can be only executed by a Teleport server")
	}
	stream, err := a.authServer.ResumeAuditStream(ctx, sid, uploadID)
	if err != nil {
		return nil, trace.Wrap(err)
	}
	return &streamWithRoles{
		stream:   stream,
		a:        a,
		serverID: role.GetServerID(),
	}, nil
}

type streamWithRoles struct {
	a        *ServerWithRoles
	serverID string
	stream   apievents.Stream
}

// Status returns channel receiving updates about stream status
// last event index that was uploaded and upload ID
func (s *streamWithRoles) Status() <-chan apievents.StreamStatus {
	return s.stream.Status()
}

// Done returns channel closed when streamer is closed
// should be used to detect sending errors
func (s *streamWithRoles) Done() <-chan struct{} {
	return s.stream.Done()
}

// Complete closes the stream and marks it finalized
func (s *streamWithRoles) Complete(ctx context.Context) error {
	return s.stream.Complete(ctx)
}

// Close flushes non-uploaded flight stream data without marking
// the stream completed and closes the stream instance
func (s *streamWithRoles) Close(ctx context.Context) error {
	return s.stream.Close(ctx)
}

func (s *streamWithRoles) RecordEvent(ctx context.Context, pe apievents.PreparedSessionEvent) error {
	event := pe.GetAuditEvent()
	err := events.ValidateServerMetadata(event, s.serverID, s.a.hasBuiltinRole(types.RoleProxy))
	if err != nil {
		// TODO: this should be a proper audit event
		// notifying about access violation
		log.Warningf("Rejecting audit event %v from %v: %v. A node is attempting to "+
			"submit events for an identity other than the one on its x509 certificate.",
			event.GetID(), s.serverID, err)
		// this message is sparse on purpose to avoid conveying extra data to an attacker
		return trace.AccessDenied("failed to validate event metadata")
	}
	return s.stream.RecordEvent(ctx, pe)
}

func (a *ServerWithRoles) findSessionEndEvent(ctx context.Context, sid session.ID) (apievents.AuditEvent, error) {
	sessionEvents, _, err := a.alog.SearchSessionEvents(ctx, events.SearchSessionEventsRequest{
		From:  time.Time{},
		To:    a.authServer.clock.Now().UTC(),
		Limit: defaults.EventsIterationLimit,
		Order: types.EventOrderAscending,
		Cond: &types.WhereExpr{Equals: types.WhereExpr2{
			L: &types.WhereExpr{Field: events.SessionEventID},
			R: &types.WhereExpr{Literal: sid.String()},
		}},
		SessionID: sid.String(),
	})
	if err != nil {
		return nil, trace.Wrap(err)
	}
	if len(sessionEvents) == 1 {
		return sessionEvents[0], nil
	}

	return nil, trace.NotFound("session end event not found for session ID %q", sid)
}

// GetNamespaces returns a list of namespaces
func (a *ServerWithRoles) GetNamespaces() ([]types.Namespace, error) {
	if err := a.action(types.KindNamespace, types.VerbList, types.VerbRead); err != nil {
		return nil, trace.Wrap(err)
	}
	return a.authServer.GetNamespaces()
}

// GetNamespace returns namespace by name
func (a *ServerWithRoles) GetNamespace(name string) (*types.Namespace, error) {
	if err := a.action(types.KindNamespace, types.VerbRead); err != nil {
		return nil, trace.Wrap(err)
	}
	return a.authServer.GetNamespace(name)
}

// UpsertNamespace upserts namespace
func (a *ServerWithRoles) UpsertNamespace(ns types.Namespace) error {
	if err := a.action(types.KindNamespace, types.VerbCreate, types.VerbUpdate); err != nil {
		return trace.Wrap(err)
	}
	return a.authServer.UpsertNamespace(ns)
}

// DeleteNamespace deletes namespace by name
func (a *ServerWithRoles) DeleteNamespace(name string) error {
	if err := a.action(types.KindNamespace, types.VerbDelete); err != nil {
		return trace.Wrap(err)
	}
	return a.authServer.DeleteNamespace(name)
}

// GetRoles returns a list of roles
func (a *ServerWithRoles) GetRoles(ctx context.Context) ([]types.Role, error) {
	// delegate all access-control logic to ListRoles, which will eventually
	// supplant GetRoles everywhere.
	var roles []types.Role
	var req proto.ListRolesRequest
	for {
		rsp, err := a.ListRoles(ctx, &req)
		if err != nil {
			return nil, trace.Wrap(err)
		}

		for _, r := range rsp.Roles {
			roles = append(roles, r)
		}
		req.StartKey = rsp.NextKey
		if req.StartKey == "" {
			break
		}
	}

	return roles, nil
}

// ListRoles is a paginated role getter.
func (a *ServerWithRoles) ListRoles(ctx context.Context, req *proto.ListRolesRequest) (*proto.ListRolesResponse, error) {
	authErr := a.action(types.KindRole, types.VerbList, types.VerbRead)
	if authErr == nil {
		rsp, err := a.authServer.ListRoles(ctx, req)
		return rsp, trace.Wrap(err)
	}

	firstPage := req.StartKey == ""

	// most users are at least allowed to view *some* roles, so fallback to per-role access checks.
	roles, nextKey, err := a.authServer.IterateRoles(ctx, req, func(role *types.RoleV6) (bool, error) {
		return a.actionForResource(role, types.KindRole, types.VerbList, types.VerbRead) == nil, nil
	})
	if err != nil {
		return nil, trace.Wrap(err)
	}

	// If we found no roles, let's return the previous auth error.
	if firstPage && len(roles) == 0 {
		return nil, trace.Wrap(authErr)
	}

	return &proto.ListRolesResponse{
		Roles:   roles,
		NextKey: nextKey,
	}, nil
}

func (a *ServerWithRoles) validateRole(role types.Role) error {
	if downgradeReason := role.GetMetadata().Labels[types.TeleportDowngradedLabel]; downgradeReason != "" {
		return trace.BadParameter("refusing to upsert role because %s label is set with reason %q",
			types.TeleportDowngradedLabel, downgradeReason)
	}

	// Some options are only available with enterprise subscription
	if err := checkRoleFeatureSupport(role); err != nil {
		return trace.Wrap(err)
	}

	// access predicate syntax is not checked as part of normal role validation in order
	// to allow the available namespaces to be extended without breaking compatibility with
	// older nodes/proxies (which do not need to ever evaluate said predicates).
	if err := services.ValidateAccessPredicates(role); err != nil {
		return trace.Wrap(err)
	}

	// check that the given RequireMFAType is supported in this build.
	if role.GetPrivateKeyPolicy().IsHardwareKeyPolicy() {
		if modules.GetModules().BuildType() != modules.BuildEnterprise {
			return trace.AccessDenied("Hardware Key support is only available with an enterprise license")
		}
	}

	if role.GetRequestReasonMode(types.Deny) != "" {
		return trace.BadParameter("request reason mode can be provided only for allow rules")
	}
	if role.GetRequestReasonMode(types.Allow) != "" {
		err := role.GetRequestReasonMode(types.Allow).Check()
		if err != nil {
			return trace.Wrap(err)
		}
	}

	return nil
}

// CreateRole creates a new role.
func (a *ServerWithRoles) CreateRole(ctx context.Context, role types.Role) (types.Role, error) {
	if err := a.actionForResource(role, types.KindRole, types.VerbCreate); err != nil {
		return nil, trace.Wrap(err)
	}

	if err := a.context.AuthorizeAdminActionAllowReusedMFA(); err != nil {
		return nil, trace.Wrap(err)
	}

	if err := a.validateRole(role); err != nil {
		return nil, trace.Wrap(err)
	}

	created, err := a.authServer.CreateRole(ctx, role)
	return created, trace.Wrap(err)
}

// UpdateRole updates an existing role.
func (a *ServerWithRoles) UpdateRole(ctx context.Context, role types.Role) (types.Role, error) {
	oldRole, getErr := a.authServer.GetRole(ctx, role.GetName())
	oldRoleIsNotFound := trace.IsNotFound(getErr)
	if getErr != nil && !oldRoleIsNotFound {
		return nil, trace.Wrap(getErr)
	}

	// If oldRole is nil, this whole call will fail. However, we'll continue so that the rest of
	// the call can return an appropriate error.
	if oldRole != nil {
		if err := a.actionForResource(oldRole, types.KindRole, types.VerbUpdate); err != nil {
			return nil, trace.Wrap(err)
		}
	}

	if err := a.actionForResource(role, types.KindRole, types.VerbUpdate); err != nil {
		return nil, trace.Wrap(err)
	}

	if err := a.context.AuthorizeAdminActionAllowReusedMFA(); err != nil {
		return nil, trace.Wrap(err)
	}

	if err := a.validateRole(role); err != nil {
		return nil, trace.Wrap(err)
	}

	updated, err := a.authServer.UpdateRole(ctx, role)
	return updated, trace.Wrap(err)
}

// UpsertRole creates or updates role.
func (a *ServerWithRoles) UpsertRole(ctx context.Context, role types.Role) (types.Role, error) {
	oldRole, err := a.authServer.GetRole(ctx, role.GetName())
	if err != nil && !trace.IsNotFound(err) {
		return nil, trace.Wrap(err)
	}

	verbs := []string{types.VerbCreate}
	if oldRole != nil {
		verbs = []string{types.VerbUpdate}
		if err := a.actionForResource(oldRole, types.KindRole, verbs...); err != nil {
			return nil, trace.Wrap(err)
		}
	}

	if err := a.actionForResource(role, types.KindRole, verbs...); err != nil {
		return nil, trace.Wrap(err)
	}

	// Support reused MFA for bulk tctl create requests.
	if err := a.context.AuthorizeAdminActionAllowReusedMFA(); err != nil {
		return nil, trace.Wrap(err)
	}

	if err := a.validateRole(role); err != nil {
		return nil, trace.Wrap(err)
	}

	upserted, err := a.authServer.UpsertRole(ctx, role)
	return upserted, trace.Wrap(err)
}

func checkRoleFeatureSupport(role types.Role) error {
	features := modules.GetModules().Features()
	options := role.GetOptions()
	allowReq, allowRev := role.GetAccessRequestConditions(types.Allow), role.GetAccessReviewConditions(types.Allow)

	// source IP pinning doesn't have a dedicated feature flag,
	// it is available to all enterprise users
	if modules.GetModules().BuildType() != modules.BuildEnterprise && role.GetOptions().PinSourceIP {
		return trace.AccessDenied("role option pin_source_ip is only available in enterprise subscriptions")
	}

	switch {
	case !features.AccessControls && options.MaxSessions > 0:
		return trace.AccessDenied(
			"role option max_sessions is only available in enterprise subscriptions")
	case !features.AdvancedAccessWorkflows &&
		(options.RequestAccess == types.RequestStrategyReason || options.RequestAccess == types.RequestStrategyAlways):
		return trace.AccessDenied(
			"role option request_access: %v is only available in enterprise subscriptions", options.RequestAccess)
	case !features.AdvancedAccessWorkflows && len(allowReq.Thresholds) != 0:
		return trace.AccessDenied(
			"role field allow.request.thresholds is only available in enterprise subscriptions")
	case !features.AdvancedAccessWorkflows && !allowRev.IsZero():
		return trace.AccessDenied(
			"role field allow.review_requests is only available in enterprise subscriptions")
	case modules.GetModules().BuildType() != modules.BuildEnterprise && len(allowReq.SearchAsRoles) != 0:
		return trace.AccessDenied(
			"role field allow.search_as_roles is only available in enterprise subscriptions")
	default:
		return nil
	}
}

// GetRole returns role by name
func (a *ServerWithRoles) GetRole(ctx context.Context, name string) (types.Role, error) {
	// Current-user exception: we always allow users to read roles
	// that they hold.  This requirement is checked first to avoid
	// misleading denial messages in the logs.
	if slices.Contains(a.context.User.GetRoles(), name) {
		return a.authServer.GetRole(ctx, name)
	}

	authErr := a.action(types.KindRole, types.VerbRead)
	if authErr == nil {
		return a.authServer.GetRole(ctx, name)
	}

	// See if the user has access to this individual role.
	role, err := a.authServer.GetRole(ctx, name)
	if err != nil {
		return nil, trace.Wrap(authErr)
	}

	if err := a.actionForResource(role, types.KindRole, types.VerbRead); err != nil {
		return nil, trace.Wrap(err)
	}

	return role, nil
}

// DeleteRole deletes role by name
func (a *ServerWithRoles) DeleteRole(ctx context.Context, name string) error {
	// See if the user has access to this individual role. If this get fails,
	// the delete will fail, but we'll leave it to the later call to send the appropriate
	// error.
	role, err := a.authServer.GetRole(ctx, name)
	if err != nil && !trace.IsNotFound(err) {
		return trace.Wrap(err)
	}

	if err := a.actionForResource(role, types.KindRole, types.VerbDelete); err != nil {
		return trace.Wrap(err)
	}

	if err := a.context.AuthorizeAdminActionAllowReusedMFA(); err != nil {
		return trace.Wrap(err)
	}

	// DELETE IN (7.0)
	// It's OK to delete this code alongside migrateOSS code in auth.
	// It prevents 6.0 from migrating resources multiple times
	// and the role is used for `tctl users add` code too.
	if modules.GetModules().IsOSSBuild() && name == teleport.AdminRoleName {
		return trace.AccessDenied("can not delete system role %q", name)
	}

	return a.authServer.DeleteRole(ctx, name)
}

// DeleteClusterName deletes cluster name
func (a *ServerWithRoles) DeleteClusterName() error {
	if err := a.action(types.KindClusterName, types.VerbDelete); err != nil {
		return trace.Wrap(err)
	}
	return a.authServer.DeleteClusterName()
}

// GetClusterName gets the name of the cluster.
func (a *ServerWithRoles) GetClusterName(opts ...services.MarshalOption) (types.ClusterName, error) {
	if err := a.action(types.KindClusterName, types.VerbRead); err != nil {
		return nil, trace.Wrap(err)
	}
	return a.authServer.GetClusterName()
}

// SetClusterName sets the name of the cluster. SetClusterName can only be called once.
func (a *ServerWithRoles) SetClusterName(c types.ClusterName) error {
	if err := a.action(types.KindClusterName, types.VerbCreate, types.VerbUpdate); err != nil {
		return trace.Wrap(err)
	}
	return a.authServer.SetClusterName(c)
}

// UpsertClusterName sets the name of the cluster.
func (a *ServerWithRoles) UpsertClusterName(c types.ClusterName) error {
	if err := a.action(types.KindClusterName, types.VerbCreate, types.VerbUpdate); err != nil {
		return trace.Wrap(err)
	}
	return a.authServer.UpsertClusterName(c)
}

// GetAuthPreference gets cluster auth preference.
func (a *ServerWithRoles) GetAuthPreference(ctx context.Context) (types.AuthPreference, error) {
	if err := a.action(types.KindClusterAuthPreference, types.VerbRead); err != nil {
		return nil, trace.Wrap(err)
	}
	cfg, err := a.authServer.GetReadOnlyAuthPreference(ctx)
	if err != nil {
		return nil, trace.Wrap(err)
	}
	return cfg.Clone(), nil
}

func (a *ServerWithRoles) GetUIConfig(ctx context.Context) (types.UIConfig, error) {
	if err := a.action(types.KindUIConfig, types.VerbRead); err != nil {
		return nil, trace.Wrap(err)
	}
	cfg, err := a.authServer.GetUIConfig(ctx)
	return cfg, trace.Wrap(err)
}

func (a *ServerWithRoles) SetUIConfig(ctx context.Context, uic types.UIConfig) error {
	if err := a.action(types.KindUIConfig, types.VerbUpdate, types.VerbCreate); err != nil {
		return trace.Wrap(err)
	}
	return trace.Wrap(a.authServer.SetUIConfig(ctx, uic))
}

func (a *ServerWithRoles) DeleteUIConfig(ctx context.Context) error {
	if err := a.action(types.KindUIConfig, types.VerbDelete); err != nil {
		return trace.Wrap(err)
	}
	return trace.Wrap(a.authServer.DeleteUIConfig(ctx))
}

// GetInstaller retrieves an installer script resource
func (a *ServerWithRoles) GetInstaller(ctx context.Context, name string) (types.Installer, error) {
	if err := a.action(types.KindInstaller, types.VerbRead); err != nil {
		return nil, trace.Wrap(err)
	}
	return a.authServer.GetInstaller(ctx, name)
}

// GetInstallers gets all the installer resources.
func (a *ServerWithRoles) GetInstallers(ctx context.Context) ([]types.Installer, error) {
	if err := a.action(types.KindInstaller, types.VerbRead, types.VerbList); err != nil {
		return nil, trace.Wrap(err)
	}
	return a.authServer.GetInstallers(ctx)
}

// SetInstaller sets an Installer script resource
func (a *ServerWithRoles) SetInstaller(ctx context.Context, inst types.Installer) error {
	if err := a.action(types.KindInstaller, types.VerbUpdate, types.VerbCreate); err != nil {
		return trace.Wrap(err)
	}
	return trace.Wrap(a.authServer.SetInstaller(ctx, inst))
}

// DeleteInstaller removes an installer script resource
func (a *ServerWithRoles) DeleteInstaller(ctx context.Context, name string) error {
	if err := a.action(types.KindInstaller, types.VerbDelete); err != nil {
		return trace.Wrap(err)
	}
	return trace.Wrap(a.authServer.DeleteInstaller(ctx, name))
}

// DeleteAllInstallers removes all installer script resources
func (a *ServerWithRoles) DeleteAllInstallers(ctx context.Context) error {
	if err := a.action(types.KindInstaller, types.VerbDelete, types.VerbList); err != nil {
		return trace.Wrap(err)
	}
	return trace.Wrap(a.authServer.DeleteAllInstallers(ctx))
}

// SetAuthPreference sets cluster auth preference.
// Deprecated: Use Update/UpsertAuthPreference where appropriate.
func (a *ServerWithRoles) SetAuthPreference(ctx context.Context, newAuthPref types.AuthPreference) error {
	storedAuthPref, err := a.authServer.GetAuthPreference(ctx)
	if err != nil {
		return trace.Wrap(err)
	}

	if err := a.action(types.KindClusterAuthPreference, verbsToReplaceResourceWithOrigin(storedAuthPref)...); err != nil {
		return trace.Wrap(err)
	}

	// Support reused MFA for bulk tctl create requests.
	if err := a.context.AuthorizeAdminActionAllowReusedMFA(); err != nil {
		return trace.Wrap(err)
	}

	// check that the given RequireMFAType is supported in this build.
	if newAuthPref.GetPrivateKeyPolicy().IsHardwareKeyPolicy() {
		if modules.GetModules().BuildType() != modules.BuildEnterprise {
			return trace.AccessDenied("Hardware Key support is only available with an enterprise license")
		}
	}

	if err := newAuthPref.CheckSignatureAlgorithmSuite(types.SignatureAlgorithmSuiteParams{
		FIPS:          a.authServer.fips,
		UsingHSMOrKMS: a.authServer.keyStore.UsingHSMOrKMS(),
		Cloud:         modules.GetModules().Features().Cloud,
	}); err != nil {
		return trace.Wrap(err)
	}

	if err := dtconfig.ValidateConfigAgainstModules(newAuthPref.GetDeviceTrust()); err != nil {
		return trace.Wrap(err)
	}

	_, err = a.authServer.UpsertAuthPreference(ctx, newAuthPref)

	var msg string
	if err != nil {
		msg = err.Error()
	}

	if auditErr := a.authServer.emitter.EmitAuditEvent(ctx, &apievents.AuthPreferenceUpdate{
		Metadata: apievents.Metadata{
			Type: events.AuthPreferenceUpdateEvent,
			Code: events.AuthPreferenceUpdateCode,
		},
		UserMetadata:       a.context.GetUserMetadata(),
		ConnectionMetadata: authz.ConnectionMetadata(ctx),
		Status: apievents.Status{
			Success:     err == nil,
			Error:       msg,
			UserMessage: msg,
		},
		AdminActionsMFA: clusterconfigv1.GetAdminActionsMFAStatus(storedAuthPref, newAuthPref),
	}); auditErr != nil {
		log.WithError(auditErr).Warn("Failed to emit auth preference update event event.")
	}

	return trace.Wrap(err)
}

// ResetAuthPreference resets cluster auth preference to defaults.
func (a *ServerWithRoles) ResetAuthPreference(ctx context.Context) error {
	storedAuthPref, err := a.authServer.GetAuthPreference(ctx)
	if err != nil {
		return trace.Wrap(err)
	}
	if storedAuthPref.Origin() == types.OriginConfigFile {
		return trace.BadParameter("config-file configuration cannot be reset")
	}

	if err := a.action(types.KindClusterAuthPreference, types.VerbUpdate); err != nil {
		return trace.Wrap(err)
	}

	if err := a.context.AuthorizeAdminActionAllowReusedMFA(); err != nil {
		return trace.Wrap(err)
	}

	defaultAuthPref := types.DefaultAuthPreference()
	defaultAuthPref.SetDefaultSignatureAlgorithmSuite(types.SignatureAlgorithmSuiteParams{
		FIPS:          a.authServer.fips,
		UsingHSMOrKMS: a.authServer.keyStore.UsingHSMOrKMS(),
	})
	_, err = a.authServer.UpsertAuthPreference(ctx, defaultAuthPref)

	var msg string
	if err != nil {
		msg = err.Error()
	}

	if auditErr := a.authServer.emitter.EmitAuditEvent(ctx, &apievents.AuthPreferenceUpdate{
		Metadata: apievents.Metadata{
			Type: events.AuthPreferenceUpdateEvent,
			Code: events.AuthPreferenceUpdateCode,
		},
		UserMetadata:       a.context.GetUserMetadata(),
		ConnectionMetadata: authz.ConnectionMetadata(ctx),
		Status: apievents.Status{
			Success:     err == nil,
			Error:       msg,
			UserMessage: msg,
		},
		AdminActionsMFA: clusterconfigv1.GetAdminActionsMFAStatus(storedAuthPref, defaultAuthPref),
	}); auditErr != nil {
		log.WithError(auditErr).Warn("Failed to emit auth preference update event event.")
	}

	return trace.Wrap(err)
}

// GetClusterAuditConfig gets cluster audit configuration.
func (a *ServerWithRoles) GetClusterAuditConfig(ctx context.Context) (types.ClusterAuditConfig, error) {
	if err := a.action(types.KindClusterAuditConfig, types.VerbRead); err != nil {
		if err2 := a.action(types.KindClusterConfig, types.VerbRead); err2 != nil {
			return nil, trace.Wrap(err)
		}
	}
	return a.authServer.GetClusterAuditConfig(ctx)
}

// GetClusterNetworkingConfig gets cluster networking configuration.
func (a *ServerWithRoles) GetClusterNetworkingConfig(ctx context.Context) (types.ClusterNetworkingConfig, error) {
	if err := a.action(types.KindClusterNetworkingConfig, types.VerbRead); err != nil {
		if err2 := a.action(types.KindClusterConfig, types.VerbRead); err2 != nil {
			return nil, trace.Wrap(err)
		}
	}
	cfg, err := a.authServer.GetReadOnlyClusterNetworkingConfig(ctx)
	if err != nil {
		return nil, trace.Wrap(err)
	}
	return cfg.Clone(), nil
}

// SetClusterNetworkingConfig sets cluster networking configuration.
func (a *ServerWithRoles) SetClusterNetworkingConfig(ctx context.Context, newNetConfig types.ClusterNetworkingConfig) error {
	storedNetConfig, err := a.authServer.GetClusterNetworkingConfig(ctx)
	if err != nil {
		return trace.Wrap(err)
	}

	if err := a.action(types.KindClusterNetworkingConfig, verbsToReplaceResourceWithOrigin(storedNetConfig)...); err != nil {
		if err2 := a.action(types.KindClusterConfig, verbsToReplaceResourceWithOrigin(storedNetConfig)...); err2 != nil {
			return trace.Wrap(err)
		}
	}

	// Support reused MFA for bulk tctl create requests.
	if err := a.context.AuthorizeAdminActionAllowReusedMFA(); err != nil {
		return trace.Wrap(err)
	}

	tst, err := newNetConfig.GetTunnelStrategyType()
	if err != nil {
		return trace.Wrap(err)
	}
	if tst == types.ProxyPeering &&
		modules.GetModules().BuildType() != modules.BuildEnterprise {
		return trace.AccessDenied("proxy peering is an enterprise-only feature")
	}

	oldNetConf, err := a.authServer.GetClusterNetworkingConfig(ctx)
	if err != nil {
		return trace.Wrap(err)
	}

	if err := clusterconfigv1.ValidateCloudNetworkConfigUpdate(a.context, newNetConfig, oldNetConf); err != nil {
		return trace.Wrap(err)
	}

	_, err = a.authServer.UpsertClusterNetworkingConfig(ctx, newNetConfig)
	var msg string
	if err != nil {
		msg = err.Error()
	}
	if auditErr := a.authServer.emitter.EmitAuditEvent(ctx, &apievents.ClusterNetworkingConfigUpdate{
		Metadata: apievents.Metadata{
			Type: events.ClusterNetworkingConfigUpdateEvent,
			Code: events.ClusterNetworkingConfigUpdateCode,
		},
		UserMetadata:       a.context.GetUserMetadata(),
		ConnectionMetadata: authz.ConnectionMetadata(ctx),
		Status: apievents.Status{
			Success:     err == nil,
			Error:       msg,
			UserMessage: msg,
		},
	}); auditErr != nil {
		log.WithError(auditErr).Warn("Failed to emit cluster networking config update event event.")
	}
	return trace.Wrap(err)
}

// ResetClusterNetworkingConfig resets cluster networking configuration to defaults.
func (a *ServerWithRoles) ResetClusterNetworkingConfig(ctx context.Context) error {
	storedNetConfig, err := a.authServer.GetClusterNetworkingConfig(ctx)
	if err != nil {
		return trace.Wrap(err)
	}
	if storedNetConfig.Origin() == types.OriginConfigFile {
		return trace.BadParameter("config-file configuration cannot be reset")
	}

	if err := a.action(types.KindClusterNetworkingConfig, types.VerbUpdate); err != nil {
		if err2 := a.action(types.KindClusterConfig, types.VerbUpdate); err2 != nil {
			return trace.Wrap(err)
		}
	}
	oldNetConf, err := a.authServer.GetClusterNetworkingConfig(ctx)
	if err != nil {
		return trace.Wrap(err)
	}

	if err := clusterconfigv1.ValidateCloudNetworkConfigUpdate(a.context, types.DefaultClusterNetworkingConfig(), oldNetConf); err != nil {
		return trace.Wrap(err)
	}

	if err := a.context.AuthorizeAdminActionAllowReusedMFA(); err != nil {
		return trace.Wrap(err)
	}

	_, err = a.authServer.UpsertClusterNetworkingConfig(ctx, types.DefaultClusterNetworkingConfig())

	var msg string
	if err != nil {
		msg = err.Error()
	}
	if auditErr := a.authServer.emitter.EmitAuditEvent(ctx, &apievents.ClusterNetworkingConfigUpdate{
		Metadata: apievents.Metadata{
			Type: events.ClusterNetworkingConfigUpdateEvent,
			Code: events.ClusterNetworkingConfigUpdateCode,
		},
		UserMetadata:       a.context.GetUserMetadata(),
		ConnectionMetadata: authz.ConnectionMetadata(ctx),
		Status: apievents.Status{
			Success:     err == nil,
			Error:       msg,
			UserMessage: msg,
		},
	}); auditErr != nil {
		log.WithError(auditErr).Warn("Failed to emit cluster networking config update event event.")
	}

	return trace.Wrap(err)
}

// GetSessionRecordingConfig gets session recording configuration.
func (a *ServerWithRoles) GetSessionRecordingConfig(ctx context.Context) (types.SessionRecordingConfig, error) {
	if err := a.action(types.KindSessionRecordingConfig, types.VerbRead); err != nil {
		if err2 := a.action(types.KindClusterConfig, types.VerbRead); err2 != nil {
			return nil, trace.Wrap(err)
		}
	}
	return a.authServer.GetSessionRecordingConfig(ctx)
}

// SetSessionRecordingConfig sets session recording configuration.
func (a *ServerWithRoles) SetSessionRecordingConfig(ctx context.Context, newRecConfig types.SessionRecordingConfig) error {
	storedRecConfig, err := a.authServer.GetSessionRecordingConfig(ctx)
	if err != nil {
		return trace.Wrap(err)
	}

	if err := a.action(types.KindSessionRecordingConfig, verbsToReplaceResourceWithOrigin(storedRecConfig)...); err != nil {
		if err2 := a.action(types.KindClusterConfig, verbsToReplaceResourceWithOrigin(storedRecConfig)...); err2 != nil {
			return trace.Wrap(err)
		}
	}

	// Support reused MFA for bulk tctl create requests.
	if err := a.context.AuthorizeAdminActionAllowReusedMFA(); err != nil {
		return trace.Wrap(err)
	}

	_, err = a.authServer.UpsertSessionRecordingConfig(ctx, newRecConfig)

	var msg string
	if err != nil {
		msg = err.Error()
	}
	if auditErr := a.authServer.emitter.EmitAuditEvent(ctx, &apievents.SessionRecordingConfigUpdate{
		Metadata: apievents.Metadata{
			Type: events.SessionRecordingConfigUpdateEvent,
			Code: events.SessionRecordingConfigUpdateCode,
		},
		UserMetadata:       a.context.GetUserMetadata(),
		ConnectionMetadata: authz.ConnectionMetadata(ctx),
		Status: apievents.Status{
			Success:     err == nil,
			Error:       msg,
			UserMessage: msg,
		},
	}); auditErr != nil {
		log.WithError(auditErr).Warn("Failed to emit session recording config update event event.")
	}

	return trace.Wrap(err)
}

// ResetSessionRecordingConfig resets session recording configuration to defaults.
func (a *ServerWithRoles) ResetSessionRecordingConfig(ctx context.Context) error {
	storedRecConfig, err := a.authServer.GetSessionRecordingConfig(ctx)
	if err != nil {
		return trace.Wrap(err)
	}
	if storedRecConfig.Origin() == types.OriginConfigFile {
		return trace.BadParameter("config-file configuration cannot be reset")
	}

	if err := a.action(types.KindSessionRecordingConfig, types.VerbUpdate); err != nil {
		if err2 := a.action(types.KindClusterConfig, types.VerbUpdate); err2 != nil {
			return trace.Wrap(err)
		}
	}

	if err := a.context.AuthorizeAdminActionAllowReusedMFA(); err != nil {
		return trace.Wrap(err)
	}

	_, err = a.authServer.UpsertSessionRecordingConfig(ctx, types.DefaultSessionRecordingConfig())

	var msg string
	if err != nil {
		msg = err.Error()
	}
	if auditErr := a.authServer.emitter.EmitAuditEvent(ctx, &apievents.SessionRecordingConfigUpdate{
		Metadata: apievents.Metadata{
			Type: events.SessionRecordingConfigUpdateEvent,
			Code: events.SessionRecordingConfigUpdateCode,
		},
		UserMetadata:       a.context.GetUserMetadata(),
		ConnectionMetadata: authz.ConnectionMetadata(ctx),
		Status: apievents.Status{
			Success:     err == nil,
			Error:       msg,
			UserMessage: msg,
		},
	}); auditErr != nil {
		log.WithError(auditErr).Warn("Failed to emit session recording config update event event.")
	}

	return trace.Wrap(err)
}

// GetServerInfos returns a stream of ServerInfos.
func (a *ServerWithRoles) GetServerInfos(ctx context.Context) stream.Stream[types.ServerInfo] {
	if err := a.action(types.KindServerInfo, types.VerbList, types.VerbRead); err != nil {
		return stream.Fail[types.ServerInfo](trace.Wrap(err))
	}

	return a.authServer.GetServerInfos(ctx)
}

// GetServerInfo returns a ServerInfo by name.
func (a *ServerWithRoles) GetServerInfo(ctx context.Context, name string) (types.ServerInfo, error) {
	if err := a.action(types.KindServerInfo, types.VerbRead); err != nil {
		return nil, trace.Wrap(err)
	}

	info, err := a.authServer.GetServerInfo(ctx, name)
	return info, trace.Wrap(err)
}

// UpsertServerInfo upserts a ServerInfo.
func (a *ServerWithRoles) UpsertServerInfo(ctx context.Context, si types.ServerInfo) error {
	if err := a.action(types.KindServerInfo, types.VerbCreate, types.VerbUpdate); err != nil {
		return trace.Wrap(err)
	}

	return trace.Wrap(a.authServer.UpsertServerInfo(ctx, si))
}

// DeleteServerInfo deletes a ServerInfo by name.
func (a *ServerWithRoles) DeleteServerInfo(ctx context.Context, name string) error {
	if err := a.action(types.KindServerInfo, types.VerbDelete); err != nil {
		return trace.Wrap(err)
	}

	return trace.Wrap(a.authServer.DeleteServerInfo(ctx, name))
}

// DeleteAllServerInfos deletes all ServerInfos.
func (a *ServerWithRoles) DeleteAllServerInfos(ctx context.Context) error {
	if err := a.action(types.KindServerInfo, types.VerbDelete); err != nil {
		return trace.Wrap(err)
	}

	return trace.Wrap(a.authServer.DeleteAllServerInfos(ctx))
}

func (a *ServerWithRoles) GetTrustedClusters(ctx context.Context) ([]types.TrustedCluster, error) {
	if err := a.action(types.KindTrustedCluster, types.VerbList, types.VerbRead); err != nil {
		return nil, trace.Wrap(err)
	}

	return a.authServer.GetTrustedClusters(ctx)
}

func (a *ServerWithRoles) GetTrustedCluster(ctx context.Context, name string) (types.TrustedCluster, error) {
	if err := a.action(types.KindTrustedCluster, types.VerbRead); err != nil {
		return nil, trace.Wrap(err)
	}

	return a.authServer.GetTrustedCluster(ctx, name)
}

// UpsertTrustedCluster creates or updates a trusted cluster.
func (a *ServerWithRoles) UpsertTrustedCluster(ctx context.Context, tc types.TrustedCluster) (types.TrustedCluster, error) {
	// Don't allow a Cloud tenant to be a leaf cluster.
	if modules.GetModules().Features().Cloud {
		return nil, trace.NotImplemented("cloud tenants cannot be leaf clusters")
	}

	if err := a.action(types.KindTrustedCluster, types.VerbCreate, types.VerbUpdate); err != nil {
		return nil, trace.Wrap(err)
	}

	if err := a.context.AuthorizeAdminActionAllowReusedMFA(); err != nil {
		return nil, trace.Wrap(err)
	}

	return a.authServer.UpsertTrustedCluster(ctx, tc)
}

func (a *ServerWithRoles) ValidateTrustedCluster(ctx context.Context, validateRequest *authclient.ValidateTrustedClusterRequest) (*authclient.ValidateTrustedClusterResponse, error) {
	// Don't allow a leaf cluster to be added to a Cloud tenant.
	if modules.GetModules().Features().Cloud {
		return nil, trace.NotImplemented("leaf clusters cannot be added to cloud tenants")
	}

	// the token provides its own authorization and authentication
	return a.authServer.validateTrustedCluster(ctx, validateRequest)
}

// DeleteTrustedCluster deletes a trusted cluster by name.
func (a *ServerWithRoles) DeleteTrustedCluster(ctx context.Context, name string) error {
	if err := a.action(types.KindTrustedCluster, types.VerbDelete); err != nil {
		return trace.Wrap(err)
	}

	if err := a.context.AuthorizeAdminActionAllowReusedMFA(); err != nil {
		return trace.Wrap(err)
	}

	return a.authServer.DeleteTrustedCluster(ctx, name)
}

func (a *ServerWithRoles) UpsertTunnelConnection(conn types.TunnelConnection) error {
	if err := a.action(types.KindTunnelConnection, types.VerbCreate, types.VerbUpdate); err != nil {
		return trace.Wrap(err)
	}
	return a.authServer.UpsertTunnelConnection(conn)
}

func (a *ServerWithRoles) GetTunnelConnections(clusterName string, opts ...services.MarshalOption) ([]types.TunnelConnection, error) {
	if err := a.action(types.KindTunnelConnection, types.VerbList); err != nil {
		return nil, trace.Wrap(err)
	}
	return a.authServer.GetTunnelConnections(clusterName, opts...)
}

func (a *ServerWithRoles) GetAllTunnelConnections(opts ...services.MarshalOption) ([]types.TunnelConnection, error) {
	if err := a.action(types.KindTunnelConnection, types.VerbList); err != nil {
		return nil, trace.Wrap(err)
	}
	return a.authServer.GetAllTunnelConnections(opts...)
}

func (a *ServerWithRoles) DeleteTunnelConnection(clusterName string, connName string) error {
	if err := a.action(types.KindTunnelConnection, types.VerbDelete); err != nil {
		return trace.Wrap(err)
	}
	return a.authServer.DeleteTunnelConnection(clusterName, connName)
}

func (a *ServerWithRoles) DeleteTunnelConnections(clusterName string) error {
	if err := a.action(types.KindTunnelConnection, types.VerbList, types.VerbDelete); err != nil {
		return trace.Wrap(err)
	}
	return a.authServer.DeleteTunnelConnections(clusterName)
}

func (a *ServerWithRoles) DeleteAllTunnelConnections() error {
	if err := a.action(types.KindTunnelConnection, types.VerbList, types.VerbDelete); err != nil {
		return trace.Wrap(err)
	}
	return a.authServer.DeleteAllTunnelConnections()
}

// AcquireSemaphore acquires lease with requested resources from semaphore.
func (a *ServerWithRoles) AcquireSemaphore(ctx context.Context, params types.AcquireSemaphoreRequest) (*types.SemaphoreLease, error) {
	if err := a.action(types.KindSemaphore, types.VerbCreate, types.VerbUpdate); err != nil {
		return nil, trace.Wrap(err)
	}
	return a.authServer.AcquireSemaphore(ctx, params)
}

// KeepAliveSemaphoreLease updates semaphore lease.
func (a *ServerWithRoles) KeepAliveSemaphoreLease(ctx context.Context, lease types.SemaphoreLease) error {
	if err := a.action(types.KindSemaphore, types.VerbUpdate); err != nil {
		return trace.Wrap(err)
	}
	return a.authServer.KeepAliveSemaphoreLease(ctx, lease)
}

// CancelSemaphoreLease cancels semaphore lease early.
func (a *ServerWithRoles) CancelSemaphoreLease(ctx context.Context, lease types.SemaphoreLease) error {
	if err := a.action(types.KindSemaphore, types.VerbUpdate); err != nil {
		return trace.Wrap(err)
	}
	return a.authServer.CancelSemaphoreLease(ctx, lease)
}

// GetSemaphores returns a list of all semaphores matching the supplied filter.
func (a *ServerWithRoles) GetSemaphores(ctx context.Context, filter types.SemaphoreFilter) ([]types.Semaphore, error) {
	if err := a.action(types.KindSemaphore, types.VerbReadNoSecrets, types.VerbList); err != nil {
		return nil, trace.Wrap(err)
	}
	return a.authServer.GetSemaphores(ctx, filter)
}

// DeleteSemaphore deletes a semaphore matching the supplied filter.
func (a *ServerWithRoles) DeleteSemaphore(ctx context.Context, filter types.SemaphoreFilter) error {
	if err := a.action(types.KindSemaphore, types.VerbDelete); err != nil {
		return trace.Wrap(err)
	}
	return a.authServer.DeleteSemaphore(ctx, filter)
}

// ProcessKubeCSR processes CSR request against Kubernetes CA, returns
// signed certificate if successful.
// DEPRECATED
// TODO(tigrato): DELETE IN 18.0
func (a *ServerWithRoles) ProcessKubeCSR(req authclient.KubeCSR) (*authclient.KubeCSRResponse, error) {
	// limits the requests types to proxies to make it harder to break
	if !a.hasBuiltinRole(types.RoleProxy) {
		return nil, trace.AccessDenied("this request can be only executed by a proxy")
	}
	clusterName, err := a.GetClusterName()
	if err != nil {
		return nil, trace.Wrap(err)
	}
	proxyClusterName := a.context.Identity.GetIdentity().TeleportCluster
	identityClusterName, err := extractOriginalClusterNameFromCSR(req)
	if err != nil {
		return nil, trace.Wrap(err)
	}
	if proxyClusterName != "" &&
		proxyClusterName != clusterName.GetClusterName() &&
		proxyClusterName != identityClusterName {
		log.WithFields(
			logrus.Fields{
				"proxy_cluster_name":    proxyClusterName,
				"identity_cluster_name": identityClusterName,
			},
		).Warn("KubeCSR request denied because the proxy and identity clusters didn't match")
		return nil, trace.AccessDenied("can not sign certs for users via a different cluster proxy")
	}
	return a.authServer.ProcessKubeCSR(req)
}

func extractOriginalClusterNameFromCSR(req authclient.KubeCSR) (string, error) {
	csr, err := tlsca.ParseCertificateRequestPEM(req.CSR)
	if err != nil {
		return "", trace.Wrap(err)
	}

	// Extract identity from the CSR. Pass zero time for id.Expiry, it won't be
	// used here.
	id, err := tlsca.FromSubject(csr.Subject, time.Time{})
	if err != nil {
		return "", trace.Wrap(err)
	}
	return id.TeleportCluster, nil
}

// GetDatabaseServers returns all registered database servers.
func (a *ServerWithRoles) GetDatabaseServers(ctx context.Context, namespace string, opts ...services.MarshalOption) ([]types.DatabaseServer, error) {
	if err := a.actionNamespace(namespace, types.KindDatabaseServer, types.VerbList, types.VerbRead); err != nil {
		return nil, trace.Wrap(err)
	}
	servers, err := a.authServer.GetDatabaseServers(ctx, namespace, opts...)
	if err != nil {
		return nil, trace.Wrap(err)
	}
	// Filter out databases the caller doesn't have access to.
	var filtered []types.DatabaseServer
	for _, server := range servers {
		err := a.checkAccessToDatabase(server.GetDatabase())
		if err != nil && !trace.IsAccessDenied(err) {
			return nil, trace.Wrap(err)
		} else if err == nil {
			filtered = append(filtered, server)
		}
	}
	return filtered, nil
}

// UpsertDatabaseServer creates or updates a new database proxy server.
func (a *ServerWithRoles) UpsertDatabaseServer(ctx context.Context, server types.DatabaseServer) (*types.KeepAlive, error) {
	if err := a.actionNamespace(server.GetNamespace(), types.KindDatabaseServer, types.VerbCreate, types.VerbUpdate); err != nil {
		return nil, trace.Wrap(err)
	}
	return a.authServer.UpsertDatabaseServer(ctx, server)
}

// DeleteDatabaseServer removes the specified database proxy server.
func (a *ServerWithRoles) DeleteDatabaseServer(ctx context.Context, namespace, hostID, name string) error {
	if err := a.actionNamespace(namespace, types.KindDatabaseServer, types.VerbDelete); err != nil {
		return trace.Wrap(err)
	}
	return a.authServer.DeleteDatabaseServer(ctx, namespace, hostID, name)
}

// DeleteAllDatabaseServers removes all registered database proxy servers.
func (a *ServerWithRoles) DeleteAllDatabaseServers(ctx context.Context, namespace string) error {
	if err := a.actionNamespace(namespace, types.KindDatabaseServer, types.VerbList, types.VerbDelete); err != nil {
		return trace.Wrap(err)
	}
	return a.authServer.DeleteAllDatabaseServers(ctx, namespace)
}

// UpsertDatabaseService creates or updates a new DatabaseService resource.
func (a *ServerWithRoles) UpsertDatabaseService(ctx context.Context, service types.DatabaseService) (*types.KeepAlive, error) {
	if err := a.actionNamespace(service.GetNamespace(), types.KindDatabaseService, types.VerbCreate, types.VerbUpdate); err != nil {
		return nil, trace.Wrap(err)
	}
	return a.authServer.UpsertDatabaseService(ctx, service)
}

// DeleteAllDatabaseServices removes all DatabaseService resources.
func (a *ServerWithRoles) DeleteAllDatabaseServices(ctx context.Context) error {
	if err := a.action(types.KindDatabaseService, types.VerbList, types.VerbDelete); err != nil {
		return trace.Wrap(err)
	}
	return a.authServer.DeleteAllDatabaseServices(ctx)
}

// DeleteDatabaseService removes a specific DatabaseService resource.
func (a *ServerWithRoles) DeleteDatabaseService(ctx context.Context, name string) error {
	if err := a.action(types.KindDatabaseService, types.VerbDelete); err != nil {
		return trace.Wrap(err)
	}
	return a.authServer.DeleteDatabaseService(ctx, name)
}

// SignDatabaseCSR generates a client certificate used by proxy when talking
// to a remote database service.
func (a *ServerWithRoles) SignDatabaseCSR(ctx context.Context, req *proto.DatabaseCSRRequest) (*proto.DatabaseCSRResponse, error) {
	// Only proxy is allowed to request this certificate when proxying
	// database client connection to a remote database service.
	if !a.hasBuiltinRole(types.RoleProxy) {
		return nil, trace.AccessDenied("this request can only be executed by a proxy service")
	}
	return a.authServer.SignDatabaseCSR(ctx, req)
}

// GenerateDatabaseCert generates a client certificate used by a database
// service to authenticate with the database instance, or a server certificate
// for configuring a self-hosted database, depending on the requester_name.
//
// This certificate can be requested by:
//
//   - Cluster administrator using "tctl auth sign --format=db" command locally
//     on the auth server to produce a certificate for configuring a self-hosted
//     database.
//   - Remote user using "tctl auth sign --format=db" command or
//     /webapi/sites/:site/sign/db with a remote proxy (e.g. Teleport Cloud),
//     as long as they can impersonate system role Db.
//   - Database service when initiating connection to a database instance to
//     produce a client certificate.
func (a *ServerWithRoles) GenerateDatabaseCert(ctx context.Context, req *proto.DatabaseCertRequest) (*proto.DatabaseCertResponse, error) {
	err := a.checkAccessToGenerateDatabaseCert(types.KindDatabaseCertificate)
	if err != nil {
		return nil, trace.Wrap(err)
	}
	return a.authServer.GenerateDatabaseCert(ctx, req)
}

// checkAccessToGenerateDatabaseCert is a helper for checking db cert gen authz.
// Requester must have at least one of:
// - create: database_certificate or database_client_certificate.
// - built-in Admin or DB role.
// - allowed to impersonate the built-in DB role.
func (a *ServerWithRoles) checkAccessToGenerateDatabaseCert(resourceKind string) error {
	const verb = types.VerbCreate
	// Check if the User can `create` Database Certificates
	err := a.action(resourceKind, verb)
	if err != nil {
		if !trace.IsAccessDenied(err) {
			return trace.Wrap(err)
		}

		// Err is access denied, trying the old way

		// Check if this is a local cluster admin, or a database service, or a
		// user that is allowed to impersonate database service.
		if !a.hasBuiltinRole(types.RoleDatabase, types.RoleAdmin) {
			if err := a.canImpersonateBuiltinRole(types.RoleDatabase); err != nil {
				log.WithError(err).Warnf("User %v tried to generate database certificate but does not have '%s' permission for '%s' kind, nor is allowed to impersonate %q system role",
					a.context.User.GetName(), verb, resourceKind, types.RoleDatabase)
				return trace.AccessDenied("access denied. User must have '%s' permission for '%s' kind to generate the certificate ",
					verb, resourceKind)
			}
		}
	}
	return nil
}

// GenerateSnowflakeJWT generates JWT in the Snowflake required format.
func (a *ServerWithRoles) GenerateSnowflakeJWT(ctx context.Context, req *proto.SnowflakeJWTRequest) (*proto.SnowflakeJWTResponse, error) {
	// Check if this is a local cluster admin, or a database service, or a
	// user that is allowed to impersonate database service.
	if !a.hasBuiltinRole(types.RoleDatabase, types.RoleAdmin) {
		if err := a.canImpersonateBuiltinRole(types.RoleDatabase); err != nil {
			log.WithError(err).Warnf("User %v tried to generate database certificate but is not allowed to impersonate %q system role.",
				a.context.User.GetName(), types.RoleDatabase)
			return nil, trace.AccessDenied(`access denied. The user must be able to impersonate the builtin role and user "Db" in order to generate database certificates, for more info see https://goteleport.com/docs/database-access/reference/cli/#tctl-auth-sign.`)
		}
	}
	return a.authServer.GenerateSnowflakeJWT(ctx, req)
}

// canImpersonateBuiltinRole checks if the current user can impersonate the
// provided system role.
func (a *ServerWithRoles) canImpersonateBuiltinRole(role types.SystemRole) error {
	roleCtx, err := authz.NewBuiltinRoleContext(role)
	if err != nil {
		return trace.Wrap(err)
	}
	roleSet := services.RoleSet(roleCtx.Checker.Roles())
	err = a.context.Checker.CheckImpersonate(a.context.User, roleCtx.User, roleSet.WithoutImplicit())
	if err != nil {
		return trace.Wrap(err)
	}
	return nil
}

func (a *ServerWithRoles) checkAccessToApp(app types.Application) error {
	return a.context.Checker.CheckAccess(
		app,
		// MFA is not required for operations on app resources but
		// will be enforced at the connection time.
		services.AccessState{MFAVerified: true})
}

// GetApplicationServers returns all registered application servers.
func (a *ServerWithRoles) GetApplicationServers(ctx context.Context, namespace string) ([]types.AppServer, error) {
	if err := a.actionNamespace(namespace, types.KindAppServer, types.VerbList, types.VerbRead); err != nil {
		return nil, trace.Wrap(err)
	}
	servers, err := a.authServer.GetApplicationServers(ctx, namespace)
	if err != nil {
		return nil, trace.Wrap(err)
	}
	// Filter out apps the caller doesn't have access to.
	var filtered []types.AppServer
	for _, server := range servers {
		err := a.checkAccessToApp(server.GetApp())
		if err != nil && !trace.IsAccessDenied(err) {
			return nil, trace.Wrap(err)
		} else if err == nil {
			filtered = append(filtered, server)
		}
	}
	return filtered, nil
}

// GetAppServersAndSAMLIdPServiceProviders returns a list containing all registered AppServers and SAMLIdPServiceProviders.
//
//nolint:staticcheck // SA1019. TODO(sshah) DELETE IN 17.0
func (a *ServerWithRoles) GetAppServersAndSAMLIdPServiceProviders(ctx context.Context, namespace string) ([]types.AppServerOrSAMLIdPServiceProvider, error) {
	appservers, err := a.GetApplicationServers(ctx, namespace)
	if err != nil {
		return nil, trace.Wrap(err)
	}

	var appsAndSPs []types.AppServerOrSAMLIdPServiceProvider
	// Convert the AppServers to AppServerOrSAMLIdPServiceProviders.
	for _, appserver := range appservers {
		appServerV3 := appserver.(*types.AppServerV3)
		appAndSP := &types.AppServerOrSAMLIdPServiceProviderV1{
			Resource: &types.AppServerOrSAMLIdPServiceProviderV1_AppServer{
				AppServer: appServerV3,
			},
		}
		appsAndSPs = append(appsAndSPs, appAndSP)
	}

	// Only add SAMLIdPServiceProviders to the list if the caller has an enterprise license since this is an enteprise-only feature.
	if modules.GetModules().BuildType() == modules.BuildEnterprise {
		// Only attempt to list SAMLIdPServiceProviders if the caller has the permission to.
		if err := a.action(types.KindSAMLIdPServiceProvider, types.VerbList); err == nil {
			serviceProviders, _, err := a.authServer.ListSAMLIdPServiceProviders(ctx, 0, "")
			if err != nil {
				return nil, trace.Wrap(err)
			}
			for _, sp := range serviceProviders {
				spV1 := sp.(*types.SAMLIdPServiceProviderV1)
				appAndSP := &types.AppServerOrSAMLIdPServiceProviderV1{
					Resource: &types.AppServerOrSAMLIdPServiceProviderV1_SAMLIdPServiceProvider{
						SAMLIdPServiceProvider: spV1,
					},
				}
				appsAndSPs = append(appsAndSPs, appAndSP)
			}
		}
	}

	return appsAndSPs, nil
}

// UpsertApplicationServer registers an application server.
func (a *ServerWithRoles) UpsertApplicationServer(ctx context.Context, server types.AppServer) (*types.KeepAlive, error) {
	if err := a.actionNamespace(server.GetNamespace(), types.KindAppServer, types.VerbCreate, types.VerbUpdate); err != nil {
		return nil, trace.Wrap(err)
	}
	return a.authServer.UpsertApplicationServer(ctx, server)
}

// DeleteApplicationServer deletes specified application server.
func (a *ServerWithRoles) DeleteApplicationServer(ctx context.Context, namespace, hostID, name string) error {
	if err := a.actionNamespace(namespace, types.KindAppServer, types.VerbDelete); err != nil {
		return trace.Wrap(err)
	}
	return a.authServer.DeleteApplicationServer(ctx, namespace, hostID, name)
}

// DeleteAllApplicationServers deletes all registered application servers.
func (a *ServerWithRoles) DeleteAllApplicationServers(ctx context.Context, namespace string) error {
	if err := a.actionNamespace(namespace, types.KindAppServer, types.VerbList, types.VerbDelete); err != nil {
		return trace.Wrap(err)
	}
	return a.authServer.DeleteAllApplicationServers(ctx, namespace)
}

// GetAppSession gets an application web session.
func (a *ServerWithRoles) GetAppSession(ctx context.Context, req types.GetAppSessionRequest) (types.WebSession, error) {
	session, err := a.authServer.GetAppSession(ctx, req)
	if err != nil {
		return nil, trace.Wrap(err)
	}

	authErr := a.action(types.KindWebSession, types.VerbRead)
	if authErr == nil {
		return session, nil
	}

	// Users can fetch their own app sessions without secrets.
	if err := a.currentUserAction(session.GetUser()); err == nil {
		return session.WithoutSecrets(), nil
	}

	return nil, trace.Wrap(authErr)
}

// GetSnowflakeSession gets a Snowflake web session.
func (a *ServerWithRoles) GetSnowflakeSession(ctx context.Context, req types.GetSnowflakeSessionRequest) (types.WebSession, error) {
	session, err := a.authServer.GetSnowflakeSession(ctx, req)
	if err != nil {
		return nil, trace.Wrap(err)
	}
	if session.GetSubKind() != types.KindSnowflakeSession {
		return nil, trace.AccessDenied("GetSnowflakeSession only allows reading sessions with SubKind Snowflake")
	}
	// Check if this a database service.
	if !a.hasBuiltinRole(types.RoleDatabase) {
		// Users can only fetch their own web sessions.
		if err := a.currentUserAction(session.GetUser()); err != nil {
			if err := a.action(types.KindWebSession, types.VerbRead); err != nil {
				return nil, trace.Wrap(err)
			}
		}
	}
	return session, nil
}

// GetSAMLIdPSession gets a SAML IdP session.
// TODO(Joerger): DELETE IN v18.0.0
func (a *ServerWithRoles) GetSAMLIdPSession(ctx context.Context, req types.GetSAMLIdPSessionRequest) (types.WebSession, error) {
	if err := a.action(types.KindWebSession, types.VerbRead); err != nil {
		return nil, trace.Wrap(err)
	}

	session, err := a.authServer.GetSAMLIdPSession(ctx, req)
	if err != nil {
		return nil, trace.Wrap(err)
	}
	if session.GetSubKind() != types.KindSAMLIdPSession {
		return nil, trace.AccessDenied("GetSAMLIdPSession only allows reading sessions with SubKind SAMLIdpSession")
	}
	return session, nil
}

// ListAppSessions gets a paginated list of application web sessions.
func (a *ServerWithRoles) ListAppSessions(ctx context.Context, pageSize int, pageToken, user string) ([]types.WebSession, string, error) {
	if err := a.action(types.KindWebSession, types.VerbList, types.VerbRead); err != nil {
		return nil, "", trace.Wrap(err)
	}

	sessions, nextKey, err := a.authServer.ListAppSessions(ctx, pageSize, pageToken, user)
	return sessions, nextKey, trace.Wrap(err)
}

// GetSnowflakeSessions gets all Snowflake web sessions.
func (a *ServerWithRoles) GetSnowflakeSessions(ctx context.Context) ([]types.WebSession, error) {
	// Check if this a database service.
	if !a.hasBuiltinRole(types.RoleDatabase) {
		if err := a.action(types.KindWebSession, types.VerbList, types.VerbRead); err != nil {
			return nil, trace.Wrap(err)
		}
	}

	sessions, err := a.authServer.GetSnowflakeSessions(ctx)
	if err != nil {
		return nil, trace.Wrap(err)
	}
	return sessions, nil
}

// ListSAMLIdPSessions gets a paginated list of SAML IdP sessions.
// TODO(Joerger): DELETE IN v18.0.0
func (a *ServerWithRoles) ListSAMLIdPSessions(ctx context.Context, pageSize int, pageToken, user string) ([]types.WebSession, string, error) {
	if err := a.action(types.KindWebSession, types.VerbList, types.VerbRead); err != nil {
		return nil, "", trace.Wrap(err)
	}

	sessions, nextKey, err := a.authServer.ListSAMLIdPSessions(ctx, pageSize, pageToken, user)
	return sessions, nextKey, trace.Wrap(err)
}

// CreateAppSession creates an application web session. Application web
// sessions represent a browser session the client holds.
func (a *ServerWithRoles) CreateAppSession(ctx context.Context, req *proto.CreateAppSessionRequest) (types.WebSession, error) {
	if err := a.currentUserAction(req.Username); err != nil {
		return nil, trace.Wrap(err)
	}

	session, err := a.authServer.CreateAppSession(ctx, req, a.context.Identity.GetIdentity(), a.context.Checker)
	if err != nil {
		return nil, trace.Wrap(err)
	}

	return session.WithoutSecrets(), nil
}

// CreateSnowflakeSession creates a Snowflake web session.
func (a *ServerWithRoles) CreateSnowflakeSession(ctx context.Context, req types.CreateSnowflakeSessionRequest) (types.WebSession, error) {
	// Check if this a database service.
	if !a.hasBuiltinRole(types.RoleDatabase) {
		if err := a.currentUserAction(req.Username); err != nil {
			return nil, trace.Wrap(err)
		}
	}

	snowflakeSession, err := a.authServer.CreateSnowflakeSession(ctx, req, a.context.Identity.GetIdentity(), a.context.Checker)
	if err != nil {
		return nil, trace.Wrap(err)
	}
	return snowflakeSession, nil
}

// CreateSAMLIdPSession creates a SAML IdP session.
// TODO(Joerger): DELETE IN v18.0.0
func (a *ServerWithRoles) CreateSAMLIdPSession(ctx context.Context, req types.CreateSAMLIdPSessionRequest) (types.WebSession, error) {
	// Check if this a proxy service.
	if !a.hasBuiltinRole(types.RoleProxy) {
		return nil, trace.AccessDenied("this request can be only executed by a proxy")
	}

	samlSession, err := a.authServer.CreateSAMLIdPSession(ctx, req)
	if err != nil {
		return nil, trace.Wrap(err)
	}
	return samlSession, nil
}

// DeleteAppSession removes an application web session.
func (a *ServerWithRoles) DeleteAppSession(ctx context.Context, req types.DeleteAppSessionRequest) error {
	session, err := a.authServer.GetAppSession(ctx, types.GetAppSessionRequest(req))
	if err != nil {
		return trace.Wrap(err)
	}
	// Check if user can delete this web session.
	if err := a.canDeleteWebSession(session.GetUser()); err != nil {
		return trace.Wrap(err)
	}
	if err := a.authServer.DeleteAppSession(ctx, req); err != nil {
		return trace.Wrap(err)
	}
	return nil
}

// DeleteSnowflakeSession removes a Snowflake web session.
func (a *ServerWithRoles) DeleteSnowflakeSession(ctx context.Context, req types.DeleteSnowflakeSessionRequest) error {
	snowflakeSession, err := a.authServer.GetSnowflakeSession(ctx, types.GetSnowflakeSessionRequest(req))
	if err != nil {
		return trace.Wrap(err)
	}
	// Check if user can delete this web session.
	if !a.hasBuiltinRole(types.RoleDatabase) {
		if err := a.canDeleteWebSession(snowflakeSession.GetUser()); err != nil {
			return trace.Wrap(err)
		}
	}
	if err := a.authServer.DeleteSnowflakeSession(ctx, req); err != nil {
		return trace.Wrap(err)
	}
	return nil
}

// DeleteSAMLIdPSession removes a SAML IdP session.
// TODO(Joerger): DELETE IN v18.0.0
func (a *ServerWithRoles) DeleteSAMLIdPSession(ctx context.Context, req types.DeleteSAMLIdPSessionRequest) error {
	samlSession, err := a.authServer.GetSAMLIdPSession(ctx, types.GetSAMLIdPSessionRequest(req))
	if err != nil {
		return trace.Wrap(err)
	}
	// Check if user can delete this web session.
	if err := a.canDeleteWebSession(samlSession.GetUser()); err != nil {
		return trace.Wrap(err)
	}
	if err := a.authServer.DeleteSAMLIdPSession(ctx, req); err != nil {
		return trace.Wrap(err)
	}
	return nil
}

// DeleteAllSnowflakeSessions removes all Snowflake web sessions.
func (a *ServerWithRoles) DeleteAllSnowflakeSessions(ctx context.Context) error {
	if !a.hasBuiltinRole(types.RoleDatabase) {
		if err := a.action(types.KindWebSession, types.VerbList, types.VerbDelete); err != nil {
			return trace.Wrap(err)
		}
	}

	if err := a.authServer.DeleteAllSnowflakeSessions(ctx); err != nil {
		return trace.Wrap(err)
	}
	return nil
}

// DeleteAllAppSessions removes all application web sessions.
func (a *ServerWithRoles) DeleteAllAppSessions(ctx context.Context) error {
	if err := a.action(types.KindWebSession, types.VerbList, types.VerbDelete); err != nil {
		return trace.Wrap(err)
	}

	if err := a.authServer.DeleteAllAppSessions(ctx); err != nil {
		return trace.Wrap(err)
	}
	return nil
}

// DeleteUserAppSessions deletes all user’s application sessions.
func (a *ServerWithRoles) DeleteUserAppSessions(ctx context.Context, req *proto.DeleteUserAppSessionsRequest) error {
	// First, check if the current user can delete the request user sessions.
	if err := a.canDeleteWebSession(req.Username); err != nil {
		return trace.Wrap(err)
	}

	if err := a.authServer.DeleteUserAppSessions(ctx, req); err != nil {
		return trace.Wrap(err)
	}

	return nil
}

// DeleteAllSAMLIdPSessions removes all SAML IdP sessions.
// TODO(Joerger): DELETE IN v18.0.0
func (a *ServerWithRoles) DeleteAllSAMLIdPSessions(ctx context.Context) error {
	if err := a.action(types.KindWebSession, types.VerbList, types.VerbDelete); err != nil {
		return trace.Wrap(err)
	}

	if err := a.authServer.DeleteAllSAMLIdPSessions(ctx); err != nil {
		return trace.Wrap(err)
	}
	return nil
}

// DeleteUserSAMLIdPSessions deletes all of a user's SAML IdP sessions.
// TODO(Joerger): DELETE IN v18.0.0
func (a *ServerWithRoles) DeleteUserSAMLIdPSessions(ctx context.Context, username string) error {
	// First, check if the current user can delete the request user sessions.
	if err := a.canDeleteWebSession(username); err != nil {
		return trace.Wrap(err)
	}

	if err := a.authServer.DeleteUserSAMLIdPSessions(ctx, username); err != nil {
		return trace.Wrap(err)
	}

	return nil
}

// canDeleteWebSession checks if the current user can delete
// WebSessions from the provided `username`.
func (a *ServerWithRoles) canDeleteWebSession(username string) error {
	if err := a.currentUserAction(username); err != nil {
		if err := a.action(types.KindWebSession, types.VerbList, types.VerbDelete); err != nil {
			return trace.Wrap(err)
		}
	}

	return nil
}

// GenerateAppToken creates a JWT token with application access.
func (a *ServerWithRoles) GenerateAppToken(ctx context.Context, req types.GenerateAppTokenRequest) (string, error) {
	if err := a.action(types.KindJWT, types.VerbCreate); err != nil {
		return "", trace.Wrap(err)
	}

	session, err := a.authServer.generateAppToken(ctx, req.Username, req.Roles, req.Traits, req.URI, req.Expires)
	if err != nil {
		return "", trace.Wrap(err)
	}
	return session, nil
}

func (a *ServerWithRoles) Close() error {
	return a.authServer.Close()
}

func (a *ServerWithRoles) checkAccessToKubeCluster(cluster types.KubeCluster) error {
	return a.context.Checker.CheckAccess(
		cluster,
		// MFA is not required for operations on kube clusters resources but
		// will be enforced at the connection time.
		services.AccessState{MFAVerified: true})
}

// GetKubernetesServers returns all registered kubernetes servers.
func (a *ServerWithRoles) GetKubernetesServers(ctx context.Context) ([]types.KubeServer, error) {
	if err := a.action(types.KindKubeServer, types.VerbList, types.VerbRead); err != nil {
		return nil, trace.Wrap(err)
	}

	servers, err := a.authServer.GetKubernetesServers(ctx)
	if err != nil {
		return nil, trace.Wrap(err)
	}
	// Filter out kube servers the caller doesn't have access to.
	var filtered []types.KubeServer
	for _, server := range servers {
		err := a.checkAccessToKubeCluster(server.GetCluster())
		if err != nil && !trace.IsAccessDenied(err) {
			return nil, trace.Wrap(err)
		} else if err == nil {
			filtered = append(filtered, server)
		}
	}

	return filtered, nil
}

// UpsertKubernetesServer creates or updates a Server representing a teleport
// kubernetes server.
func (a *ServerWithRoles) UpsertKubernetesServer(ctx context.Context, s types.KubeServer) (*types.KeepAlive, error) {
	if err := a.action(types.KindKubeServer, types.VerbCreate, types.VerbUpdate); err != nil {
		return nil, trace.Wrap(err)
	}
	return a.authServer.UpsertKubernetesServer(ctx, s)
}

// DeleteKubernetesServer deletes specified kubernetes server.
func (a *ServerWithRoles) DeleteKubernetesServer(ctx context.Context, hostID, name string) error {
	if err := a.action(types.KindKubeServer, types.VerbDelete); err != nil {
		return trace.Wrap(err)
	}
	return a.authServer.DeleteKubernetesServer(ctx, hostID, name)
}

// DeleteAllKubernetesServers deletes all registered kubernetes servers.
func (a *ServerWithRoles) DeleteAllKubernetesServers(ctx context.Context) error {
	if err := a.action(types.KindKubeServer, types.VerbList, types.VerbDelete); err != nil {
		return trace.Wrap(err)
	}
	return a.authServer.DeleteAllKubernetesServers(ctx)
}

// GetNetworkRestrictions retrieves all the network restrictions (allow/deny lists).
func (a *ServerWithRoles) GetNetworkRestrictions(ctx context.Context) (types.NetworkRestrictions, error) {
	if err := a.action(types.KindNetworkRestrictions, types.VerbRead); err != nil {
		return nil, trace.Wrap(err)
	}
	return a.authServer.GetNetworkRestrictions(ctx)
}

// SetNetworkRestrictions updates the network restrictions.
func (a *ServerWithRoles) SetNetworkRestrictions(ctx context.Context, nr types.NetworkRestrictions) error {
	if err := a.action(types.KindNetworkRestrictions, types.VerbCreate, types.VerbUpdate); err != nil {
		return trace.Wrap(err)
	}

	// Support reused MFA for bulk tctl create requests.
	if err := a.context.AuthorizeAdminActionAllowReusedMFA(); err != nil {
		return trace.Wrap(err)
	}

	return a.authServer.SetNetworkRestrictions(ctx, nr)
}

// DeleteNetworkRestrictions deletes the network restrictions.
func (a *ServerWithRoles) DeleteNetworkRestrictions(ctx context.Context) error {
	if err := a.action(types.KindNetworkRestrictions, types.VerbDelete); err != nil {
		return trace.Wrap(err)
	}

	if err := a.context.AuthorizeAdminActionAllowReusedMFA(); err != nil {
		return trace.Wrap(err)
	}

	return a.authServer.DeleteNetworkRestrictions(ctx)
}

// GetMFADevices returns a list of MFA devices.
func (a *ServerWithRoles) GetMFADevices(ctx context.Context, req *proto.GetMFADevicesRequest) (*proto.GetMFADevicesResponse, error) {
	return a.authServer.GetMFADevices(ctx, req)
}

// AddMFADeviceSync is implemented by AuthService.AddMFADeviceSync.
func (a *ServerWithRoles) AddMFADeviceSync(ctx context.Context, req *proto.AddMFADeviceSyncRequest) (*proto.AddMFADeviceSyncResponse, error) {
	switch {
	case req.TokenID != "":
	default: // ContextUser
		if !authz.IsLocalOrRemoteUser(a.context) {
			return nil, trace.BadParameter("only end users are allowed to register devices using ContextUser")
		}
	}

	// The following serve as means of authentication for this RPC:
	//   - privilege token (or equivalent)
	//   - authenticated user using non-Proxy identity
	resp, err := a.authServer.AddMFADeviceSync(ctx, req)
	return resp, trace.Wrap(err)
}

// DeleteMFADeviceSync is implemented by AuthService.DeleteMFADeviceSync.
func (a *ServerWithRoles) DeleteMFADeviceSync(ctx context.Context, req *proto.DeleteMFADeviceSyncRequest) error {
	switch {
	case req.TokenID != "":
		// OK. Token holds the user.
	case req.ExistingMFAResponse != nil:
		// Sanity check: caller must be an end user.
		if !authz.IsLocalOrRemoteUser(a.context) {
			return trace.BadParameter("only end users are allowed to delete devices using an MFA authentication challenge")
		}
	default:
		// Let Server.DeleteMFADeviceSync handle the failure.
	}

	return a.authServer.DeleteMFADeviceSync(ctx, req)
}

// IsMFARequired queries whether MFA is required for the specified target.
func (a *ServerWithRoles) IsMFARequired(ctx context.Context, req *proto.IsMFARequiredRequest) (*proto.IsMFARequiredResponse, error) {
	// Check if MFA is required for admin actions. We don't currently have
	// a reason to check the name of the admin action in question.
	if _, ok := req.Target.(*proto.IsMFARequiredRequest_AdminAction); ok {
		if a.context.AdminActionAuthState == authz.AdminActionAuthUnauthorized {
			return &proto.IsMFARequiredResponse{
				Required:    true,
				MFARequired: proto.MFARequired_MFA_REQUIRED_YES,
			}, nil
		} else {
			return &proto.IsMFARequiredResponse{
				Required:    false,
				MFARequired: proto.MFARequired_MFA_REQUIRED_NO,
			}, nil
		}
	}

	// Other than for admin action targets, IsMFARequired should only be called by users.
	if !authz.IsLocalOrRemoteUser(a.context) {
		return nil, trace.AccessDenied("only a user role can call IsMFARequired, got %T", a.context.Checker)
	}

	// Certain hardware-key based private key policies are treated as MFA verification,
	// except for app sessions which can only be attested with the key policy "web_session".
	if a.context.Identity.GetIdentity().PrivateKeyPolicy.MFAVerified() {
		if _, isAppReq := req.Target.(*proto.IsMFARequiredRequest_App); !isAppReq {
			return &proto.IsMFARequiredResponse{
				Required:    false,
				MFARequired: proto.MFARequired_MFA_REQUIRED_NO,
			}, nil
		}
	}

	return a.authServer.isMFARequired(ctx, a.context.Checker, req)
}

// SearchEvents allows searching audit events with pagination support.
func (a *ServerWithRoles) SearchEvents(ctx context.Context, req events.SearchEventsRequest) (outEvents []apievents.AuditEvent, lastKey string, err error) {
	if err := a.action(types.KindEvent, types.VerbList); err != nil {
		return nil, "", trace.Wrap(err)
	}

	outEvents, lastKey, err = a.alog.SearchEvents(ctx, req)
	if err != nil {
		return nil, "", trace.Wrap(err)
	}

	return outEvents, lastKey, nil
}

// ExportUnstructuredEvents exports events from a given event chunk returned by GetEventExportChunks. This API prioritizes
// performance over ordering and filtering, and is intended for bulk export of events.
func (a *ServerWithRoles) ExportUnstructuredEvents(ctx context.Context, req *auditlogpb.ExportUnstructuredEventsRequest) stream.Stream[*auditlogpb.ExportEventUnstructured] {
	if err := a.action(types.KindEvent, types.VerbList); err != nil {
		return stream.Fail[*auditlogpb.ExportEventUnstructured](trace.Wrap(err))
	}

	return a.alog.ExportUnstructuredEvents(ctx, req)
}

// GetEventExportChunks returns a stream of event chunks that can be exported via ExportUnstructuredEvents. The returned
// list isn't ordered and polling for new chunks requires re-consuming the entire stream from the beginning.
func (a *ServerWithRoles) GetEventExportChunks(ctx context.Context, req *auditlogpb.GetEventExportChunksRequest) stream.Stream[*auditlogpb.EventExportChunk] {
	if err := a.action(types.KindEvent, types.VerbList); err != nil {
		return stream.Fail[*auditlogpb.EventExportChunk](trace.Wrap(err))
	}

	return a.alog.GetEventExportChunks(ctx, req)
}

// SearchSessionEvents allows searching session audit events with pagination support.
func (a *ServerWithRoles) SearchSessionEvents(ctx context.Context, req events.SearchSessionEventsRequest) (outEvents []apievents.AuditEvent, lastKey string, err error) {
	if req.Cond != nil {
		return nil, "", trace.BadParameter("cond is an internal parameter, should not be set by client")
	}

	cond, err := a.actionForListWithCondition(types.KindSession, services.SessionIdentifier)
	if err != nil {
		return nil, "", trace.Wrap(err)
	}

	// TODO(codingllama): Refactor cond out of SearchSessionEvents and simplify signature.
	req.Cond = cond
	outEvents, lastKey, err = a.alog.SearchSessionEvents(ctx, req)
	if err != nil {
		return nil, "", trace.Wrap(err)
	}

	return outEvents, lastKey, nil
}

// GetLock gets a lock by name.
func (a *ServerWithRoles) GetLock(ctx context.Context, name string) (types.Lock, error) {
	if err := a.action(types.KindLock, types.VerbRead); err != nil {
		return nil, trace.Wrap(err)
	}
	return a.authServer.GetLock(ctx, name)
}

// GetLocks gets all/in-force locks that match at least one of the targets when specified.
func (a *ServerWithRoles) GetLocks(ctx context.Context, inForceOnly bool, targets ...types.LockTarget) ([]types.Lock, error) {
	if err := a.action(types.KindLock, types.VerbList, types.VerbRead); err != nil {
		return nil, trace.Wrap(err)
	}
	return a.authServer.GetLocks(ctx, inForceOnly, targets...)
}

// UpsertLock upserts a lock.
func (a *ServerWithRoles) UpsertLock(ctx context.Context, lock types.Lock) error {
	if err := a.action(types.KindLock, types.VerbCreate, types.VerbUpdate); err != nil {
		return trace.Wrap(err)
	}

	if err := okta.CheckOrigin(&a.context, lock); err != nil {
		return trace.Wrap(err)
	}

	if err := checkOktaLockTarget(ctx, &a.context, a.authServer, lock); err != nil {
		return trace.Wrap(err)
	}

	if err := checkOktaLockAccess(ctx, &a.context, a.authServer, lock.GetName(), types.VerbUpdate); err != nil {
		return trace.Wrap(err)
	}

	if lock.CreatedBy() == "" {
		hasAdmin := a.hasBuiltinRole(types.RoleAdmin)
		createdBy := string(types.RoleAdmin)
		if !hasAdmin {
			createdBy = a.context.User.GetName()
		}
		lock.SetCreatedBy(createdBy)
	}

	if lock.CreatedAt().IsZero() {
		lock.SetCreatedAt(a.authServer.clock.Now().UTC())
	}

	return a.authServer.UpsertLock(ctx, lock)
}

// DeleteLock deletes a lock.
func (a *ServerWithRoles) DeleteLock(ctx context.Context, name string) error {
	if err := a.action(types.KindLock, types.VerbDelete); err != nil {
		return trace.Wrap(err)
	}

	if err := checkOktaLockAccess(ctx, &a.context, a.authServer, name, types.VerbDelete); err != nil {
		return trace.Wrap(err)
	}

	return a.authServer.DeleteLock(ctx, name)
}

// ReplaceRemoteLocks replaces the set of locks associated with a remote cluster.
func (a *ServerWithRoles) ReplaceRemoteLocks(ctx context.Context, clusterName string, locks []types.Lock) error {
	role, ok := a.context.Identity.(authz.RemoteBuiltinRole)
	if !a.hasRemoteBuiltinRole(string(types.RoleRemoteProxy)) || !ok || role.ClusterName != clusterName {
		return trace.AccessDenied("this request can be only executed by a remote proxy of cluster %q", clusterName)
	}
	return a.authServer.ReplaceRemoteLocks(ctx, clusterName, locks)
}

// StreamSessionEvents streams all events from a given session recording. An error is returned on the first
// channel if one is encountered. Otherwise the event channel is closed when the stream ends.
// The event channel is not closed on error to prevent race conditions in downstream select statements.
func (a *ServerWithRoles) StreamSessionEvents(ctx context.Context, sessionID session.ID, startIndex int64) (chan apievents.AuditEvent, chan error) {
	createErrorChannel := func(err error) (chan apievents.AuditEvent, chan error) {
		e := make(chan error, 1)
		e <- trace.Wrap(err)
		return nil, e
	}

	err := a.localServerAction()
	isTeleportServer := err == nil

	var sessionType types.SessionKind
	if !isTeleportServer {
		var err error
		sessionType, err = a.actionForKindSession(ctx, sessionID)
		if err != nil {
			c, e := make(chan apievents.AuditEvent), make(chan error, 1)
			e <- trace.Wrap(err)
			return c, e
		}
	}

	// StreamSessionEvents can be called internally, and when that happens we don't want to emit an event.
	shouldEmitAuditEvent := !isTeleportServer
	if shouldEmitAuditEvent {
		if err := a.authServer.emitter.EmitAuditEvent(a.authServer.closeCtx, &apievents.SessionRecordingAccess{
			Metadata: apievents.Metadata{
				Type: events.SessionRecordingAccessEvent,
				Code: events.SessionRecordingAccessCode,
			},
			SessionID:    sessionID.String(),
			UserMetadata: a.context.Identity.GetIdentity().GetUserMetadata(),
			SessionType:  string(sessionType),
			Format:       metadata.SessionRecordingFormatFromContext(ctx),
		}); err != nil {
			return createErrorChannel(err)
		}
	}

	return a.alog.StreamSessionEvents(ctx, sessionID, startIndex)
}

// CreateApp creates a new application resource.
func (a *ServerWithRoles) CreateApp(ctx context.Context, app types.Application) error {
	if err := a.action(types.KindApp, types.VerbCreate); err != nil {
		return trace.Wrap(err)
	}
	// Don't allow users create apps they wouldn't have access to (e.g.
	// non-matching labels).
	if err := a.checkAccessToApp(app); err != nil {
		return trace.Wrap(err)
	}
	return trace.Wrap(a.authServer.CreateApp(ctx, app))
}

// UpdateApp updates existing application resource.
func (a *ServerWithRoles) UpdateApp(ctx context.Context, app types.Application) error {
	if err := a.action(types.KindApp, types.VerbUpdate); err != nil {
		return trace.Wrap(err)
	}
	// Don't allow users update apps they don't have access to (e.g.
	// non-matching labels). Make sure to check existing app too.
	existing, err := a.authServer.GetApp(ctx, app.GetName())
	if err != nil {
		return trace.Wrap(err)
	}
	if err := a.checkAccessToApp(existing); err != nil {
		return trace.Wrap(err)
	}
	if err := a.checkAccessToApp(app); err != nil {
		return trace.Wrap(err)
	}
	return trace.Wrap(a.authServer.UpdateApp(ctx, app))
}

// GetApp returns specified application resource.
func (a *ServerWithRoles) GetApp(ctx context.Context, name string) (types.Application, error) {
	if err := a.action(types.KindApp, types.VerbRead); err != nil {
		return nil, trace.Wrap(err)
	}
	app, err := a.authServer.GetApp(ctx, name)
	if err != nil {
		return nil, trace.Wrap(err)
	}
	if err := a.checkAccessToApp(app); err != nil {
		return nil, trace.Wrap(err)
	}
	return app, nil
}

// GetApps returns all application resources.
func (a *ServerWithRoles) GetApps(ctx context.Context) (result []types.Application, err error) {
	if err := a.action(types.KindApp, types.VerbList, types.VerbRead); err != nil {
		return nil, trace.Wrap(err)
	}
	// Filter out apps user doesn't have access to.
	apps, err := a.authServer.GetApps(ctx)
	if err != nil {
		return nil, trace.Wrap(err)
	}
	for _, app := range apps {
		if err := a.checkAccessToApp(app); err == nil {
			result = append(result, app)
		}
	}
	return result, nil
}

// DeleteApp removes the specified application resource.
func (a *ServerWithRoles) DeleteApp(ctx context.Context, name string) error {
	if err := a.action(types.KindApp, types.VerbDelete); err != nil {
		return trace.Wrap(err)
	}
	// Make sure user has access to the application before deleting.
	app, err := a.authServer.GetApp(ctx, name)
	if err != nil {
		return trace.Wrap(err)
	}
	if err := a.checkAccessToApp(app); err != nil {
		return trace.Wrap(err)
	}
	return trace.Wrap(a.authServer.DeleteApp(ctx, name))
}

// DeleteAllApps removes all application resources.
func (a *ServerWithRoles) DeleteAllApps(ctx context.Context) error {
	if err := a.action(types.KindApp, types.VerbList, types.VerbDelete); err != nil {
		return trace.Wrap(err)
	}
	// Make sure to only delete apps user has access to.
	apps, err := a.authServer.GetApps(ctx)
	if err != nil {
		return trace.Wrap(err)
	}
	for _, app := range apps {
		if err := a.checkAccessToApp(app); err == nil {
			if err := a.authServer.DeleteApp(ctx, app.GetName()); err != nil {
				return trace.Wrap(err)
			}
		}
	}
	return nil
}

// CreateKubernetesCluster creates a new kubernetes cluster resource.
func (a *ServerWithRoles) CreateKubernetesCluster(ctx context.Context, cluster types.KubeCluster) error {
	if err := a.action(types.KindKubernetesCluster, types.VerbCreate); err != nil {
		return trace.Wrap(err)
	}
	// Don't allow users create clusters they wouldn't have access to (e.g.
	// non-matching labels).
	if err := a.checkAccessToKubeCluster(cluster); err != nil {
		return trace.Wrap(err)
	}
	// Don't allow discovery service to create clusters with dynamic labels.
	if a.hasBuiltinRole(types.RoleDiscovery) && len(cluster.GetDynamicLabels()) > 0 {
		return trace.AccessDenied("discovered kubernetes cluster must not have dynamic labels")
	}
	return trace.Wrap(a.authServer.CreateKubernetesCluster(ctx, cluster))
}

// UpdateKubernetesCluster updates existing kubernetes cluster resource.
func (a *ServerWithRoles) UpdateKubernetesCluster(ctx context.Context, cluster types.KubeCluster) error {
	if err := a.action(types.KindKubernetesCluster, types.VerbUpdate); err != nil {
		return trace.Wrap(err)
	}
	// Don't allow users update clusters they don't have access to (e.g.
	// non-matching labels). Make sure to check existing cluster too.
	existing, err := a.authServer.GetKubernetesCluster(ctx, cluster.GetName())
	if err != nil {
		return trace.Wrap(err)
	}
	if err := a.checkAccessToKubeCluster(existing); err != nil {
		return trace.Wrap(err)
	}
	if err := a.checkAccessToKubeCluster(cluster); err != nil {
		return trace.Wrap(err)
	}
	// Don't allow discovery service to create clusters with dynamic labels.
	if a.hasBuiltinRole(types.RoleDiscovery) && len(cluster.GetDynamicLabels()) > 0 {
		return trace.AccessDenied("discovered kubernetes cluster must not have dynamic labels")
	}
	return trace.Wrap(a.authServer.UpdateKubernetesCluster(ctx, cluster))
}

// GetKubernetesCluster returns specified kubernetes cluster resource.
func (a *ServerWithRoles) GetKubernetesCluster(ctx context.Context, name string) (types.KubeCluster, error) {
	if err := a.action(types.KindKubernetesCluster, types.VerbRead); err != nil {
		return nil, trace.Wrap(err)
	}
	kubeCluster, err := a.authServer.GetKubernetesCluster(ctx, name)
	if err != nil {
		return nil, trace.Wrap(err)
	}
	if err := a.checkAccessToKubeCluster(kubeCluster); err != nil {
		return nil, trace.Wrap(err)
	}
	return kubeCluster, nil
}

// GetKubernetesClusters returns all kubernetes cluster resources.
func (a *ServerWithRoles) GetKubernetesClusters(ctx context.Context) (result []types.KubeCluster, err error) {
	if err := a.action(types.KindKubernetesCluster, types.VerbList, types.VerbRead); err != nil {
		return nil, trace.Wrap(err)
	}
	// Filter out kube clusters user doesn't have access to.
	clusters, err := a.authServer.GetKubernetesClusters(ctx)
	if err != nil {
		return nil, trace.Wrap(err)
	}
	for _, cluster := range clusters {
		if err := a.checkAccessToKubeCluster(cluster); err == nil {
			result = append(result, cluster)
		}
	}
	return result, nil
}

// DeleteKubernetesCluster removes the specified kubernetes cluster resource.
func (a *ServerWithRoles) DeleteKubernetesCluster(ctx context.Context, name string) error {
	if err := a.action(types.KindKubernetesCluster, types.VerbDelete); err != nil {
		return trace.Wrap(err)
	}
	// Make sure user has access to the kubernetes cluster before deleting.
	cluster, err := a.authServer.GetKubernetesCluster(ctx, name)
	if err != nil {
		return trace.Wrap(err)
	}
	if err := a.checkAccessToKubeCluster(cluster); err != nil {
		return trace.Wrap(err)
	}
	return trace.Wrap(a.authServer.DeleteKubernetesCluster(ctx, name))
}

// DeleteAllKubernetesClusters removes all kubernetes cluster resources.
func (a *ServerWithRoles) DeleteAllKubernetesClusters(ctx context.Context) error {
	if err := a.action(types.KindKubernetesCluster, types.VerbList, types.VerbDelete); err != nil {
		return trace.Wrap(err)
	}
	// Make sure to only delete kubernetes cluster user has access to.
	clusters, err := a.authServer.GetKubernetesClusters(ctx)
	if err != nil {
		return trace.Wrap(err)
	}
	for _, cluster := range clusters {
		if err := a.checkAccessToKubeCluster(cluster); err == nil {
			if err := a.authServer.DeleteKubernetesCluster(ctx, cluster.GetName()); err != nil {
				return trace.Wrap(err)
			}
		}
	}
	return nil
}

func (a *ServerWithRoles) checkAccessToNode(node types.Server) error {
	// For certain built-in roles, continue to allow full access and return
	// the full set of nodes to not break existing clusters during migration.
	//
	// In addition, allow proxy (and remote proxy) to access all nodes for its
	// smart resolution address resolution. Once the smart resolution logic is
	// moved to the auth server, this logic can be removed.
	builtinRole := authz.HasBuiltinRole(a.context, string(types.RoleAdmin)) ||
		authz.HasBuiltinRole(a.context, string(types.RoleProxy)) ||
		HasRemoteBuiltinRole(a.context, string(types.RoleRemoteProxy))

	if builtinRole {
		return nil
	}

	return a.context.Checker.CheckAccess(node,
		// MFA is not required for operations on node resources but
		// will be enforced at the connection time.
		services.AccessState{MFAVerified: true})
}

func (a *ServerWithRoles) checkAccessToDatabase(database types.Database) error {
	return a.context.Checker.CheckAccess(database,
		// MFA is not required for operations on database resources but
		// will be enforced at the connection time.
		services.AccessState{MFAVerified: true})
}

// CreateDatabase creates a new database resource.
func (a *ServerWithRoles) CreateDatabase(ctx context.Context, database types.Database) error {
	if err := a.action(types.KindDatabase, types.VerbCreate); err != nil {
		return trace.Wrap(err)
	}
	// Don't allow users create databases they wouldn't have access to (e.g.
	// non-matching labels).
	if err := a.checkAccessToDatabase(database); err != nil {
		return trace.Wrap(err)
	}
	// Don't allow discovery service to create databases with dynamic labels.
	if a.hasBuiltinRole(types.RoleDiscovery) && len(database.GetDynamicLabels()) > 0 {
		return trace.AccessDenied("discovered database must not have dynamic labels")
	}
	return trace.Wrap(a.authServer.CreateDatabase(ctx, database))
}

// UpdateDatabase updates existing database resource.
func (a *ServerWithRoles) UpdateDatabase(ctx context.Context, database types.Database) error {
	if err := a.action(types.KindDatabase, types.VerbUpdate); err != nil {
		return trace.Wrap(err)
	}
	// Don't allow users update databases they don't have access to (e.g.
	// non-matching labels). Make sure to check existing database too.
	existing, err := a.authServer.GetDatabase(ctx, database.GetName())
	if err != nil {
		return trace.Wrap(err)
	}
	if err := a.checkAccessToDatabase(existing); err != nil {
		return trace.Wrap(err)
	}
	if err := a.checkAccessToDatabase(database); err != nil {
		return trace.Wrap(err)
	}
	// Don't allow discovery service to create databases with dynamic labels.
	if a.hasBuiltinRole(types.RoleDiscovery) && len(database.GetDynamicLabels()) > 0 {
		return trace.AccessDenied("discovered database must not have dynamic labels")
	}
	return trace.Wrap(a.authServer.UpdateDatabase(ctx, database))
}

// GetDatabase returns specified database resource.
func (a *ServerWithRoles) GetDatabase(ctx context.Context, name string) (types.Database, error) {
	if err := a.action(types.KindDatabase, types.VerbRead); err != nil {
		return nil, trace.Wrap(err)
	}
	database, err := a.authServer.GetDatabase(ctx, name)
	if err != nil {
		return nil, trace.Wrap(err)
	}
	if err := a.checkAccessToDatabase(database); err != nil {
		return nil, trace.Wrap(err)
	}
	return database, nil
}

// GetDatabases returns all database resources.
func (a *ServerWithRoles) GetDatabases(ctx context.Context) (result []types.Database, err error) {
	if err := a.action(types.KindDatabase, types.VerbList, types.VerbRead); err != nil {
		return nil, trace.Wrap(err)
	}
	// Filter out databases user doesn't have access to.
	databases, err := a.authServer.GetDatabases(ctx)
	if err != nil {
		return nil, trace.Wrap(err)
	}
	for _, database := range databases {
		if err := a.checkAccessToDatabase(database); err == nil {
			result = append(result, database)
		}
	}
	return result, nil
}

// DeleteDatabase removes the specified database resource.
func (a *ServerWithRoles) DeleteDatabase(ctx context.Context, name string) error {
	if err := a.action(types.KindDatabase, types.VerbDelete); err != nil {
		return trace.Wrap(err)
	}
	// Make sure user has access to the database before deleting.
	database, err := a.authServer.GetDatabase(ctx, name)
	if err != nil {
		return trace.Wrap(err)
	}
	if err := a.checkAccessToDatabase(database); err != nil {
		return trace.Wrap(err)
	}
	return trace.Wrap(a.authServer.DeleteDatabase(ctx, name))
}

// DeleteAllDatabases removes all database resources.
func (a *ServerWithRoles) DeleteAllDatabases(ctx context.Context) error {
	if err := a.action(types.KindDatabase, types.VerbList, types.VerbDelete); err != nil {
		return trace.Wrap(err)
	}
	// Make sure to only delete databases user has access to.
	databases, err := a.authServer.GetDatabases(ctx)
	if err != nil {
		return trace.Wrap(err)
	}
	for _, database := range databases {
		if err := a.checkAccessToDatabase(database); err == nil {
			if err := a.authServer.DeleteDatabase(ctx, database.GetName()); err != nil {
				return trace.Wrap(err)
			}
		}
	}
	return nil
}

// GetWindowsDesktopServices returns all registered windows desktop services.
func (a *ServerWithRoles) GetWindowsDesktopServices(ctx context.Context) ([]types.WindowsDesktopService, error) {
	if err := a.action(types.KindWindowsDesktopService, types.VerbList, types.VerbRead); err != nil {
		return nil, trace.Wrap(err)
	}
	services, err := a.authServer.GetWindowsDesktopServices(ctx)
	if err != nil {
		return nil, trace.Wrap(err)
	}
	return services, nil
}

// GetWindowsDesktopService returns a registered windows desktop service by name.
func (a *ServerWithRoles) GetWindowsDesktopService(ctx context.Context, name string) (types.WindowsDesktopService, error) {
	if err := a.action(types.KindWindowsDesktopService, types.VerbList, types.VerbRead); err != nil {
		return nil, trace.Wrap(err)
	}
	service, err := a.authServer.GetWindowsDesktopService(ctx, name)
	if err != nil {
		return nil, trace.Wrap(err)
	}
	return service, nil
}

// UpsertWindowsDesktopService creates or updates a new windows desktop service.
func (a *ServerWithRoles) UpsertWindowsDesktopService(ctx context.Context, s types.WindowsDesktopService) (*types.KeepAlive, error) {
	if err := a.action(types.KindWindowsDesktopService, types.VerbCreate, types.VerbUpdate); err != nil {
		return nil, trace.Wrap(err)
	}
	return a.authServer.UpsertWindowsDesktopService(ctx, s)
}

// DeleteWindowsDesktopService removes the specified windows desktop service.
func (a *ServerWithRoles) DeleteWindowsDesktopService(ctx context.Context, name string) error {
	if err := a.action(types.KindWindowsDesktopService, types.VerbDelete); err != nil {
		return trace.Wrap(err)
	}
	return a.authServer.DeleteWindowsDesktopService(ctx, name)
}

// DeleteAllWindowsDesktopServices removes all registered windows desktop services.
func (a *ServerWithRoles) DeleteAllWindowsDesktopServices(ctx context.Context) error {
	if err := a.action(types.KindWindowsDesktopService, types.VerbList, types.VerbDelete); err != nil {
		return trace.Wrap(err)
	}
	return a.authServer.DeleteAllWindowsDesktopServices(ctx)
}

// GetWindowsDesktops returns all registered windows desktop hosts.
func (a *ServerWithRoles) GetWindowsDesktops(ctx context.Context, filter types.WindowsDesktopFilter) ([]types.WindowsDesktop, error) {
	if err := a.action(types.KindWindowsDesktop, types.VerbList, types.VerbRead); err != nil {
		return nil, trace.Wrap(err)
	}
	hosts, err := a.authServer.GetWindowsDesktops(ctx, filter)
	if err != nil {
		return nil, trace.Wrap(err)
	}
	filtered, err := a.filterWindowsDesktops(hosts)
	if err != nil {
		return nil, trace.Wrap(err)
	}
	return filtered, nil
}

// CreateWindowsDesktop creates a new windows desktop host.
func (a *ServerWithRoles) CreateWindowsDesktop(ctx context.Context, s types.WindowsDesktop) error {
	if err := a.action(types.KindWindowsDesktop, types.VerbCreate); err != nil {
		return trace.Wrap(err)
	}
	return a.authServer.CreateWindowsDesktop(ctx, s)
}

// UpdateWindowsDesktop updates an existing windows desktop host.
func (a *ServerWithRoles) UpdateWindowsDesktop(ctx context.Context, s types.WindowsDesktop) error {
	if err := a.action(types.KindWindowsDesktop, types.VerbUpdate); err != nil {
		return trace.Wrap(err)
	}

	existing, err := a.authServer.GetWindowsDesktops(ctx,
		types.WindowsDesktopFilter{HostID: s.GetHostID(), Name: s.GetName()})
	if err != nil {
		return trace.Wrap(err)
	}
	if len(existing) == 0 {
		return trace.NotFound("no windows desktops with HostID %s and Name %s",
			s.GetHostID(), s.GetName())
	}

	if err := a.checkAccessToWindowsDesktop(existing[0]); err != nil {
		return trace.Wrap(err)
	}
	if err := a.checkAccessToWindowsDesktop(s); err != nil {
		return trace.Wrap(err)
	}
	return a.authServer.UpdateWindowsDesktop(ctx, s)
}

// UpsertWindowsDesktop updates a windows desktop resource, creating it if it doesn't exist.
func (a *ServerWithRoles) UpsertWindowsDesktop(ctx context.Context, s types.WindowsDesktop) error {
	// Ensure caller has both Create and Update permissions.
	if err := a.action(types.KindWindowsDesktop, types.VerbCreate, types.VerbUpdate); err != nil {
		return trace.Wrap(err)
	}

	if s.GetHostID() == "" {
		// dont try to insert desktops with empty hostIDs
		return nil
	}

	// If the desktop exists, check access,
	// if it doesn't, continue.
	existing, err := a.authServer.GetWindowsDesktops(ctx,
		types.WindowsDesktopFilter{HostID: s.GetHostID(), Name: s.GetName()})
	if err == nil && len(existing) != 0 {
		if err := a.checkAccessToWindowsDesktop(existing[0]); err != nil {
			return trace.Wrap(err)
		}
	} else if err != nil && !trace.IsNotFound(err) {
		return trace.Wrap(err)
	}

	if err := a.checkAccessToWindowsDesktop(s); err != nil {
		return trace.Wrap(err)
	}
	return a.authServer.UpsertWindowsDesktop(ctx, s)
}

// DeleteWindowsDesktop removes the specified Windows desktop host.
// Note: unlike GetWindowsDesktops, this will delete at-most one desktop.
// Passing an empty host ID will not trigger "delete all" behavior. To delete
// all desktops, use DeleteAllWindowsDesktops.
func (a *ServerWithRoles) DeleteWindowsDesktop(ctx context.Context, hostID, name string) error {
	if err := a.action(types.KindWindowsDesktop, types.VerbDelete); err != nil {
		return trace.Wrap(err)
	}
	desktop, err := a.authServer.GetWindowsDesktops(ctx,
		types.WindowsDesktopFilter{HostID: hostID, Name: name})
	if err != nil {
		return trace.Wrap(err)
	}
	if len(desktop) == 0 {
		return trace.NotFound("no windows desktops with HostID %s and Name %s",
			hostID, name)
	}
	if err := a.checkAccessToWindowsDesktop(desktop[0]); err != nil {
		return trace.Wrap(err)
	}
	return a.authServer.DeleteWindowsDesktop(ctx, hostID, name)
}

// DeleteAllWindowsDesktops removes all registered windows desktop hosts.
func (a *ServerWithRoles) DeleteAllWindowsDesktops(ctx context.Context) error {
	if err := a.action(types.KindWindowsDesktop, types.VerbList, types.VerbDelete); err != nil {
		return trace.Wrap(err)
	}
	// Only delete the desktops the user has access to.
	desktops, err := a.authServer.GetWindowsDesktops(ctx, types.WindowsDesktopFilter{})
	if err != nil {
		return trace.Wrap(err)
	}
	for _, desktop := range desktops {
		if err := a.checkAccessToWindowsDesktop(desktop); err == nil {
			if err := a.authServer.DeleteWindowsDesktop(ctx, desktop.GetHostID(), desktop.GetName()); err != nil {
				return trace.Wrap(err)
			}
		}
	}
	return nil
}

func (a *ServerWithRoles) filterWindowsDesktops(desktops []types.WindowsDesktop) ([]types.WindowsDesktop, error) {
	// For certain built-in roles allow full access
	if a.hasBuiltinRole(types.RoleAdmin, types.RoleProxy, types.RoleWindowsDesktop) {
		return desktops, nil
	}

	filtered := make([]types.WindowsDesktop, 0, len(desktops))
	for _, desktop := range desktops {
		if err := a.checkAccessToWindowsDesktop(desktop); err == nil {
			filtered = append(filtered, desktop)
		}
	}

	return filtered, nil
}

func (a *ServerWithRoles) checkAccessToWindowsDesktop(w types.WindowsDesktop) error {
	return a.context.Checker.CheckAccess(w,
		// MFA is not required for operations on desktop resources
		services.AccessState{MFAVerified: true},
		// Note: we don't use the Windows login matcher here, as we won't know what OS user
		// the user is trying to log in as until they initiate the connection.
	)
}

// GenerateWindowsDesktopCert generates a certificate for Windows RDP or SQL Server
// authentication.
func (a *ServerWithRoles) GenerateWindowsDesktopCert(ctx context.Context, req *proto.WindowsDesktopCertRequest) (*proto.WindowsDesktopCertResponse, error) {
	// Only windows_desktop_service should be requesting Windows certificates.
	// (We also allow RoleAdmin for tctl auth sign)
	if !a.hasBuiltinRole(types.RoleWindowsDesktop, types.RoleAdmin) {
		return nil, trace.AccessDenied("access denied")
	}
	return a.authServer.GenerateWindowsDesktopCert(ctx, req)
}

func (a *ServerWithRoles) GetDesktopBootstrapScript(ctx context.Context) (*proto.DesktopBootstrapScriptResponse, error) {
	// No sensitive information is returned in the bootstrap script.
	return a.authServer.GetDesktopBootstrapScript(ctx)
}

// GetConnectionDiagnostic returns the connection diagnostic with the matching name
func (a *ServerWithRoles) GetConnectionDiagnostic(ctx context.Context, name string) (types.ConnectionDiagnostic, error) {
	if err := a.action(types.KindConnectionDiagnostic, types.VerbRead); err != nil {
		return nil, trace.Wrap(err)
	}

	connectionsDiagnostic, err := a.authServer.GetConnectionDiagnostic(ctx, name)
	if err != nil {
		return nil, trace.Wrap(err)
	}

	return connectionsDiagnostic, nil
}

// CreateConnectionDiagnostic creates a new connection diagnostic.
func (a *ServerWithRoles) CreateConnectionDiagnostic(ctx context.Context, connectionDiagnostic types.ConnectionDiagnostic) error {
	if err := a.action(types.KindConnectionDiagnostic, types.VerbCreate); err != nil {
		return trace.Wrap(err)
	}

	if err := a.authServer.CreateConnectionDiagnostic(ctx, connectionDiagnostic); err != nil {
		return trace.Wrap(err)
	}

	return nil
}

// UpdateConnectionDiagnostic updates a connection diagnostic.
func (a *ServerWithRoles) UpdateConnectionDiagnostic(ctx context.Context, connectionDiagnostic types.ConnectionDiagnostic) error {
	if err := a.action(types.KindConnectionDiagnostic, types.VerbUpdate); err != nil {
		return trace.Wrap(err)
	}

	if err := a.authServer.UpdateConnectionDiagnostic(ctx, connectionDiagnostic); err != nil {
		return trace.Wrap(err)
	}

	return nil
}

// AppendDiagnosticTrace adds a new trace for the given ConnectionDiagnostic.
func (a *ServerWithRoles) AppendDiagnosticTrace(ctx context.Context, name string, t *types.ConnectionDiagnosticTrace) (types.ConnectionDiagnostic, error) {
	if err := a.action(types.KindConnectionDiagnostic, types.VerbUpdate); err != nil {
		return nil, trace.Wrap(err)
	}

	return a.authServer.AppendDiagnosticTrace(ctx, name, t)
}

// StartAccountRecovery is implemented by AuthService.StartAccountRecovery.
func (a *ServerWithRoles) StartAccountRecovery(ctx context.Context, req *proto.StartAccountRecoveryRequest) (types.UserToken, error) {
	return a.authServer.StartAccountRecovery(ctx, req)
}

// VerifyAccountRecovery is implemented by AuthService.VerifyAccountRecovery.
func (a *ServerWithRoles) VerifyAccountRecovery(ctx context.Context, req *proto.VerifyAccountRecoveryRequest) (types.UserToken, error) {
	// The token provides its own authorization and authentication.
	return a.authServer.VerifyAccountRecovery(ctx, req)
}

// CompleteAccountRecovery is implemented by AuthService.CompleteAccountRecovery.
func (a *ServerWithRoles) CompleteAccountRecovery(ctx context.Context, req *proto.CompleteAccountRecoveryRequest) error {
	// The token provides its own authorization and authentication.
	return a.authServer.CompleteAccountRecovery(ctx, req)
}

// CreateAccountRecoveryCodes is implemented by AuthService.CreateAccountRecoveryCodes.
func (a *ServerWithRoles) CreateAccountRecoveryCodes(ctx context.Context, req *proto.CreateAccountRecoveryCodesRequest) (*proto.RecoveryCodes, error) {
	return a.authServer.CreateAccountRecoveryCodes(ctx, req)
}

// GetAccountRecoveryToken is implemented by AuthService.GetAccountRecoveryToken.
func (a *ServerWithRoles) GetAccountRecoveryToken(ctx context.Context, req *proto.GetAccountRecoveryTokenRequest) (types.UserToken, error) {
	return a.authServer.GetAccountRecoveryToken(ctx, req)
}

// CreateAuthenticateChallenge is implemented by AuthService.CreateAuthenticateChallenge.
func (a *ServerWithRoles) CreateAuthenticateChallenge(ctx context.Context, req *proto.CreateAuthenticateChallengeRequest) (*proto.MFAAuthenticateChallenge, error) {
	isLocalOrRemoteUser := authz.IsLocalOrRemoteUser(a.context)

	// Run preliminary user checks first.
	switch req.GetRequest().(type) {
	case *proto.CreateAuthenticateChallengeRequest_UserCredentials:
	case *proto.CreateAuthenticateChallengeRequest_RecoveryStartTokenID:
	case *proto.CreateAuthenticateChallengeRequest_Passwordless:
	default: // nil or *proto.CreateAuthenticateChallengeRequest_ContextUser:
		if !isLocalOrRemoteUser {
			return nil, trace.BadParameter("only end users are allowed to issue authentication challenges using ContextUser")
		}
	}

	// Have we been asked to check if MFA is necessary? Resolve that first.
	//
	// We run the check in this layer, instead of under Server.IsMFARequired,
	// because the ServerWithRoles.IsMFARequired variant adds logic of its own.
	var mfaRequired proto.MFARequired
	if req.MFARequiredCheck != nil {
		// Return a nicer error message.
		if !isLocalOrRemoteUser {
			return nil, trace.BadParameter("only end users are allowed to supply MFARequiredCheck")
		}

		mfaRequiredResp, err := a.IsMFARequired(ctx, req.MFARequiredCheck)
		if err != nil {
			return nil, trace.Wrap(err)
		}

		// Exit early if we are certain that MFA is not necessary.
		if !mfaRequiredResp.Required {
			return &proto.MFAAuthenticateChallenge{
				// No challenges provided.
				MFARequired: mfaRequiredResp.MFARequired,
			}, nil
		}
		mfaRequired = mfaRequiredResp.MFARequired
	}

	// The following serve as means of authentication for this RPC:
	//   - username + password, anyone who has user's password can generate a sign request
	//   - token provide its own auth
	//   - the user extracted from context can create their own challenges
	authnChal, err := a.authServer.CreateAuthenticateChallenge(ctx, req)
	if err != nil {
		return nil, trace.Wrap(err)
	}

	// Set MFA requirement queried above, if any.
	authnChal.MFARequired = mfaRequired
	return authnChal, nil
}

// CreatePrivilegeToken is implemented by AuthService.CreatePrivilegeToken.
func (a *ServerWithRoles) CreatePrivilegeToken(ctx context.Context, req *proto.CreatePrivilegeTokenRequest) (*types.UserTokenV3, error) {
	// Device trust: authorize device before issuing a privileged token without an MFA response.
	//
	// This is an exceptional case for that that results in a "privilege_exception" token, which can
	// used to register a user's first MFA device thorugh the WebUI. Since a register challenge can
	// be created on behalf of the user using this token (e.g. by the Proxy Service), we must enforce
	// the device trust requirement seen in [CreatePrivilegeToken] here instead.
	if mfaResp := req.GetExistingMFAResponse(); mfaResp.GetTOTP() == nil && mfaResp.GetWebauthn() == nil {
		if err := a.enforceGlobalModeTrustedDevice(ctx); err != nil {
			return nil, trace.Wrap(err, "device trust is required for users to create a privileged token without an MFA check")
		}
	}

	return a.authServer.CreatePrivilegeToken(ctx, req)
}

// CreateRegisterChallenge is implemented by AuthService.CreateRegisterChallenge.
func (a *ServerWithRoles) CreateRegisterChallenge(ctx context.Context, req *proto.CreateRegisterChallengeRequest) (*proto.MFARegisterChallenge, error) {
	if req.TokenID == "" {
		if !authz.IsLocalOrRemoteUser(a.context) {
			return nil, trace.BadParameter("only end users are allowed issue registration challenges without a privilege token")
		}

		// Device trust: authorize device before issuing a register challenge without an MFA response or privilege token.
		// This is an exceptional case for users registering their first MFA challenge through `tsh`.
		if mfaResp := req.GetExistingMFAResponse(); mfaResp.GetTOTP() == nil && mfaResp.GetWebauthn() == nil {
			if err := a.enforceGlobalModeTrustedDevice(ctx); err != nil {
				return nil, trace.Wrap(err, "device trust is required for users to register their first MFA device")
			}
		}
	}

	// The following serve as means of authentication for this RPC:
	//   - privilege token (or equivalent)
	//   - authenticated user using non-Proxy identity
	return a.authServer.CreateRegisterChallenge(ctx, req)
}

// enforceGlobalModeTrustedDevice is used to enforce global device trust requirements
// for key endpoints.
func (a *ServerWithRoles) enforceGlobalModeTrustedDevice(ctx context.Context) error {
	readOnlyAuthPref, err := a.authServer.GetReadOnlyAuthPreference(ctx)
	if err != nil {
		return trace.Wrap(err)
	}

	err = dtauthz.VerifyTLSUser(readOnlyAuthPref.GetDeviceTrust(), a.context.Identity.GetIdentity())
	return trace.Wrap(err)
}

// GetAccountRecoveryCodes is implemented by AuthService.GetAccountRecoveryCodes.
func (a *ServerWithRoles) GetAccountRecoveryCodes(ctx context.Context, req *proto.GetAccountRecoveryCodesRequest) (*proto.RecoveryCodes, error) {
	// User in context can retrieve their own recovery codes.
	return a.authServer.GetAccountRecoveryCodes(ctx, req)
}

// GenerateCertAuthorityCRL generates an empty CRL for a CA.
//
// This CRL can be requested by:
//
//   - Windows desktop service when updating the certificate authority contents
//     on LDAP.
//   - Cluster administrator using "tctl auth crl --type=db_client" command locally
//     on the auth server to produce revocation list used to be configured on
//     external services such as Windows certificate store.
//   - Remote user using "tctl auth crl --type=db_client" command with a remote
//     proxy (e.g. Teleport Cloud), as long as they have permission to read
//     certificate authorities.
func (a *ServerWithRoles) GenerateCertAuthorityCRL(ctx context.Context, caType types.CertAuthType) ([]byte, error) {
	// Assume this is a user request, check if the user has permission to read CAs.
	err := a.action(types.KindCertAuthority, types.VerbReadNoSecrets)
	if err != nil {
		// An error means the user doesn't have permission to read CAs, or this
		// is an admin on the auth server or the windows desktop service. We
		// expect to see an access denied error in any of those cases.
		if !trace.IsAccessDenied(err) {
			return nil, trace.Wrap(err)
		}

		// If this is an admin on the auth server (types.RoleAdmin) or the
		// windows desktop service (types.RoleWindowsDesktop), allow the
		// request. Otherwise, return the access denied error.
		if !a.hasBuiltinRole(types.RoleAdmin, types.RoleWindowsDesktop) {
			return nil, trace.AccessDenied("access denied")
		}
	}

	crl, err := a.authServer.GenerateCertAuthorityCRL(ctx, caType)
	if err != nil {
		return nil, trace.Wrap(err)
	}
	return crl, nil
}

// SubmitUsageEvent submits an external usage event.
func (a *ServerWithRoles) SubmitUsageEvent(ctx context.Context, req *proto.SubmitUsageEventRequest) error {
	if err := a.action(types.KindUsageEvent, types.VerbCreate); err != nil {
		return trace.Wrap(err)
	}

	if err := a.authServer.SubmitUsageEvent(ctx, req); err != nil {
		return trace.Wrap(err)
	}

	return nil
}

// GetLicense returns the license used to start the auth server
func (a *ServerWithRoles) GetLicense(ctx context.Context) (string, error) {
	if err := a.action(types.KindLicense, types.VerbRead); err != nil {
		return "", trace.Wrap(err)
	}
	return a.authServer.GetLicense(ctx)
}

// ListReleases return Teleport Enterprise releases
func (a *ServerWithRoles) ListReleases(ctx context.Context) ([]*types.Release, error) {
	// on Cloud, any user is allowed to list releases
	if !modules.GetModules().Features().Cloud {
		if err := a.action(types.KindDownload, types.VerbList); err != nil {
			return nil, trace.Wrap(err)
		}
	}

	return a.authServer.releaseService.ListReleases(ctx)
}

// TODO(sshah): set MFARequired for SAML IdP admin actions?
func (a *ServerWithRoles) checkAccessToSAMLIdPServiceProvider(sp types.SAMLIdPServiceProvider) error {
	return a.context.Checker.CheckAccess(
		sp,
		// MFA is not required for operations on SAML resources but
		// will be enforced at the connection time.
		services.AccessState{})
}

// ListSAMLIdPServiceProviders returns a paginated list of SAML IdP service provider resources.
func (a *ServerWithRoles) ListSAMLIdPServiceProviders(ctx context.Context, pageSize int, nextToken string) ([]types.SAMLIdPServiceProvider, string, error) {
	if err := a.action(types.KindSAMLIdPServiceProvider, types.VerbList); err != nil {
		return nil, "", trace.Wrap(err)
	}

	sps, nextKey, err := a.authServer.ListSAMLIdPServiceProviders(ctx, pageSize, nextToken)
	if err != nil {
		return nil, "", trace.Wrap(err)
	}

	// Filter out service providers the caller doesn't have access to.
	var filtered []types.SAMLIdPServiceProvider
	for _, sp := range sps {
		err := a.checkAccessToSAMLIdPServiceProvider(sp)
		if err != nil && !trace.IsAccessDenied(err) {
			return nil, "", trace.Wrap(err)
		} else if err == nil {
			filtered = append(filtered, sp)
		}

	}
	return filtered, nextKey, nil
}

// GetSAMLIdPServiceProvider returns the specified SAML IdP service provider resources.
func (a *ServerWithRoles) GetSAMLIdPServiceProvider(ctx context.Context, name string) (types.SAMLIdPServiceProvider, error) {
	if err := a.action(types.KindSAMLIdPServiceProvider, types.VerbRead); err != nil {
		return nil, trace.Wrap(err)
	}

	sp, err := a.authServer.GetSAMLIdPServiceProvider(ctx, name)
	if err != nil {
		return nil, trace.Wrap(err)
	}

	if err = a.checkAccessToSAMLIdPServiceProvider(sp); err != nil {
		return nil, trace.Wrap(err)
	}

	return sp, nil
}

// CreateSAMLIdPServiceProvider creates a new SAML IdP service provider resource.
func (a *ServerWithRoles) CreateSAMLIdPServiceProvider(ctx context.Context, sp types.SAMLIdPServiceProvider) (err error) {
	defer func() {
		code := events.SAMLIdPServiceProviderCreateCode
		if err != nil {
			code = events.SAMLIdPServiceProviderCreateFailureCode
		}

		if emitErr := a.authServer.emitter.EmitAuditEvent(a.authServer.closeCtx, &apievents.SAMLIdPServiceProviderCreate{
			Metadata: apievents.Metadata{
				Type: events.SAMLIdPServiceProviderCreateEvent,
				Code: code,
			},
			ResourceMetadata: apievents.ResourceMetadata{
				Name:      sp.GetName(),
				UpdatedBy: authz.ClientUsername(ctx),
			},
			SAMLIdPServiceProviderMetadata: apievents.SAMLIdPServiceProviderMetadata{
				ServiceProviderEntityID: sp.GetEntityID(),
				AttributeMapping:        typesAttrMapToEventAttrMap(sp.GetAttributeMapping()),
			},
		}); emitErr != nil {
			log.WithError(trace.NewAggregate(emitErr, err)).Warn("Failed to emit SAML IdP service provider created event.")
		}
	}()

	if err = a.action(types.KindSAMLIdPServiceProvider, types.VerbCreate); err != nil {
		return trace.Wrap(err)
	}

	// Support reused MFA for bulk tctl create requests.
	if err = a.context.AuthorizeAdminActionAllowReusedMFA(); err != nil {
		return trace.Wrap(err)
	}

	if err = a.checkAccessToSAMLIdPServiceProvider(sp); err != nil {
		return trace.Wrap(err)
	}

	if err := services.ValidateSAMLIdPACSURLAndRelayStateInputs(sp); err != nil {
		return trace.Wrap(err)
	}

	if sp.GetEntityDescriptor() != "" {
		if err := services.ValidateAndFilterEntityDescriptor(sp, services.SAMLACSInputStrictFilter); err != nil {
			return trace.Wrap(err)
		}
	}

	err = a.authServer.CreateSAMLIdPServiceProvider(ctx, sp)
	return trace.Wrap(err)
}

// UpdateSAMLIdPServiceProvider updates an existing SAML IdP service provider resource.
func (a *ServerWithRoles) UpdateSAMLIdPServiceProvider(ctx context.Context, sp types.SAMLIdPServiceProvider) (err error) {
	defer func() {
		code := events.SAMLIdPServiceProviderUpdateCode
		if err != nil {
			code = events.SAMLIdPServiceProviderUpdateFailureCode
		}

		if emitErr := a.authServer.emitter.EmitAuditEvent(a.authServer.closeCtx, &apievents.SAMLIdPServiceProviderUpdate{
			Metadata: apievents.Metadata{
				Type: events.SAMLIdPServiceProviderUpdateEvent,
				Code: code,
			},
			ResourceMetadata: apievents.ResourceMetadata{
				Name:      sp.GetName(),
				UpdatedBy: authz.ClientUsername(ctx),
			},
			SAMLIdPServiceProviderMetadata: apievents.SAMLIdPServiceProviderMetadata{
				ServiceProviderEntityID: sp.GetEntityID(),
				AttributeMapping:        typesAttrMapToEventAttrMap(sp.GetAttributeMapping()),
			},
		}); emitErr != nil {
			log.WithError(trace.NewAggregate(emitErr, err)).Warn("Failed to emit SAML IdP service provider updated event.")
		}
	}()

	if err := a.action(types.KindSAMLIdPServiceProvider, types.VerbUpdate); err != nil {
		return trace.Wrap(err)
	}

	// Support reused MFA for bulk tctl create requests.
	if err := a.context.AuthorizeAdminActionAllowReusedMFA(); err != nil {
		return trace.Wrap(err)
	}

	existingSP, err := a.authServer.GetSAMLIdPServiceProvider(ctx, sp.GetName())
	if err != nil {
		return trace.Wrap(err)
	}
	if err = a.checkAccessToSAMLIdPServiceProvider(existingSP); err != nil {
		return trace.Wrap(err)
	}
	if err = a.checkAccessToSAMLIdPServiceProvider(sp); err != nil {
		return trace.Wrap(err)
	}

	if err := services.ValidateSAMLIdPACSURLAndRelayStateInputs(sp); err != nil {
		return trace.Wrap(err)
	}

	if err := services.ValidateAndFilterEntityDescriptor(sp, services.SAMLACSInputStrictFilter); err != nil {
		return trace.Wrap(err)
	}

	err = a.authServer.UpdateSAMLIdPServiceProvider(ctx, sp)
	return trace.Wrap(err)
}

func typesAttrMapToEventAttrMap(attributeMapping []*types.SAMLAttributeMapping) map[string]string {
	amap := make(map[string]string, len(attributeMapping))
	for _, attribute := range attributeMapping {
		amap[attribute.Name] = attribute.Value
	}
	return amap
}

// DeleteSAMLIdPServiceProvider removes the specified SAML IdP service provider resource.
func (a *ServerWithRoles) DeleteSAMLIdPServiceProvider(ctx context.Context, name string) (err error) {
	var entityID string
	defer func() {
		code := events.SAMLIdPServiceProviderDeleteCode
		if err != nil {
			code = events.SAMLIdPServiceProviderDeleteFailureCode
		}

		if emitErr := a.authServer.emitter.EmitAuditEvent(a.authServer.closeCtx, &apievents.SAMLIdPServiceProviderDelete{
			Metadata: apievents.Metadata{
				Type: events.SAMLIdPServiceProviderDeleteEvent,
				Code: code,
			},
			ResourceMetadata: apievents.ResourceMetadata{
				Name:      name,
				UpdatedBy: authz.ClientUsername(ctx),
			},
			SAMLIdPServiceProviderMetadata: apievents.SAMLIdPServiceProviderMetadata{
				ServiceProviderEntityID: entityID,
			},
		}); emitErr != nil {
			log.WithError(trace.NewAggregate(emitErr, err)).Warn("Failed to emit SAML IdP service provider deleted event.")
		}
	}()

	if err := a.action(types.KindSAMLIdPServiceProvider, types.VerbDelete); err != nil {
		return trace.Wrap(err)
	}

	if err := a.context.AuthorizeAdminActionAllowReusedMFA(); err != nil {
		return trace.Wrap(err)
	}

	// Get the service provider so we can emit its entity ID later.
	sp, err := a.authServer.GetSAMLIdPServiceProvider(ctx, name)
	if err != nil {
		return trace.Wrap(err)
	}

	if err = a.checkAccessToSAMLIdPServiceProvider(sp); err != nil {
		return trace.Wrap(err)
	}

	name = sp.GetName()
	entityID = sp.GetEntityID()

	// Delete the actual service provider.
	err = a.authServer.DeleteSAMLIdPServiceProvider(ctx, name)
	return trace.Wrap(err)
}

// DeleteAllSAMLIdPServiceProviders removes all SAML IdP service providers.
// Returns without deleting any resource if user role denies access to any one of the listed resource.
func (a *ServerWithRoles) DeleteAllSAMLIdPServiceProviders(ctx context.Context) (err error) {
	defer func() {
		code := events.SAMLIdPServiceProviderDeleteAllCode
		if err != nil {
			code = events.SAMLIdPServiceProviderDeleteAllFailureCode
		}

		if emitErr := a.authServer.emitter.EmitAuditEvent(a.authServer.closeCtx, &apievents.SAMLIdPServiceProviderDeleteAll{
			Metadata: apievents.Metadata{
				Type: events.SAMLIdPServiceProviderDeleteAllEvent,
				Code: code,
			},
			ResourceMetadata: apievents.ResourceMetadata{
				UpdatedBy: authz.ClientUsername(ctx),
			},
		}); emitErr != nil {
			log.WithError(trace.NewAggregate(emitErr, err)).Warn("Failed to emit SAML IdP service provider deleted all event.")
		}
	}()

	if err := a.action(types.KindSAMLIdPServiceProvider, types.VerbDelete); err != nil {
		return trace.Wrap(err)
	}

	if err := a.context.AuthorizeAdminAction(); err != nil {
		return trace.Wrap(err)
	}

	var startKey string
	for {
		sps, nextKey, err := a.authServer.ListSAMLIdPServiceProviders(ctx, apidefaults.DefaultChunkSize, startKey)
		if err != nil {
			return trace.Wrap(err)
		}
		for _, sp := range sps {
			if err := a.checkAccessToSAMLIdPServiceProvider(sp); err != nil {
				return trace.Wrap(err)
			}
		}
		if nextKey == "" {
			break
		}
		startKey = nextKey
	}

	err = a.authServer.DeleteAllSAMLIdPServiceProviders(ctx)
	return trace.Wrap(err)
}

func (a *ServerWithRoles) checkAccessToUserGroup(userGroup types.UserGroup) error {
	return a.context.Checker.CheckAccess(
		userGroup,
		// MFA is not required for operations on user group resources.
		services.AccessState{MFAVerified: true})
}

// ListUserGroups returns a paginated list of user group resources.
func (a *ServerWithRoles) ListUserGroups(ctx context.Context, pageSize int, nextToken string) ([]types.UserGroup, string, error) {
	if err := a.action(types.KindUserGroup, types.VerbList); err != nil {
		return nil, "", trace.Wrap(err)
	}

	// We have to set a default here.
	if pageSize == 0 {
		pageSize = local.GroupMaxPageSize
	}

	// Because access to user groups is determined by label, we'll need to calculate the entire list of
	// user groups and then check access to those user groups.
	var filteredUserGroups []types.UserGroup

	// Use the default page size since we're assembling our pages manually here.
	userGroups, nextToken, err := a.authServer.ListUserGroups(ctx, 0, nextToken)
	for {
		if err != nil {
			return nil, "", trace.Wrap(err)
		}

		for _, userGroup := range userGroups {
			err := a.checkAccessToUserGroup(userGroup)
			if err != nil && !trace.IsAccessDenied(err) {
				return nil, "", trace.Wrap(err)
			} else if err == nil {
				filteredUserGroups = append(filteredUserGroups, userGroup)
			}
		}

		if nextToken == "" {
			break
		}

		userGroups, nextToken, err = a.authServer.ListUserGroups(ctx, 0, nextToken)
	}

	numUserGroups := len(filteredUserGroups)
	if numUserGroups <= pageSize {
		return filteredUserGroups, "", nil
	}

	return filteredUserGroups[:pageSize], backend.NextPaginationKey(filteredUserGroups[pageSize-1]), nil
}

// GetUserGroup returns the specified user group resources.
func (a *ServerWithRoles) GetUserGroup(ctx context.Context, name string) (types.UserGroup, error) {
	if err := a.action(types.KindUserGroup, types.VerbRead); err != nil {
		return nil, trace.Wrap(err)
	}

	userGroup, err := a.authServer.GetUserGroup(ctx, name)
	if err != nil {
		return nil, trace.Wrap(err)
	}

	if err := a.checkAccessToUserGroup(userGroup); err != nil {
		return nil, trace.Wrap(err)
	}

	return userGroup, nil
}

// CreateUserGroup creates a new user group resource.
func (a *ServerWithRoles) CreateUserGroup(ctx context.Context, userGroup types.UserGroup) error {
	if err := a.action(types.KindUserGroup, types.VerbCreate); err != nil {
		return trace.Wrap(err)
	}

	if err := a.context.AuthorizeAdminActionAllowReusedMFA(); err != nil {
		return trace.Wrap(err)
	}

	if err := a.checkAccessToUserGroup(userGroup); err != nil {
		return trace.Wrap(err)
	}

	return a.authServer.CreateUserGroup(ctx, userGroup)
}

// UpdateUserGroup updates an existing user group resource.
func (a *ServerWithRoles) UpdateUserGroup(ctx context.Context, userGroup types.UserGroup) error {
	if err := a.action(types.KindUserGroup, types.VerbUpdate); err != nil {
		return trace.Wrap(err)
	}

	if err := a.context.AuthorizeAdminActionAllowReusedMFA(); err != nil {
		return trace.Wrap(err)
	}

	previousUserGroup, err := a.authServer.GetUserGroup(ctx, userGroup.GetName())
	if err != nil {
		return trace.Wrap(err)
	}

	if err := a.checkAccessToUserGroup(previousUserGroup); err != nil {
		return trace.Wrap(err)
	}

	return a.authServer.UpdateUserGroup(ctx, userGroup)
}

// DeleteUserGroup removes the specified user group resource.
func (a *ServerWithRoles) DeleteUserGroup(ctx context.Context, name string) error {
	if err := a.action(types.KindUserGroup, types.VerbDelete); err != nil {
		return trace.Wrap(err)
	}

	if err := a.context.AuthorizeAdminActionAllowReusedMFA(); err != nil {
		return trace.Wrap(err)
	}

	previousUserGroup, err := a.authServer.GetUserGroup(ctx, name)
	if err != nil {
		return trace.Wrap(err)
	}

	if err := a.checkAccessToUserGroup(previousUserGroup); err != nil {
		return trace.Wrap(err)
	}

	return a.authServer.DeleteUserGroup(ctx, name)
}

// DeleteAllUserGroups removes all user groups.
func (a *ServerWithRoles) DeleteAllUserGroups(ctx context.Context) error {
	if err := a.action(types.KindUserGroup, types.VerbDelete); err != nil {
		return trace.Wrap(err)
	}

	if err := a.context.AuthorizeAdminActionAllowReusedMFA(); err != nil {
		return trace.Wrap(err)
	}

	return a.authServer.DeleteAllUserGroups(ctx)
}

// GetHeadlessAuthentication gets a headless authentication from the backend.
func (a *ServerWithRoles) GetHeadlessAuthentication(ctx context.Context, name string) (*types.HeadlessAuthentication, error) {
	if !authz.IsLocalUser(a.context) {
		return nil, trace.AccessDenied("non-local user roles cannot get headless authentication resources")
	}
	username := a.context.User.GetName()

	headlessAuthn, err := a.authServer.GetHeadlessAuthentication(ctx, username, name)
	if err != nil {
		return nil, trace.Wrap(err)
	}
	return headlessAuthn, nil
}

// GetHeadlessAuthenticationFromWatcher gets a headless authentication from the headless
// authentication watcher.
func (a *ServerWithRoles) GetHeadlessAuthenticationFromWatcher(ctx context.Context, name string) (*types.HeadlessAuthentication, error) {
	if !authz.IsLocalUser(a.context) {
		return nil, trace.AccessDenied("non-local user roles cannot get headless authentication resources")
	}
	username := a.context.User.GetName()

	headlessAuthn, err := a.authServer.GetHeadlessAuthenticationFromWatcher(ctx, username, name)
	if err != nil {
		return nil, trace.Wrap(err)
	}

	return headlessAuthn, nil
}

// UpsertHeadlessAuthenticationStub creates a headless authentication stub for the user
// that will expire after the standard callback timeout. Headless login processes will
// look for this stub before inserting the headless authentication resource into the
// backend as a form of indirect authorization.
func (a *ServerWithRoles) UpsertHeadlessAuthenticationStub(ctx context.Context) error {
	if !authz.IsLocalUser(a.context) {
		return trace.AccessDenied("non-local user roles cannot create headless authentication stubs")
	}
	username := a.context.User.GetName()

	err := a.authServer.UpsertHeadlessAuthenticationStub(ctx, username)
	return trace.Wrap(err)
}

// UpdateHeadlessAuthenticationState updates a headless authentication state.
func (a *ServerWithRoles) UpdateHeadlessAuthenticationState(ctx context.Context, name string, state types.HeadlessAuthenticationState, mfaResp *proto.MFAAuthenticateResponse) error {
	if !authz.IsLocalUser(a.context) {
		return trace.AccessDenied("non-local user roles cannot approve or deny headless authentication resources")
	}
	username := a.context.User.GetName()

	headlessAuthn, err := a.authServer.GetHeadlessAuthentication(ctx, username, name)
	if err != nil {
		return trace.Wrap(err)
	}

	if !headlessAuthn.State.IsPending() {
		return trace.AccessDenied("cannot update a headless authentication state from a non-pending state")
	}

	// Shallow copy headless authn for compare and swap below.
	replaceHeadlessAuthn := *headlessAuthn
	replaceHeadlessAuthn.State = state

	eventCode := ""
	switch state {
	case types.HeadlessAuthenticationState_HEADLESS_AUTHENTICATION_STATE_APPROVED:
		// The user must authenticate with MFA to change the state to approved.
		if mfaResp == nil {
			err = trace.BadParameter("expected MFA auth challenge response")
			emitHeadlessLoginEvent(ctx, events.UserHeadlessLoginApprovedFailureCode, a.authServer.emitter, headlessAuthn, err)
			return err
		}

		// Only WebAuthn is supported in headless login flow for superior phishing prevention.
		if _, ok := mfaResp.Response.(*proto.MFAAuthenticateResponse_Webauthn); !ok {
			err = trace.BadParameter("expected WebAuthn challenge response, but got %T", mfaResp.Response)
			emitHeadlessLoginEvent(ctx, events.UserHeadlessLoginApprovedFailureCode, a.authServer.emitter, headlessAuthn, err)
			return err
		}

		requiredExt := &mfav1.ChallengeExtensions{Scope: mfav1.ChallengeScope_CHALLENGE_SCOPE_HEADLESS_LOGIN}
		mfaData, err := a.authServer.ValidateMFAAuthResponse(ctx, mfaResp, headlessAuthn.User, requiredExt)
		if err != nil {
			emitHeadlessLoginEvent(ctx, events.UserHeadlessLoginApprovedFailureCode, a.authServer.emitter, headlessAuthn, err)
			return trace.Wrap(err)
		}

		replaceHeadlessAuthn.MfaDevice = mfaData.Device
		eventCode = events.UserHeadlessLoginApprovedCode
	case types.HeadlessAuthenticationState_HEADLESS_AUTHENTICATION_STATE_DENIED:
		eventCode = events.UserHeadlessLoginRejectedCode
		// continue to compare and swap without MFA.
	default:
		return trace.AccessDenied("cannot update a headless authentication state to %v", state.String())
	}

	_, err = a.authServer.CompareAndSwapHeadlessAuthentication(ctx, headlessAuthn, &replaceHeadlessAuthn)
	if err != nil && eventCode == events.UserHeadlessLoginApprovedCode {
		eventCode = events.UserHeadlessLoginApprovedFailureCode
	}
	emitHeadlessLoginEvent(ctx, eventCode, a.authServer.emitter, headlessAuthn, err)
	return trace.Wrap(err)
}

// MaintainHeadlessAuthenticationStub maintains a headless authentication stub for the user.
// Headless login processes will look for this stub before inserting the headless authentication
// resource into the backend as a form of indirect authorization.
func (a *ServerWithRoles) MaintainHeadlessAuthenticationStub(ctx context.Context) error {
	if !authz.IsLocalUser(a.context) {
		return trace.AccessDenied("non-local user roles cannot create headless authentication stubs")
	}
	username := a.context.User.GetName()

	// Create a stub and re-create it each time it expires.
	// Authorization is handled by UpsertHeadlessAuthenticationStub.
	if err := a.authServer.UpsertHeadlessAuthenticationStub(ctx, username); err != nil {
		return trace.Wrap(err)
	}

	ticker := time.NewTicker(defaults.HeadlessLoginTimeout)
	defer ticker.Stop()

	for {
		select {
		case <-ticker.C:
			if err := a.authServer.UpsertHeadlessAuthenticationStub(ctx, username); err != nil {
				return trace.Wrap(err)
			}
		case <-ctx.Done():
			return nil
		}
	}
}

// WatchPendingHeadlessAuthentications creates a watcher for pending headless authentication for the current user.
func (a *ServerWithRoles) WatchPendingHeadlessAuthentications(ctx context.Context) (types.Watcher, error) {
	if !authz.IsLocalUser(a.context) {
		return nil, trace.AccessDenied("non-local user roles cannot watch headless authentications")
	}
	username := a.context.User.GetName()

	// Authorization is handled by NewWatcher.
	filter := types.HeadlessAuthenticationFilter{
		Username: username,
		State:    types.HeadlessAuthenticationState_HEADLESS_AUTHENTICATION_STATE_PENDING,
	}

	return a.NewWatcher(ctx, types.Watch{
		Name: username,
		Kinds: []types.WatchKind{{
			Kind:   types.KindHeadlessAuthentication,
			Filter: filter.IntoMap(),
		}},
	})
}

// ExportUpgradeWindows is used to load derived upgrade window values for agents that
// need to export schedules to external upgraders.
func (a *ServerWithRoles) ExportUpgradeWindows(ctx context.Context, req proto.ExportUpgradeWindowsRequest) (proto.ExportUpgradeWindowsResponse, error) {
	// Ensure that caller is a teleport server
	role, ok := a.context.Identity.(authz.BuiltinRole)
	if !ok || !role.IsServer() {
		return proto.ExportUpgradeWindowsResponse{}, trace.AccessDenied("agent maintenance schedule is only accessible to teleport built-in servers")
	}

	return a.authServer.ExportUpgradeWindows(ctx, req)
}

// GetClusterMaintenanceConfig gets the current maintenance config singleton.
func (a *ServerWithRoles) GetClusterMaintenanceConfig(ctx context.Context) (types.ClusterMaintenanceConfig, error) {
	if err := a.action(types.KindClusterMaintenanceConfig, types.VerbRead); err != nil {
		return nil, trace.Wrap(err)
	}

	return a.authServer.GetClusterMaintenanceConfig(ctx)
}

// UpdateClusterMaintenanceConfig updates the current maintenance config singleton.
func (a *ServerWithRoles) UpdateClusterMaintenanceConfig(ctx context.Context, cmc types.ClusterMaintenanceConfig) error {
	if err := a.action(types.KindClusterMaintenanceConfig, types.VerbCreate, types.VerbUpdate); err != nil {
		return trace.Wrap(err)
	}

	if modules.GetModules().Features().Cloud {
		// maintenance configuration in cloud is derived from values stored in
		// an external cloud-specific database.
		return trace.NotImplemented("cloud clusters do not support custom cluster maintenance resources")
	}

	return a.authServer.UpdateClusterMaintenanceConfig(ctx, cmc)
}

func (a *ServerWithRoles) DeleteClusterMaintenanceConfig(ctx context.Context) error {
	if err := a.action(types.KindClusterMaintenanceConfig, types.VerbDelete); err != nil {
		return trace.Wrap(err)
	}
	if modules.GetModules().Features().Cloud {
		// maintenance configuration in cloud is derived from values stored in
		// an external cloud-specific database.
		return trace.NotImplemented("cloud clusters do not support custom cluster maintenance resources")
	}

	return a.authServer.DeleteClusterMaintenanceConfig(ctx)
}

func emitHeadlessLoginEvent(ctx context.Context, code string, emitter apievents.Emitter, headlessAuthn *types.HeadlessAuthentication, err error) {
	clientAddr := ""
	if code == events.UserHeadlessLoginRequestedCode {
		clientAddr = headlessAuthn.ClientIpAddress
	} else if c, err := authz.ClientSrcAddrFromContext(ctx); err == nil {
		clientAddr = c.String()
	}

	message := ""
	if code != events.UserHeadlessLoginRequestedCode {
		// For events.UserHeadlessLoginRequestedCode remote.addr will be the IP of requester.
		// For other events that IP will be different because user will be approving the request from another machine,
		// so we mentioned requester IP in the message.
		message = fmt.Sprintf("Headless login was requested from the address %s", headlessAuthn.ClientIpAddress)
	}
	errorMessage := ""
	if err != nil {
		errorMessage = trace.Unwrap(err).Error()
	}
	event := apievents.UserLogin{
		Metadata: apievents.Metadata{
			Type: events.UserLoginEvent,
			Code: code,
		},
		Method: events.LoginMethodHeadless,
		UserMetadata: apievents.UserMetadata{
			User: headlessAuthn.User,
		},
		ConnectionMetadata: apievents.ConnectionMetadata{
			RemoteAddr: clientAddr,
		},
		Status: apievents.Status{
			Success:     code == events.UserHeadlessLoginApprovedCode,
			UserMessage: message,
			Error:       errorMessage,
		},
	}

	if emitErr := emitter.EmitAuditEvent(ctx, &event); emitErr != nil {
		log.WithError(err).Warnf("Failed to emit %q login event, code %q: %v", events.LoginMethodHeadless, code, emitErr)
	}
}

func emitSSOLoginFailureEvent(ctx context.Context, emitter apievents.Emitter, method string, err error, testFlow bool) {
	code := events.UserSSOLoginFailureCode
	if testFlow {
		code = events.UserSSOTestFlowLoginFailureCode
	}

	emitErr := emitter.EmitAuditEvent(ctx, &apievents.UserLogin{
		Metadata: apievents.Metadata{
			Type: events.UserLoginEvent,
			Code: code,
		},
		Method: method,
		Status: apievents.Status{
			Success:     false,
			Error:       trace.Unwrap(err).Error(),
			UserMessage: err.Error(),
		},
	})

	if emitErr != nil {
		log.WithError(err).Warnf("Failed to emit %v login failure event: %v", method, emitErr)
	}
}

// verbsToReplaceResourceWithOrigin determines the verbs/actions required of a role
// to replace the resource currently stored in the backend.
func verbsToReplaceResourceWithOrigin(stored types.ResourceWithOrigin) []string {
	verbs := []string{types.VerbUpdate}
	if stored.Origin() == types.OriginConfigFile {
		verbs = append(verbs, types.VerbCreate)
	}
	return verbs
}

// checkOktaLockTarget prevents the okta service from locking users that are not
// controlled by the Okta service.
func checkOktaLockTarget(ctx context.Context, authzCtx *authz.Context, users services.UserGetter, lock types.Lock) error {
	const errorMsg = "Okta service may only lock okta user"

	if !authz.HasBuiltinRole(*authzCtx, string(types.RoleOkta)) {
		return nil
	}

	target := lock.Target()
	switch {
	case !target.Equals(types.LockTarget{User: target.User}):
		return trace.BadParameter(errorMsg)

	case target.User == "":
		return trace.BadParameter(errorMsg)
	}

	targetUser, err := users.GetUser(ctx, target.User, false /* withSecrets */)
	if err != nil {
		if trace.IsNotFound(err) {
			return trace.AccessDenied(errorMsg)
		}
		return trace.Wrap(err)
	}

	if targetUser.Origin() != types.OriginOkta {
		return trace.AccessDenied(errorMsg)
	}

	return nil
}

// checkOktaLockAccess gates access to update operations on lock records based
// on the origin label on the supplied user record.
func checkOktaLockAccess(ctx context.Context, authzCtx *authz.Context, locks services.LockGetter, existingLockName string, verb string) error {
	existingLock, err := locks.GetLock(ctx, existingLockName)
	if err != nil && !trace.IsNotFound(err) {
		return trace.Wrap(err)
	}

	return okta.CheckAccess(authzCtx, existingLock, verb)
}<|MERGE_RESOLUTION|>--- conflicted
+++ resolved
@@ -22,7 +22,6 @@
 	"cmp"
 	"context"
 	"fmt"
-	"log/slog"
 	"net/url"
 	"os"
 	"slices"
@@ -146,20 +145,6 @@
 	return nil
 }
 
-// identityCenterAction is a special checker that grants access to Identity Center
-// resources. In order to simplify the writing of role condition statements, the
-// various Identity Center resources are bundled up under an umbrella
-// `KindIdentityCenter` resource kind. This means that if access to the target
-// resource is not explicitly denied, then the user has a second chance to get
-// access via the generic resource kind.
-func (a *ServerWithRoles) identityCenterAction(namespace string, resource string, verbs ...string) error {
-	err := a.action(namespace, resource, verbs...)
-	if err == nil || services.IsAccessExplicitlyDenied(err) {
-		return trace.Wrap(err)
-	}
-	return trace.Wrap(a.action(namespace, types.KindIdentityCenter, verbs...))
-}
-
 // actionForListWithCondition extracts a restrictive filter condition to be
 // added to a list query after a simple resource check fails.
 func (a *ServerWithRoles) actionForListWithCondition(resource, identifier string) (*types.WhereExpr, error) {
@@ -1247,15 +1232,7 @@
 func (c *resourceAccess) checkAccess(resource types.ResourceWithLabels, filter services.MatchResourceFilter) (bool, error) {
 	resourceKind := resource.GetKind()
 
-	logger := slog.With(
-		"kind", resource.GetKind(),
-		"name", resource.GetName())
-
-	logger.Warn("Checking access to resource")
-
 	if canAccessErr := c.kindAccessMap[resourceKind]; canAccessErr != nil {
-		log.Error("Access denied via access map", "error", canAccessErr)
-
 		// skip access denied error. It is expected that resources won't be available
 		// to some users and we want to keep iterating until we've reached the request limit
 		// of resources they have access to
@@ -1278,19 +1255,15 @@
 	}
 
 	if !match {
-		slog.Error("Access denied via filter check")
 		return false, nil
 	}
 
 	// check access normally if base checker doesn't exist
 	if c.baseAuthChecker == nil {
-		logger.Warn("Performing reguar access check")
 		if err := c.accessChecker.CanAccess(resource); err != nil {
 			if trace.IsAccessDenied(err) {
-				logger.Warn("Access denied via regular access check", "error", err)
 				return false, nil
 			}
-			logger.Warn("Regular access check failed", "error", err)
 			return false, trace.Wrap(err)
 		}
 		return true, nil
@@ -1356,7 +1329,6 @@
 			actionVerbs = []string{types.VerbList}
 		}
 
-<<<<<<< HEAD
 		actionChecker := a.action
 		if kind == types.KindIdentityCenterAccount ||
 			kind == types.KindIdentityCenterAccountAssignment {
@@ -1364,9 +1336,6 @@
 		}
 
 		resourceAccess.kindAccessMap[kind] = actionChecker(apidefaults.Namespace, kind, actionVerbs...)
-=======
-		resourceAccess.kindAccessMap[kind] = a.action(kind, actionVerbs...)
->>>>>>> 01fc9f0a
 	}
 
 	// Before doing any listing, verify that the user is allowed to list
@@ -1703,25 +1672,13 @@
 		types.KindWindowsDesktop,
 		types.KindWindowsDesktopService,
 		types.KindUserGroup,
-		types.KindSAMLIdPServiceProvider,
-		types.KindIdentityCenterAccount,
-		types.KindIdentityCenterAccountAssignment:
+		types.KindSAMLIdPServiceProvider:
 
 	default:
 		return nil, trace.NotImplemented("resource type %s does not support pagination", req.ResourceType)
 	}
 
-<<<<<<< HEAD
-	actionChecker := a.action
-	if req.ResourceType == types.KindIdentityCenterAccount ||
-		req.ResourceType == types.KindIdentityCenterAccountAssignment {
-		actionChecker = a.identityCenterAction
-	}
-
-	if err := actionChecker(req.Namespace, req.ResourceType, actionVerbs...); err != nil {
-=======
 	if err := a.actionNamespace(req.Namespace, req.ResourceType, actionVerbs...); err != nil {
->>>>>>> 01fc9f0a
 		return nil, trace.Wrap(err)
 	}
 
@@ -1758,8 +1715,6 @@
 
 	var resp types.ListResourcesResponse
 	if err := a.authServer.IterateResources(ctx, req, func(resource types.ResourceWithLabels) error {
-		slog.Info("Checking resource", "resource", resource.GetName())
-
 		if len(resp.Resources) == limit {
 			resp.NextKey = backend.GetPaginationKey(resource)
 			return ErrDone
@@ -1850,14 +1805,9 @@
 		}
 	case types.SAMLIdPServiceProvider:
 		return r.CheckAccess(rr, state)
-
-	case types.Resource153Unwrapper:
-		if checkable, ok := rr.(services.AccessCheckable); ok {
-			return r.CheckAccess(checkable, state)
-		}
-	}
-
-	return trace.BadParameter("could not check access to resource type %T", resource)
+	}
+
+	return trace.BadParameter("could not check access to resource type %T", r)
 }
 
 // newResourceAccessChecker creates a resourceAccessChecker for the provided resource type
@@ -1872,9 +1822,7 @@
 		types.KindKubeServer,
 		types.KindUserGroup,
 		types.KindUnifiedResource,
-		types.KindSAMLIdPServiceProvider,
-		types.KindIdentityCenterAccount,
-		types.KindIdentityCenterAccountAssignment:
+		types.KindSAMLIdPServiceProvider:
 		return &resourceChecker{AccessChecker: a.context.Checker}, nil
 	default:
 		return nil, trace.BadParameter("could not check access to resource type %s", resource)
@@ -2705,9 +2653,6 @@
 	if req.User == "" {
 		req.User = a.context.User.GetName()
 	}
-
-	slog.Warn("ServerWithRoles.GetAccessCapabilities()",
-		"user", req.User)
 
 	// all users can check their own capabilities
 	if a.currentUserAction(req.User) != nil {
