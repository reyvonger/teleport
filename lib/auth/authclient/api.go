--- conflicted
+++ resolved
@@ -1233,18 +1233,16 @@
 	// resources.
 	services.HealthCheckConfigReader
 
-<<<<<<< HEAD
-	// GetBotInstance returns the specified BotInstance resource.
-	GetBotInstance(ctx context.Context, botName, instanceID string) (*machineidv1.BotInstance, error)
-
-	// ListBotInstances returns a page of BotInstance resources.
-	ListBotInstances(ctx context.Context, botName string, pageSize int, lastToken string, search string) ([]*machineidv1.BotInstance, string, error)
-=======
 	// GetRelayServer returns the relay server heartbeat with a given name.
 	GetRelayServer(ctx context.Context, name string) (*presencev1.RelayServer, error)
 	// ListRelayServers returns a paginated list of relay server heartbeats.
 	ListRelayServers(ctx context.Context, pageSize int, pageToken string) (_ []*presencev1.RelayServer, nextPageToken string, _ error)
->>>>>>> 479c0621
+
+	// GetBotInstance returns the specified BotInstance resource.
+	GetBotInstance(ctx context.Context, botName, instanceID string) (*machineidv1.BotInstance, error)
+
+	// ListBotInstances returns a page of BotInstance resources.
+	ListBotInstances(ctx context.Context, botName string, pageSize int, lastToken string, search string) ([]*machineidv1.BotInstance, string, error)
 }
 
 type NodeWrapper struct {
