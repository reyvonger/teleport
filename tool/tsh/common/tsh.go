--- conflicted
+++ resolved
@@ -813,10 +813,12 @@
 
 	moduleCfg := modules.GetModules()
 	var cpuProfile, memProfile, traceProfile string
+
 	// configure CLI argument parser:
 	app := utils.InitCLIParser("tsh", "Teleport Command Line Client").Interspersed(true)
+
+	app.Flag("login", "Remote host login").Short('l').Envar(loginEnvVar).StringVar(&cf.NodeLogin)
 	app.Flag("proxy", "Teleport proxy address").Envar(proxyEnvVar).StringVar(&cf.Proxy)
-	app.Flag("login", "Remote host login").Short('l').Envar(loginEnvVar).StringVar(&cf.NodeLogin)
 	app.Flag("nocache", "do not cache cluster discovery locally").Hidden().BoolVar(&cf.NoCache)
 	app.Flag("user", "Teleport user, defaults to current local user").Envar(userEnvVar).StringVar(&cf.Username)
 	app.Flag("mem-profile", "Write memory profile to file").Hidden().StringVar(&memProfile)
@@ -1768,17 +1770,14 @@
 		err = gitCmd.clone.run(&cf)
 	case pivCmd.agent.FullCommand():
 		err = pivCmd.agent.run(&cf)
-<<<<<<< HEAD
+	case mcpCmd.dbStart.FullCommand():
+		err = mcpCmd.dbStart.run(&cf)
+	case mcpCmd.list.FullCommand():
+		err = mcpCmd.list.run()
 	case autoupdate.update.FullCommand():
 		err = autoupdate.update.run(&cf)
 	case autoupdate.clean.FullCommand():
 		err = autoupdate.clean.run()
-=======
-	case mcpCmd.dbStart.FullCommand():
-		err = mcpCmd.dbStart.run(&cf)
-	case mcpCmd.list.FullCommand():
-		err = mcpCmd.list.run()
->>>>>>> d75fb69d
 	default:
 		// Handle commands that might not be available.
 		switch {
@@ -2091,6 +2090,7 @@
 			if _, err := tc.PingAndShowMOTD(cf.Context); err != nil {
 				return trace.Wrap(err)
 			}
+
 			if err := tc.SaveProfile(true); err != nil {
 				return trace.Wrap(err)
 			}
@@ -4669,7 +4669,6 @@
 	c.DisplayParticipantRequirements = cf.displayParticipantRequirements
 	c.SSHLogDir = cf.SSHLogDir
 	c.DisableSSHResumption = cf.DisableSSHResumption
-
 	return c, nil
 }
 
